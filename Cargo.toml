[workspace]
<<<<<<< HEAD
members = [
  "contracts/service-registry",
  "contracts/service-interface",
  "contracts/evm-connection-service",
  "contracts/connection-router",
  "contracts/evm-batch-service",
  "contracts/batching",
  "contracts/incoming-gateway",
  "contracts/aggregate-verifier",
]
=======
members = ["contracts/*", "packages/*"]
>>>>>>> 1aede938

[profile.release]
opt-level = 3
debug = false
rpath = false
lto = true
debug-assertions = false
codegen-units = 1
panic = 'abort'
incremental = false
overflow-checks = true

[workspace.dependencies]
service-interface = { version = "0.1.0", path = "./contracts/service-interface" }
service-registry = { version = "0.1.0", path = "./contracts/service-registry" }
<<<<<<< HEAD
incoming-gateway = { version = "0.1.0", path = "./contracts/incoming-gateway" }
connection-router = { version = "0.1.0", path = "./contracts/connection-router" }
=======
axelar-wasm-std = { version = "0.1.0", path = "./packages/axelar-wasm-std" }
>>>>>>> 1aede938
<|MERGE_RESOLUTION|>--- conflicted
+++ resolved
@@ -1,18 +1,5 @@
 [workspace]
-<<<<<<< HEAD
-members = [
-  "contracts/service-registry",
-  "contracts/service-interface",
-  "contracts/evm-connection-service",
-  "contracts/connection-router",
-  "contracts/evm-batch-service",
-  "contracts/batching",
-  "contracts/incoming-gateway",
-  "contracts/aggregate-verifier",
-]
-=======
 members = ["contracts/*", "packages/*"]
->>>>>>> 1aede938
 
 [profile.release]
 opt-level = 3
@@ -28,9 +15,6 @@
 [workspace.dependencies]
 service-interface = { version = "0.1.0", path = "./contracts/service-interface" }
 service-registry = { version = "0.1.0", path = "./contracts/service-registry" }
-<<<<<<< HEAD
 incoming-gateway = { version = "0.1.0", path = "./contracts/incoming-gateway" }
 connection-router = { version = "0.1.0", path = "./contracts/connection-router" }
-=======
-axelar-wasm-std = { version = "0.1.0", path = "./packages/axelar-wasm-std" }
->>>>>>> 1aede938
+axelar-wasm-std = { version = "0.1.0", path = "./packages/axelar-wasm-std" }