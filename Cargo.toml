[workspace]
<<<<<<< HEAD
members = [
  "contracts/service-registry",
  "contracts/service-interface",
  "contracts/evm-connection-service",
  "contracts/connection-router",
  "contracts/batching",
  "contracts/batch-signer",
]
=======
members = ["contracts/*", "packages/*"]
>>>>>>> 1aede938

[profile.release]
opt-level = 3
debug = false
rpath = false
lto = true
debug-assertions = false
codegen-units = 1
panic = 'abort'
incremental = false
overflow-checks = true

[workspace.dependencies]
service-interface = { version = "0.1.0", path = "./contracts/service-interface" }
service-registry = { version = "0.1.0", path = "./contracts/service-registry" }
axelar-wasm-std = { version = "0.1.0", path = "./packages/axelar-wasm-std" }<|MERGE_RESOLUTION|>--- conflicted
+++ resolved
@@ -1,16 +1,5 @@
 [workspace]
-<<<<<<< HEAD
-members = [
-  "contracts/service-registry",
-  "contracts/service-interface",
-  "contracts/evm-connection-service",
-  "contracts/connection-router",
-  "contracts/batching",
-  "contracts/batch-signer",
-]
-=======
 members = ["contracts/*", "packages/*"]
->>>>>>> 1aede938
 
 [profile.release]
 opt-level = 3
