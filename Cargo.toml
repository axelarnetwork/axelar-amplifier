--- conflicted
+++ resolved
@@ -16,12 +16,8 @@
 [workspace.dependencies]
 service-interface = { version = "0.1.0", path = "./contracts/service-interface" }
 service-registry = { version = "0.1.0", path = "./contracts/service-registry" }
-<<<<<<< HEAD
-axelar-wasm-std = { version = "0.1.0", path = "./packages/axelar-wasm-std" }
-connection-router = { version = "0.1.0", path = "./contracts/connection-router" }
-outgoing-gateway = { version = "0.1.0", path = "./contracts/outgoing-gateway" }
-=======
 gateway = { version = "0.1.0", path = "./contracts/gateway" }
 connection-router = { version = "0.1.0", path = "./contracts/connection-router" }
 axelar-wasm-std = { version = "0.1.0", path = "./packages/axelar-wasm-std" }
->>>>>>> eb93b3f6
+connection-router = { version = "0.1.0", path = "./contracts/connection-router" }
+outgoing-gateway = { version = "0.1.0", path = "./contracts/outgoing-gateway" }