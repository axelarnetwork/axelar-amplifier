--- conflicted
+++ resolved
@@ -1,17 +1,5 @@
 [workspace]
-<<<<<<< HEAD
-members = ["contracts/*"]
-=======
-members = [
-  "contracts/service-registry",
-  "contracts/service-interface",
-  "contracts/evm-connection-service",
-  "contracts/connection-router",
-  "contracts/evm-batch-service",
-  "contracts/batching",
-  "packages/axelar-wasm-std"
-]
->>>>>>> e45cd60e
+members = ["contracts/*", "packages/*"]
 
 [profile.release]
 opt-level = 3
