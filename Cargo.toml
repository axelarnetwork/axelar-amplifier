[workspace]
members = [
    "ampd",
    "ampd-handlers",
    "contracts/*",
    "external-gateways/*",
    "integration-tests",
    "packages/*",
    "tools/*",
]
resolver = "2"

[workspace.package]
rust-version = "1.86.0" # be sure there is an optimizer release supporting this version before updating. See https://github.com/CosmWasm/optimizer
edition = "2021"
license = "MIT OR Apache-2.0"

[workspace.metadata.dylint]

[[workspace.metadata.dylint.libraries]]
git = "https://github.com/axelarnetwork/axelar-lints"
pattern = "amplifier-lints"
rev = "ee5e8764895207da8a28cf5c41c4e326948ad620"

[workspace.dependencies]
alloy-primitives = { version = "0.7.6", default-features = false, features = [
  "std",
] }
alloy-sol-types = { version = "0.7.6", default-features = false, features = [
  "std",
] }
ampd-proto = { version = "^0.1.0", path = "packages/ampd-proto" }
ampd-sdk = { version = "^0.1.0", path = "packages/ampd-sdk" }
anyhow = "1.0.89"
assert_ok = "1.0"
async-trait = "0.1.59"
axelar-core-std = { version = "^1.0.0", path = "packages/axelar-core-std" }
axelar-solana-encoding = { git = "https://github.com/axelarnetwork/axelar-amplifier-solana.git", branch = "gateway-event-cpi" }
axelar-solana-gateway = { git = "https://github.com/axelarnetwork/axelar-amplifier-solana.git", branch = "gateway-event-cpi" }
axelar-wasm-std = { version = "^1.0.0", path = "packages/axelar-wasm-std" }
axelar-wasm-std-derive = { version = "^1.0.0", path = "packages/axelar-wasm-std-derive" }
axelarnet-gateway = { version = "^1.0.0", path = "contracts/axelarnet-gateway" }
base64 = "0.21.2"
bcs = "0.1.5"
bech32 = "0.11.0"
bs58 = "0.5.1"
<<<<<<< HEAD
chain-codec-api = { version = "^0.1.0", path = "packages/chain-codec-api" }
chain-codec-evm = { version = "^0.1.0", path = "contracts/chain-codec-evm" }
=======
clap = { version = "4.2.7", features = ["derive", "cargo"] }
>>>>>>> 10155709
client = { version = "^1.0.0", path = "packages/client" }
config = "0.15.11"
const-str = "0.6.2"
coordinator = { version = "^2.1.3", path = "contracts/coordinator" }
cosmrs = "0.22.0"
cosmwasm-crypto = "2.1.4"
cosmwasm-schema = "2.1.4"
cosmwasm-std = "2.1.4"
cw-multi-test = "2.2.0"
cw-storage-plus = { version = "2.0.0", features = ["iterator", "macro"] }
cw-utils = "2.0.0"
cw2 = "2.0.0"
ed25519-dalek = { version = "2.1.1", default-features = false }
error-stack = { version = "0.4.0", features = ["eyre", "spantrace"] }
ethers-contract = { version = "2.0.14", default-features = false, features = [
  "abigen",
] }
ethers-core = "2.0.14"
event-verifier = { version = "^0.1.0", path = "contracts/event-verifier" }
event-verifier-api = { version = "^1.0.0", path = "packages/event-verifier-api" }
events = { version = "^1.0.0", path = "packages/events" }
events-derive = { version = "^1.0.0", path = "packages/events-derive" }
evm-gateway = { version = "^1.0.0", path = "packages/evm-gateway" }
futures = "0.3.25"
gateway = { version = "^1.1.1", path = "contracts/gateway" }
gateway-api = { version = "^1.0.0", path = "packages/gateway-api" }
gateway-event-stack = { git = "https://github.com/axelarnetwork/axelar-amplifier-solana.git", branch = "gateway-event-cpi" }
goldie = { version = "0.5" }
heck = "0.5.0"
hex = "0.4.3"
humantime-serde = "1.1.1"
integration-tests = { version = "^1.0.0", path = "integration-tests" }
interchain-token-service = { version = "^1.3.0", path = "contracts/interchain-token-service" }
interchain-token-service-std = { version = "^1.0.0", path = "packages/interchain-token-service-std" }
into-inner-derive = { version = "^1.0.0", path = "packages/into-inner-derive" }
itertools = "0.14.0"
its-abi-translator = { version = "^2.0.0", path = "contracts/its-abi-translator" }
its-msg-translator-api = { version = "^1.0.0", path = "packages/its-msg-translator-api" }
k256 = { version = "0.13.1", features = ["ecdsa"] }
mockall = "0.12.1"
msgs-derive = { version = "^1.0.0", path = "packages/msgs-derive" }
multisig = { version = "^2.4.0", path = "contracts/multisig" }
multisig-prover = { version = "^1.1.1", path = "contracts/multisig-prover" }
multisig-prover-api = { version = "1.0.0", path = "packages/multisig-prover-api" }
num-traits = { version = "0.2.14", default-features = false }
proc-macro2 = "1.0.92"
quote = "1.0.38"
rand = "0.8.5"
report = { version = "^1.0.0", path = "packages/report" }
rewards = { version = "^1.2.0", path = "contracts/rewards" }
router = { version = "^1.4.0", path = "contracts/router" }
router-api = { version = "^1.0.0", path = "packages/router-api" }
schemars = "0.8.10"
semver = "1.0"
serde = { version = "1.0.145", default-features = false, features = ["derive"] }
serde_json = "1.0.134"
serde_with = "3.2.0"
service-registry = { version = "^1.2.1", path = "contracts/service-registry" }
service-registry-api = { version = "^1.0.0", path = "packages/service-registry-api" }
sha3 = { version = "0.10.8", default-features = false, features = [] }
signature-verifier-api = { version = "^1.0.0", path = "packages/signature-verifier-api" }
starknet-checked-felt = { version = "^1.0.0", path = "packages/starknet-checked-felt" }
starknet-core = "0.12.0"
starknet-providers = "0.12.0"
starknet-types-core = { version = "0.1.7" }
stellar = { version = "^1.0.0", path = "external-gateways/stellar" }
stellar-rpc-client = { version = "23.0.0-rc.5" }
stellar-strkey = { version = "0.0.10" }
stellar-xdr = { version = "23.0.0-rc.3" }
strum = { version = "0.25", default-features = false, features = ["derive"] }
sui-gateway = { version = "^1.0.0", path = "packages/sui-gateway" }
sui-types = { version = "^1.0.0", path = "packages/sui-types" }
syn = "2.0.92"
temp-env = "0.3.6"
tendermint = "0.40.4"
thiserror = "1.0.61"
tofn = { version = "1.1" }
tokio = "1.44.2"
tokio-stream = "0.1.11"
tokio-util = "0.7.11"
tracing = { version = "0.1.37", features = ["valuable", "log"] }
tracing-core = { version = "0.1.30", features = ["valuable"] }
tracing-error = { version = "0.2.1", features = ["traced-error"] }
tracing-subscriber = { version = "0.3.20", features = [
  "json",
  "valuable",
  "env-filter",
] }
tracing-test = "0.2.5"
typed-builder = "0.18.2"
valuable = "0.1.1"
voting-verifier = { version = "^2.0.0", path = "contracts/voting-verifier" }
voting-verifier-api = { version = "1.0.0", path = "packages/voting-verifier-api" }
xrpl-types = { version = "^1.0.0", path = "packages/xrpl-types" }

[workspace.lints.clippy]
arithmetic_side_effects = "deny"
cast_possible_truncation = "deny"

[workspace.lints.rust.unexpected_cfgs]
level = "warn"
check-cfg = ["cfg(dylint_lib, values(any()))"]

[profile.release]
opt-level = 3
debug = false
rpath = false
lto = true
debug-assertions = false
codegen-units = 1
incremental = false
overflow-checks = true<|MERGE_RESOLUTION|>--- conflicted
+++ resolved
@@ -44,12 +44,9 @@
 bcs = "0.1.5"
 bech32 = "0.11.0"
 bs58 = "0.5.1"
-<<<<<<< HEAD
 chain-codec-api = { version = "^0.1.0", path = "packages/chain-codec-api" }
 chain-codec-evm = { version = "^0.1.0", path = "contracts/chain-codec-evm" }
-=======
 clap = { version = "4.2.7", features = ["derive", "cargo"] }
->>>>>>> 10155709
 client = { version = "^1.0.0", path = "packages/client" }
 config = "0.15.11"
 const-str = "0.6.2"
