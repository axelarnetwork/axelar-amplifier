--- conflicted
+++ resolved
@@ -50,13 +50,9 @@
 tofn = { version = "1.1" }
 alloy-primitives = { version = "0.7.6", default-features = false }
 alloy-sol-types = { version = "0.7.6", default-features = false }
-<<<<<<< HEAD
-interchain-token-service-api = { version = "^0.1.0", path = "packages/interchain-token-service-api" }
-axelarnet-gateway-api = { version = "^0.1.0", path = "packages/axelarnet-gateway-api" }
-=======
 strum = { version = "0.25", default-features = false, features = ["derive"] }
 interchain-token-service = { version = "^0.1.0", path = "interchain-token-service" }
->>>>>>> b1372d96
+axelarnet-gateway-api = { version = "^0.1.0", path = "packages/axelarnet-gateway-api" }
 
 [workspace.lints.clippy]
 arithmetic_side_effects = "deny"
