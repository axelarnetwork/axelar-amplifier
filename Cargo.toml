[workspace]
members = [
    "ampd",
    "contracts/*",
    "external-gateways/*",
    "integration-tests",
    "interchain-token-service",
    "packages/*"
]
resolver = "2"

[workspace.package]
rust-version = "1.78.0" # be sure there is an optimizer release supporting this version before updating. See https://github.com/CosmWasm/optimizer
edition = "2021"

[workspace.dependencies]
alloy-primitives = { version = "0.7.6", default-features = false, features = ["std"] }
alloy-sol-types = { version = "0.7.6", default-features = false, features = ["std"] }
assert_ok = "1.0"
axelar-wasm-std = { version = "^1.0.0", path = "packages/axelar-wasm-std" }
axelar-wasm-std-derive = { version = "^1.0.0", path = "packages/axelar-wasm-std-derive" }
axelarnet-gateway = { version = "^1.0.0", path = "contracts/axelarnet-gateway" }
bcs = "0.1.5"
client = { version = "^1.0.0", path = "packages/client" }
coordinator = { version = "^1.0.0", path = "contracts/coordinator" }
cosmwasm-schema = "1.5.5"
cosmwasm-std = "1.5.5"
cw-multi-test = "1.2.0"
cw-storage-plus = { version = "1.2.0", features = ["iterator", "macro"] }
cw2 = "1.1.0"
ed25519-dalek = { version = "2.1.1", default-features = false }
error-stack = { version = "0.4.0", features = ["eyre"] }
ethers-contract = { version = "2.0.14", default-features = false, features = ["abigen"] }
ethers-core = "2.0.14"
events = { version = "^1.0.0", path = "packages/events" }
events-derive = { version = "^1.0.0", path = "packages/events-derive" }
evm-gateway = { version = "^1.0.0", path = "packages/evm-gateway" }
gateway = { version = "^1.0.0", path = "contracts/gateway" }
gateway-api = { version = "^1.0.0", path = "packages/gateway-api" }
goldie = { version = "0.5" }
hex = "0.4.3"
integration-tests = { version = "^1.0.0", path = "integration-tests" }
interchain-token-service = { version = "^0.1.0", path = "interchain-token-service" }
into-inner-derive = { version = "^1.0.0", path = "packages/into-inner-derive" }
itertools = "0.11.0"
k256 = { version = "0.13.1", features = ["ecdsa"] }
mockall = "0.12.1"
msgs-derive = { version = "^1.0.0", path = "packages/msgs-derive" }
multisig = { version = "^1.0.0", path = "contracts/multisig" }
multisig-prover = { version = "^1.0.0", path = "contracts/multisig-prover" }
num-traits = { version = "0.2.14", default-features = false }
quote = "1.0.36"
report = { version = "^1.0.0", path = "packages/report" }
rewards = { version = "^1.0.0", path = "contracts/rewards" }
router = { version = "^1.0.0", path = "contracts/router" }
router-api = { version = "^1.0.0", path = "packages/router-api" }
schemars = "0.8.10"
serde = { version = "1.0.145", default-features = false, features = ["derive"] }
serde_json = "1.0.89"
service-registry = { version = "^1.0.0", path = "contracts/service-registry" }
sha3 = { version = "0.10.8", default-features = false, features = [] }
signature-verifier-api = { version = "^1.0.0", path = "packages/signature-verifier-api" }
stellar = { version = "^1.0.0", path = "external-gateways/stellar" }
stellar-xdr = { version = "21.2.0" }
strum = { version = "0.25", default-features = false, features = ["derive"] }
sui-gateway = { version = "^1.0.0", path = "packages/sui-gateway" }
sui-types = { version = "^1.0.0", path = "packages/sui-types" }
syn = "2.0.68"
thiserror = "1.0.61"
tofn = { version = "1.1" }
tokio = "1.38.0"
tokio-stream = "0.1.11"
tokio-util = "0.7.11"
<<<<<<< HEAD
tofn = { version = "1.1" }
alloy-primitives = { version = "0.7.6", default-features = false, features = ["std"] }
alloy-sol-types = { version = "0.7.6", default-features = false, features = ["std"] }
strum = { version = "0.25", default-features = false, features = ["derive"] }
interchain-token-service = { version = "^0.1.0", path = "interchain-token-service" }
goldie = { version = "0.5" }
axelarnet-gateway = { version = "^0.1.0", path = "contracts/axelarnet-gateway" }
stellar-xdr = { version = "21.2.0" }
=======
voting-verifier = { version = "^1.0.0", path = "contracts/voting-verifier" }
>>>>>>> bcc5dc10

[workspace.lints.clippy]
arithmetic_side_effects = "deny"
cast_possible_truncation = "deny"

[profile.release]
opt-level = 3
debug = false
rpath = false
lto = true
debug-assertions = false
codegen-units = 1
incremental = false
overflow-checks = true<|MERGE_RESOLUTION|>--- conflicted
+++ resolved
@@ -71,18 +71,7 @@
 tokio = "1.38.0"
 tokio-stream = "0.1.11"
 tokio-util = "0.7.11"
-<<<<<<< HEAD
-tofn = { version = "1.1" }
-alloy-primitives = { version = "0.7.6", default-features = false, features = ["std"] }
-alloy-sol-types = { version = "0.7.6", default-features = false, features = ["std"] }
-strum = { version = "0.25", default-features = false, features = ["derive"] }
-interchain-token-service = { version = "^0.1.0", path = "interchain-token-service" }
-goldie = { version = "0.5" }
-axelarnet-gateway = { version = "^0.1.0", path = "contracts/axelarnet-gateway" }
-stellar-xdr = { version = "21.2.0" }
-=======
 voting-verifier = { version = "^1.0.0", path = "contracts/voting-verifier" }
->>>>>>> bcc5dc10
 
 [workspace.lints.clippy]
 arithmetic_side_effects = "deny"
