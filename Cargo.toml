[workspace]
members = [
  "ampd",
  "contracts/*",
  "packages/*"
]

[workspace.dependencies]
connection-router = { version = "^0.1.0", path = "contracts/connection-router" }
<<<<<<< HEAD
error-stack = {version = "0.2.4", features = ["eyre"]}
events = { version = "^0.1.0", path = "packages/events" }
events-derive = { version = "^0.1.0", path = "packages/events-derive" }
axelar-wasm-std = { version = "^0.1.0", path = "packages/axelar-wasm-std" }
multisig = { version = "^0.1.0", path = "contracts/multisig" }
voting-verifier = { version = "^0.1.0", path = "contracts/voting-verifier" }
service-registry = { version = "^0.1.0", path = "contracts/service-registry" }
aggregate-verifier = { version = "^0.1.0", path = "contracts/aggregate-verifier" }
=======
error-stack = { version = "0.2.4", features = ["eyre"] }
events = { version = "^0.1.0", path = "packages/events" }
events-derive = { version = "^0.1.0", path = "packages/events-derive" }
axelar-wasm-std = { version = "^0.1.0", path = "packages/axelar-wasm-std" }
voting-verifier = { version = "^0.1.0", path = "contracts/voting-verifier" }
multisig = { version = "^0.1.0", path = "contracts/multisig" }
service-registry = { version = "^0.1.0", path = "contracts/service-registry" }
aggregate-verifier = { version = "^0.1.0", path = "contracts/aggregate-verifier" }
gateway = { version = "^0.1.0", path = "contracts/gateway" }
>>>>>>> 478077ff

[profile.release]
opt-level = 3
debug = false
rpath = false
lto = true
debug-assertions = false
codegen-units = 1
panic = 'abort'
incremental = false
overflow-checks = true
<|MERGE_RESOLUTION|>--- conflicted
+++ resolved
@@ -7,16 +7,6 @@
 
 [workspace.dependencies]
 connection-router = { version = "^0.1.0", path = "contracts/connection-router" }
-<<<<<<< HEAD
-error-stack = {version = "0.2.4", features = ["eyre"]}
-events = { version = "^0.1.0", path = "packages/events" }
-events-derive = { version = "^0.1.0", path = "packages/events-derive" }
-axelar-wasm-std = { version = "^0.1.0", path = "packages/axelar-wasm-std" }
-multisig = { version = "^0.1.0", path = "contracts/multisig" }
-voting-verifier = { version = "^0.1.0", path = "contracts/voting-verifier" }
-service-registry = { version = "^0.1.0", path = "contracts/service-registry" }
-aggregate-verifier = { version = "^0.1.0", path = "contracts/aggregate-verifier" }
-=======
 error-stack = { version = "0.2.4", features = ["eyre"] }
 events = { version = "^0.1.0", path = "packages/events" }
 events-derive = { version = "^0.1.0", path = "packages/events-derive" }
@@ -26,7 +16,6 @@
 service-registry = { version = "^0.1.0", path = "contracts/service-registry" }
 aggregate-verifier = { version = "^0.1.0", path = "contracts/aggregate-verifier" }
 gateway = { version = "^0.1.0", path = "contracts/gateway" }
->>>>>>> 478077ff
 
 [profile.release]
 opt-level = 3
@@ -38,3 +27,12 @@
 panic = 'abort'
 incremental = false
 overflow-checks = true
+
+[workspace.dependencies]
+service-registry = { version = "0.1.0", path = "./contracts/service-registry" }
+gateway = { version = "0.1.0", path = "./contracts/gateway" }
+connection-router = { version = "0.1.0", path = "./contracts/connection-router" }
+aggregate-verifier = { version = "0.1.0", path = "./contracts/aggregate-verifier"}
+voting-verifier = { version = "0.1.0", path = "./contracts/voting-verifier"}
+multisig = { version = "0.1.0", path = "./contracts/multisig"}
+axelar-wasm-std = { version = "0.1.0", path = "./packages/axelar-wasm-std" }
