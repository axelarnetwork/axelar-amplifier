[workspace]
members = [
  "ampd",
  "contracts/*",
  "external-gateways/*",
  "integration-tests",
  "packages/*",
]
resolver = "2"

[workspace.package]
rust-version = "1.78.0" # be sure there is an optimizer release supporting this version before updating. See https://github.com/CosmWasm/optimizer
edition = "2021"

[workspace.dependencies]
alloy-primitives = { version = "0.7.6", default-features = false, features = [
  "std",
] }
alloy-sol-types = { version = "0.7.6", default-features = false, features = [
  "std",
] }
anyhow = "1.0.89"
assert_ok = "1.0"
axelar-wasm-std = { version = "^1.0.0", path = "packages/axelar-wasm-std" }
axelar-wasm-std-derive = { version = "^1.0.0", path = "packages/axelar-wasm-std-derive" }
axelarnet-gateway = { version = "^1.0.0", path = "contracts/axelarnet-gateway" }
bcs = "0.1.5"
bech32 = "0.11.0"
client = { version = "^1.0.0", path = "packages/client" }
coordinator = { version = "^1.1.0", path = "contracts/coordinator" }
cosmwasm-crypto = "2.1.4"
cosmwasm-schema = "2.1.4"
cosmwasm-std = "2.1.4"
cw-multi-test = "2.2.0"
cw-storage-plus = { version = "2.0.0", features = ["iterator", "macro"] }
cw-utils = "2.0.0"
cw2 = "2.0.0"
ed25519-dalek = { version = "2.1.1", default-features = false }
error-stack = { version = "0.4.0", features = ["eyre"] }
ethers-contract = { version = "2.0.14", default-features = false, features = [
  "abigen",
] }
ethers-core = "2.0.14"
events = { version = "^1.0.0", path = "packages/events" }
events-derive = { version = "^1.0.0", path = "packages/events-derive" }
evm-gateway = { version = "^1.0.0", path = "packages/evm-gateway" }
<<<<<<< HEAD
xrpl-types = { version = "^1.0.0", path = "packages/xrpl-types" }
xrpl-multisig-prover = { version = "^0.1.0", path = "contracts/xrpl-multisig-prover" }
xrpl-voting-verifier = { version = "^1.0.0", path = "contracts/xrpl-voting-verifier" }
xrpl-gateway = { version = "^1.0.0", path = "contracts/xrpl-gateway" }
gateway = { version = "^1.0.0", path = "contracts/gateway" }
=======
gateway = { version = "^1.1.1", path = "contracts/gateway" }
>>>>>>> f7fb035e
gateway-api = { version = "^1.0.0", path = "packages/gateway-api" }
goldie = { version = "0.5" }
heck = "0.5.0"
hex = "0.4.3"
integration-tests = { version = "^1.0.0", path = "integration-tests" }
interchain-token-service = { version = "^1.1.0", path = "contracts/interchain-token-service" }
into-inner-derive = { version = "^1.0.0", path = "packages/into-inner-derive" }
itertools = "0.11.0"
k256 = { version = "0.13.1", features = ["ecdsa"] }
mockall = "0.12.1"
msgs-derive = { version = "^1.0.0", path = "packages/msgs-derive" }
multisig = { version = "^1.1.1", path = "contracts/multisig" }
multisig-prover = { version = "^1.1.1", path = "contracts/multisig-prover" }
num-traits = { version = "0.2.14", default-features = false }
quote = "1.0.38"
rand = "0.8.5"
report = { version = "^1.0.0", path = "packages/report" }
rewards = { version = "^1.2.0", path = "contracts/rewards" }
router = { version = "^1.2.0", path = "contracts/router" }
router-api = { version = "^1.0.0", path = "packages/router-api" }
schemars = "0.8.10"
semver = "1.0"
serde = { version = "1.0.145", default-features = false, features = ["derive"] }
serde_json = "1.0.134"
service-registry = { version = "^1.1.0", path = "contracts/service-registry" }
service-registry-api = { version = "^1.0.0", path = "packages/service-registry-api" }
sha3 = { version = "0.10.8", default-features = false, features = [] }
signature-verifier-api = { version = "^1.0.0", path = "packages/signature-verifier-api" }
stellar = { version = "^1.0.0", path = "external-gateways/stellar" }
stellar-xdr = { version = "21.2.0" }
strum = { version = "0.25", default-features = false, features = ["derive"] }
sui-gateway = { version = "^1.0.0", path = "packages/sui-gateway" }
sui-types = { version = "^1.0.0", path = "packages/sui-types" }
starknet-checked-felt = { version = "^1.0.0", path = "packages/starknet-checked-felt" }
starknet-types-core = { version = "0.1.7" }
starknet-core = "0.12.0"
starknet-providers = "0.12.0"
syn = "2.0.92"
thiserror = "1.0.61"
tofn = { version = "1.1" }
tokio = "1.38.0"
tokio-stream = "0.1.11"
tokio-util = "0.7.11"
voting-verifier = { version = "^1.1.0", path = "contracts/voting-verifier" }
axelar-core-std = { version = "^1.0.0", path = "packages/axelar-core-std" }
proc-macro2 = "1.0.92"

[workspace.lints.clippy]
arithmetic_side_effects = "deny"
cast_possible_truncation = "deny"

[profile.release]
opt-level = 3
debug = false
rpath = false
lto = true
debug-assertions = false
codegen-units = 1
incremental = false
overflow-checks = true<|MERGE_RESOLUTION|>--- conflicted
+++ resolved
@@ -44,15 +44,11 @@
 events = { version = "^1.0.0", path = "packages/events" }
 events-derive = { version = "^1.0.0", path = "packages/events-derive" }
 evm-gateway = { version = "^1.0.0", path = "packages/evm-gateway" }
-<<<<<<< HEAD
 xrpl-types = { version = "^1.0.0", path = "packages/xrpl-types" }
 xrpl-multisig-prover = { version = "^0.1.0", path = "contracts/xrpl-multisig-prover" }
 xrpl-voting-verifier = { version = "^1.0.0", path = "contracts/xrpl-voting-verifier" }
 xrpl-gateway = { version = "^1.0.0", path = "contracts/xrpl-gateway" }
-gateway = { version = "^1.0.0", path = "contracts/gateway" }
-=======
 gateway = { version = "^1.1.1", path = "contracts/gateway" }
->>>>>>> f7fb035e
 gateway-api = { version = "^1.0.0", path = "packages/gateway-api" }
 goldie = { version = "0.5" }
 heck = "0.5.0"
