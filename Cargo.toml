--- conflicted
+++ resolved
@@ -32,23 +32,14 @@
 msgs-derive = { version = "^1.0.0", path = "packages/msgs-derive" }
 multisig-prover = { version = "^1.0.0", path = "contracts/multisig-prover" }
 num-traits = { version = "0.2.14", default-features = false }
-<<<<<<< HEAD
-service-registry = { version = "^0.4.1", path = "contracts/service-registry" }
-gateway = { version = "^0.2.3", path = "contracts/gateway" }
-gateway-api = { version = "^0.1.0", path = "packages/gateway-api" }
-
-router-api = { version = "^0.1.0", path = "packages/router-api" }
-report = { version = "^0.1.0", path = "packages/report" }
-client = { version = "^0.1.0", path = "packages/client" }
-=======
 service-registry = { version = "^1.0.0", path = "contracts/service-registry" }
 k256 = { version = "0.13.1", features = ["ecdsa"] }
 gateway = { version = "^1.0.0", path = "contracts/gateway" }
 gateway-api = { version = "^1.0.0", path = "packages/gateway-api" }
+
 router-api = { version = "^1.0.0", path = "packages/router-api" }
 report = { version = "^1.0.0", path = "packages/report" }
 client = { version = "^1.0.0", path = "packages/client" }
->>>>>>> 13390b9b
 quote = "1.0.36"
 bcs = "0.1.5"
 rewards = { version = "^1.0.0", path = "contracts/rewards" }
@@ -58,12 +49,8 @@
 serde_json = "1.0.89"
 schemars = "0.8.10"
 sha3 = { version = "0.10.8", default-features = false, features = [] }
-<<<<<<< HEAD
-signature-verifier-api = { version = "^0.1.0", path = "packages/signature-verifier-api" }
+signature-verifier-api = { version = "^1.0.0", path = "packages/signature-verifier-api" }
 axelar-rkyv-encoding = { git = "https://git@github.com/eigerco/solana-axelar.git", branch = "main" }
-=======
-signature-verifier-api = { version = "^1.0.0", path = "packages/signature-verifier-api" }
->>>>>>> 13390b9b
 syn = "2.0.68"
 ethers-contract = { version = "2.0.14", default-features = false, features = ["abigen"] }
 ethers-core = "2.0.14"
