[workspace]
members = [
<<<<<<< HEAD
  "ampd",
  "ampd-handlers",
  "contracts/*",
  "external-gateways/*",
  "integration-tests",
  "packages/*",
  "tools/*",
=======
    "ampd",
    "ampd-handlers",
    "contracts/*",
    "external-gateways/*",
    "integration-tests",
    "packages/*",
    "tools/*",
>>>>>>> 6aab10a7
]
resolver = "2"

[workspace.package]
rust-version = "1.81.0" # be sure there is an optimizer release supporting this version before updating. See https://github.com/CosmWasm/optimizer
edition = "2021"
license = "MIT OR Apache-2.0"

[workspace.metadata.scripts]
optimize = """docker run --rm -v "$(pwd)":/code \
  --mount type=volume,source="$(basename "$(pwd)")_cache",target=/code/target \
  --mount type=volume,source=registry_cache,target=/usr/local/cargo/registry \
  cosmwasm/optimizer:0.16.1
"""

[workspace.dependencies]
alloy-primitives = { version = "0.7.6", default-features = false, features = [
  "std",
] }
alloy-sol-types = { version = "0.7.6", default-features = false, features = [
  "std",
] }
ampd-proto = { version = "^0.1.0", path = "packages/ampd-proto" }
ampd-sdk = { version = "^0.1.0", path = "packages/ampd-sdk" }
anyhow = "1.0.89"
assert_ok = "1.0"
async-trait = "0.1.59"
axelar-core-std = { version = "^1.0.0", path = "packages/axelar-core-std" }
axelar-solana-encoding = { git = "https://github.com/eigerco/solana-axelar.git", rev = "f167d2b" }
axelar-solana-gateway = { git = "https://github.com/eigerco/solana-axelar.git", rev = "f167d2b" }
axelar-wasm-std = { version = "^1.0.0", path = "packages/axelar-wasm-std" }
axelar-wasm-std-derive = { version = "^1.0.0", path = "packages/axelar-wasm-std-derive" }
axelarnet-gateway = { version = "^1.0.0", path = "contracts/axelarnet-gateway" }
bcs = "0.1.5"
bech32 = "0.11.0"
bs58 = "0.5.1"
client = { version = "^1.0.0", path = "packages/client" }
const-str = "0.6.2"
coordinator = { version = "^1.1.0", path = "contracts/coordinator" }
cosmrs = "0.22.0"
cosmwasm-crypto = "2.1.4"
cosmwasm-schema = "2.1.4"
cosmwasm-std = "2.1.4"
cw-multi-test = "2.2.0"
cw-storage-plus = { version = "2.0.0", features = ["iterator", "macro"] }
cw-utils = "2.0.0"
cw2 = "2.0.0"
ed25519-dalek = { version = "2.1.1", default-features = false }
error-stack = { version = "0.4.0", features = ["eyre"] }
ethers-contract = { version = "2.0.14", default-features = false, features = [
  "abigen",
] }
ethers-core = "2.0.14"
events = { version = "^1.0.0", path = "packages/events" }
events-derive = { version = "^1.0.0", path = "packages/events-derive" }
evm-gateway = { version = "^1.0.0", path = "packages/evm-gateway" }
futures = "0.3.25"
gateway = { version = "^1.1.1", path = "contracts/gateway" }
gateway-api = { version = "^1.0.0", path = "packages/gateway-api" }
gateway-event-stack = { git = "https://github.com/eigerco/solana-axelar.git", rev = "f167d2b" }
goldie = { version = "0.5" }
heck = "0.5.0"
hex = "0.4.3"
humantime-serde = "1.1.1"
integration-tests = { version = "^1.0.0", path = "integration-tests" }
interchain-token-service = { version = "^1.2.1", path = "contracts/interchain-token-service" }
into-inner-derive = { version = "^1.0.0", path = "packages/into-inner-derive" }
itertools = "0.14.0"
k256 = { version = "0.13.1", features = ["ecdsa"] }
mockall = "0.12.1"
msgs-derive = { version = "^1.0.0", path = "packages/msgs-derive" }
multisig = { version = "^2.1.0", path = "contracts/multisig" }
multisig-prover = { version = "^1.1.1", path = "contracts/multisig-prover" }
multisig-prover-api = { version = "1.0.0", path = "packages/multisig-prover-api" }
num-traits = { version = "0.2.14", default-features = false }
proc-macro2 = "1.0.92"
quote = "1.0.38"
rand = "0.8.5"
report = { version = "^1.0.0", path = "packages/report" }
rewards = { version = "^1.2.0", path = "contracts/rewards" }
router = { version = "^1.2.0", path = "contracts/router" }
router-api = { version = "^1.0.0", path = "packages/router-api" }
schemars = "0.8.10"
semver = "1.0"
serde = { version = "1.0.145", default-features = false, features = ["derive"] }
serde_json = "1.0.134"
service-registry = { version = "^1.1.0", path = "contracts/service-registry" }
service-registry-api = { version = "^1.0.0", path = "packages/service-registry-api" }
sha3 = { version = "0.10.8", default-features = false, features = [] }
signature-verifier-api = { version = "^1.0.0", path = "packages/signature-verifier-api" }
starknet-checked-felt = { version = "^1.0.0", path = "packages/starknet-checked-felt" }
starknet-core = "0.12.0"
starknet-providers = "0.12.0"
starknet-types-core = { version = "0.1.7" }
stellar = { version = "^1.0.0", path = "external-gateways/stellar" }
stellar-xdr = { version = "21.2.0" }
strum = { version = "0.25", default-features = false, features = ["derive"] }
sui-gateway = { version = "^1.0.0", path = "packages/sui-gateway" }
sui-types = { version = "^1.0.0", path = "packages/sui-types" }
syn = "2.0.92"
tendermint = "0.40.4"
thiserror = "1.0.61"
tofn = { version = "1.1" }
tokio = "1.44.2"
tokio-stream = "0.1.11"
tokio-util = "0.7.11"
tracing = { version = "0.1.37", features = ["valuable", "log"] }
typed-builder = "0.18.2"
valuable = "0.1.1"
voting-verifier = { version = "^1.1.0", path = "contracts/voting-verifier" }
voting-verifier-api = { version = "1.0.0", path = "packages/voting-verifier-api" }
xrpl-types = { version = "^1.0.0", path = "packages/xrpl-types" }

[workspace.lints.clippy]
arithmetic_side_effects = "deny"
cast_possible_truncation = "deny"

[profile.release]
opt-level = 3
debug = false
rpath = false
lto = true
debug-assertions = false
codegen-units = 1
incremental = false
overflow-checks = true<|MERGE_RESOLUTION|>--- conflicted
+++ resolved
@@ -1,14 +1,5 @@
 [workspace]
 members = [
-<<<<<<< HEAD
-  "ampd",
-  "ampd-handlers",
-  "contracts/*",
-  "external-gateways/*",
-  "integration-tests",
-  "packages/*",
-  "tools/*",
-=======
     "ampd",
     "ampd-handlers",
     "contracts/*",
@@ -16,7 +7,6 @@
     "integration-tests",
     "packages/*",
     "tools/*",
->>>>>>> 6aab10a7
 ]
 resolver = "2"
 
