[workspace]
members = [
    "ampd",
    "contracts/*",
    "external-gateways/*",
    "integration-tests",
    "interchain-token-service",
    "packages/*"
]
resolver = "2"

[workspace.package]
rust-version = "1.78.0" # be sure there is an optimizer release supporting this version before updating. See https://github.com/CosmWasm/optimizer
edition = "2021"

[workspace.dependencies]
alloy-primitives = { version = "0.7.6", default-features = false, features = ["std"] }
alloy-sol-types = { version = "0.7.6", default-features = false, features = ["std"] }
<<<<<<< HEAD
assert_ok = "^1.0"
=======
assert_ok = "1.0"
>>>>>>> ca6a84d7
axelar-wasm-std = { version = "^1.0.0", path = "packages/axelar-wasm-std" }
axelar-wasm-std-derive = { version = "^1.0.0", path = "packages/axelar-wasm-std-derive" }
axelarnet-gateway = { version = "^1.0.0", path = "contracts/axelarnet-gateway" }
bcs = "0.1.5"
client = { version = "^1.0.0", path = "packages/client" }
coordinator = { version = "^1.0.0", path = "contracts/coordinator" }
cosmwasm-schema = "1.5.5"
cosmwasm-std = "1.5.5"
cw-multi-test = "1.2.0"
cw-storage-plus = { version = "1.2.0", features = ["iterator", "macro"] }
cw2 = "1.1.0"
ed25519-dalek = { version = "2.1.1", default-features = false }
error-stack = { version = "0.4.0", features = ["eyre"] }
ethers-contract = { version = "2.0.14", default-features = false, features = ["abigen"] }
ethers-core = "2.0.14"
events = { version = "^1.0.0", path = "packages/events" }
events-derive = { version = "^1.0.0", path = "packages/events-derive" }
evm-gateway = { version = "^1.0.0", path = "packages/evm-gateway" }
gateway = { version = "^1.0.0", path = "contracts/gateway" }
gateway-api = { version = "^1.0.0", path = "packages/gateway-api" }
goldie = { version = "0.5" }
hex = "0.4.3"
integration-tests = { version = "^1.0.0", path = "integration-tests" }
interchain-token-service = { version = "^0.1.0", path = "interchain-token-service" }
into-inner-derive = { version = "^1.0.0", path = "packages/into-inner-derive" }
itertools = "0.11.0"
k256 = { version = "0.13.1", features = ["ecdsa"] }
mockall = "0.12.1"
msgs-derive = { version = "^1.0.0", path = "packages/msgs-derive" }
multisig = { version = "^1.0.0", path = "contracts/multisig" }
multisig-prover = { version = "^1.0.0", path = "contracts/multisig-prover" }
num-traits = { version = "0.2.14", default-features = false }
quote = "1.0.36"
report = { version = "^1.0.0", path = "packages/report" }
rewards = { version = "^1.0.0", path = "contracts/rewards" }
router = { version = "^1.0.0", path = "contracts/router" }
router-api = { version = "^1.0.0", path = "packages/router-api" }
schemars = "0.8.10"
serde = { version = "1.0.145", default-features = false, features = ["derive"] }
serde_json = "1.0.89"
service-registry = { version = "^1.0.0", path = "contracts/service-registry" }
sha3 = { version = "0.10.8", default-features = false, features = [] }
signature-verifier-api = { version = "^1.0.0", path = "packages/signature-verifier-api" }
stellar = { version = "^1.0.0", path = "external-gateways/stellar" }
strum = { version = "0.25", default-features = false, features = ["derive"] }
sui-gateway = { version = "^1.0.0", path = "packages/sui-gateway" }
sui-types = { version = "^1.0.0", path = "packages/sui-types" }
syn = "2.0.68"
thiserror = "1.0.61"
tofn = { version = "1.1" }
tokio = "1.38.0"
tokio-stream = "0.1.11"
tokio-util = "0.7.11"
voting-verifier = { version = "^1.0.0", path = "contracts/voting-verifier" }

[workspace.lints.clippy]
arithmetic_side_effects = "deny"
cast_possible_truncation = "deny"

[profile.release]
opt-level = 3
debug = false
rpath = false
lto = true
debug-assertions = false
codegen-units = 1
incremental = false
overflow-checks = true<|MERGE_RESOLUTION|>--- conflicted
+++ resolved
@@ -16,11 +16,7 @@
 [workspace.dependencies]
 alloy-primitives = { version = "0.7.6", default-features = false, features = ["std"] }
 alloy-sol-types = { version = "0.7.6", default-features = false, features = ["std"] }
-<<<<<<< HEAD
-assert_ok = "^1.0"
-=======
 assert_ok = "1.0"
->>>>>>> ca6a84d7
 axelar-wasm-std = { version = "^1.0.0", path = "packages/axelar-wasm-std" }
 axelar-wasm-std-derive = { version = "^1.0.0", path = "packages/axelar-wasm-std-derive" }
 axelarnet-gateway = { version = "^1.0.0", path = "contracts/axelarnet-gateway" }
