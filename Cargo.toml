[workspace]
members = [
    "ampd",
    "contracts/*",
    "external-gateways/*",
    "integration-tests",
    "packages/*"
]
resolver = "2"

[workspace.package]
rust-version = "1.78.0" # be sure there is an optimizer release supporting this version before updating. See https://github.com/CosmWasm/optimizer
edition = "2021"

[workspace.dependencies]
alloy-primitives = { version = "0.7.6", default-features = false, features = ["std"] }
alloy-sol-types = { version = "0.7.6", default-features = false, features = ["std"] }
assert_ok = "1.0"
axelar-wasm-std = { version = "^1.0.0", path = "packages/axelar-wasm-std" }
axelar-wasm-std-derive = { version = "^1.0.0", path = "packages/axelar-wasm-std-derive" }
axelarnet-gateway = { version = "^1.0.0", path = "contracts/axelarnet-gateway" }
bcs = "0.1.5"
client = { version = "^1.0.0", path = "packages/client" }
coordinator = { version = "^1.0.0", path = "contracts/coordinator" }
cosmwasm-schema = "1.5.5"
cosmwasm-std = "1.5.5"
cw-multi-test = "1.2.0"
cw-storage-plus = { version = "1.2.0", features = ["iterator", "macro"] }
cw2 = "1.1.0"
ed25519-dalek = { version = "2.1.1", default-features = false }
error-stack = { version = "0.4.0", features = ["eyre"] }
ethers-contract = { version = "2.0.14", default-features = false, features = ["abigen"] }
ethers-core = "2.0.14"
events = { version = "^1.0.0", path = "packages/events" }
events-derive = { version = "^1.0.0", path = "packages/events-derive" }
evm-gateway = { version = "^1.0.0", path = "packages/evm-gateway" }
gateway = { version = "^1.0.0", path = "contracts/gateway" }
gateway-api = { version = "^1.0.0", path = "packages/gateway-api" }
goldie = { version = "0.5" }
hex = "0.4.3"
integration-tests = { version = "^1.0.0", path = "integration-tests" }
interchain-token-service = { version = "^0.1.0", path = "contracts/interchain-token-service" }
into-inner-derive = { version = "^1.0.0", path = "packages/into-inner-derive" }
itertools = "0.11.0"
k256 = { version = "0.13.1", features = ["ecdsa"] }
mockall = "0.12.1"
msgs-derive = { version = "^1.0.0", path = "packages/msgs-derive" }
multisig = { version = "^1.0.0", path = "contracts/multisig" }
multisig-prover = { version = "^1.0.0", path = "contracts/multisig-prover" }
num-traits = { version = "0.2.14", default-features = false }
<<<<<<< HEAD
service-registry = { version = "^1.0.0", path = "contracts/service-registry" }
k256 = { version = "0.13.1", features = ["ecdsa"] }
gateway = { version = "^1.0.0", path = "contracts/gateway" }
gateway-api = { version = "^1.0.0", path = "packages/gateway-api" }

router-api = { version = "^1.0.0", path = "packages/router-api" }
report = { version = "^1.0.0", path = "packages/report" }
client = { version = "^1.0.0", path = "packages/client" }
=======
>>>>>>> e852ac85
quote = "1.0.36"
report = { version = "^1.0.0", path = "packages/report" }
rewards = { version = "^1.0.0", path = "contracts/rewards" }
router = { version = "^1.0.0", path = "contracts/router" }
router-api = { version = "^1.0.0", path = "packages/router-api" }
schemars = "0.8.10"
serde = { version = "1.0.145", default-features = false, features = ["derive"] }
serde_json = "1.0.89"
service-registry = { version = "^1.0.0", path = "contracts/service-registry" }
sha3 = { version = "0.10.8", default-features = false, features = [] }
signature-verifier-api = { version = "^1.0.0", path = "packages/signature-verifier-api" }
<<<<<<< HEAD
axelar-rkyv-encoding = { git = "https://github.com/eigerco/solana-axelar.git", branch = "main" }
=======
stellar = { version = "^1.0.0", path = "external-gateways/stellar" }
stellar-xdr = { version = "21.2.0" }
strum = { version = "0.25", default-features = false, features = ["derive"] }
sui-gateway = { version = "^1.0.0", path = "packages/sui-gateway" }
sui-types = { version = "^1.0.0", path = "packages/sui-types" }
>>>>>>> e852ac85
syn = "2.0.68"
thiserror = "1.0.61"
tofn = { version = "1.1" }
tokio = "1.38.0"
tokio-stream = "0.1.11"
tokio-util = "0.7.11"
voting-verifier = { version = "^1.0.0", path = "contracts/voting-verifier" }

[workspace.lints.clippy]
arithmetic_side_effects = "deny"
cast_possible_truncation = "deny"

[profile.release]
opt-level = 3
debug = false
rpath = false
lto = true
debug-assertions = false
codegen-units = 1
incremental = false
overflow-checks = true

[patch.crates-io]
# aes-gcm-siv 0.10.3 and curve25519-dalek 3.x pin zeroize to <1.4
# which conflicts with other dependencies requiring zeroize ^1.5.
# We’re patching both crates to unpin zeroize.
#
# For curve25519-dalek we’re using commit from a PR, see
# https://github.com/dalek-cryptography/curve25519-dalek/pull/606
curve25519-dalek = { git = "https://github.com/dalek-cryptography/curve25519-dalek", rev = "8274d5cbb6fc3f38cdc742b4798173895cd2a290" }<|MERGE_RESOLUTION|>--- conflicted
+++ resolved
@@ -48,17 +48,6 @@
 multisig = { version = "^1.0.0", path = "contracts/multisig" }
 multisig-prover = { version = "^1.0.0", path = "contracts/multisig-prover" }
 num-traits = { version = "0.2.14", default-features = false }
-<<<<<<< HEAD
-service-registry = { version = "^1.0.0", path = "contracts/service-registry" }
-k256 = { version = "0.13.1", features = ["ecdsa"] }
-gateway = { version = "^1.0.0", path = "contracts/gateway" }
-gateway-api = { version = "^1.0.0", path = "packages/gateway-api" }
-
-router-api = { version = "^1.0.0", path = "packages/router-api" }
-report = { version = "^1.0.0", path = "packages/report" }
-client = { version = "^1.0.0", path = "packages/client" }
-=======
->>>>>>> e852ac85
 quote = "1.0.36"
 report = { version = "^1.0.0", path = "packages/report" }
 rewards = { version = "^1.0.0", path = "contracts/rewards" }
@@ -70,15 +59,12 @@
 service-registry = { version = "^1.0.0", path = "contracts/service-registry" }
 sha3 = { version = "0.10.8", default-features = false, features = [] }
 signature-verifier-api = { version = "^1.0.0", path = "packages/signature-verifier-api" }
-<<<<<<< HEAD
 axelar-rkyv-encoding = { git = "https://github.com/eigerco/solana-axelar.git", branch = "main" }
-=======
 stellar = { version = "^1.0.0", path = "external-gateways/stellar" }
 stellar-xdr = { version = "21.2.0" }
 strum = { version = "0.25", default-features = false, features = ["derive"] }
 sui-gateway = { version = "^1.0.0", path = "packages/sui-gateway" }
 sui-types = { version = "^1.0.0", path = "packages/sui-types" }
->>>>>>> e852ac85
 syn = "2.0.68"
 thiserror = "1.0.61"
 tofn = { version = "1.1" }
