[workspace]
members = ["ampd", "contracts/*", "integration-tests", "packages/*"]
resolver = "2"

[workspace.package]
rust-version = "1.78.0" # be sure there is an optimizer release supporting this version before updating. See https://github.com/CosmWasm/optimizer

[workspace.dependencies]
router = { version = "^0.3.3", path = "contracts/router" }
cosmwasm-std = "1.5.5"
cosmwasm-schema = "1.5.5"
cw-storage-plus = "1.2.0"
cw2 = "1.1.0"
ed25519-dalek = { version = "2.1.1", default-features = false }
error-stack = { version = "0.4.0", features = ["eyre"] }
events = { version = "^0.1.0", path = "packages/events" }
events-derive = { version = "^0.1.0", path = "packages/events-derive" }
evm-gateway = { version = "^0.1.0", path = "packages/evm-gateway" }
axelar-wasm-std = { version = "^0.1.0", path = "packages/axelar-wasm-std" }
axelar-wasm-std-derive = { version = "^0.1.0", path = "packages/axelar-wasm-std-derive" }
integration-tests = { version = "^0.1.0", path = "integration-tests" }
itertools = "0.11.0"
voting-verifier = { version = "^0.5.0", path = "contracts/voting-verifier" }
coordinator = { version = "^0.2.0", path = "contracts/coordinator" }
<<<<<<< HEAD
multisig = { version = "^0.4.0", path = "contracts/multisig" }
=======
multisig = { version = "^0.4.1", path = "contracts/multisig" }
>>>>>>> 18b9112b
msgs-derive = { version = "^0.1.0", path = "packages/msgs-derive" }
multisig-prover = { version = "^0.6.0", path = "contracts/multisig-prover" }
num-traits = { version = "0.2.14", default-features = false }
service-registry = { version = "^0.4.1", path = "contracts/service-registry" }
gateway = { version = "^0.2.3", path = "contracts/gateway" }
gateway-api = { version = "^0.1.0", path = "packages/gateway-api" }
router-api = { version = "^0.1.0", path = "packages/router-api" }
report = { version = "^0.1.0", path = "packages/report" }
client = { version = "^0.1.0", path = "packages/client" }
quote = "1.0.36"
rewards = { version = "^0.4.0", path = "contracts/rewards" }
thiserror = "1.0.61"
mockall = "0.12.1"
serde = { version = "1.0.145", default-features = false, features = ["derive"] }
serde_json = "1.0.89"
schemars = "0.8.10"
sha3 = { version = "0.10.8", default-features = false, features = [] }
signature-verifier-api = { version = "^0.1.0", path = "packages/signature-verifier-api" }
syn = "2.0.68"
ethers-contract = { version = "2.0.14", default-features = false, features = ["abigen"] }
ethers-core = "2.0.14"
tokio = "1.38.0"
tokio-stream = "0.1.11"
tokio-util = "0.7.11"
alloy-primitives = { version = "0.7.6", default-features = false }
alloy-sol-types = { version = "0.7.6", default-features = false }
interchain-token-service-api = { version = "^0.1.0", path = "packages/interchain-token-service-api" }

[workspace.lints.clippy]
arithmetic_side_effects = "deny"
cast_possible_truncation = "deny"

[profile.release]
opt-level = 3
debug = false
rpath = false
lto = true
debug-assertions = false
codegen-units = 1
incremental = false
overflow-checks = true<|MERGE_RESOLUTION|>--- conflicted
+++ resolved
@@ -22,11 +22,7 @@
 itertools = "0.11.0"
 voting-verifier = { version = "^0.5.0", path = "contracts/voting-verifier" }
 coordinator = { version = "^0.2.0", path = "contracts/coordinator" }
-<<<<<<< HEAD
-multisig = { version = "^0.4.0", path = "contracts/multisig" }
-=======
 multisig = { version = "^0.4.1", path = "contracts/multisig" }
->>>>>>> 18b9112b
 msgs-derive = { version = "^0.1.0", path = "packages/msgs-derive" }
 multisig-prover = { version = "^0.6.0", path = "contracts/multisig-prover" }
 num-traits = { version = "0.2.14", default-features = false }
