[workspace]
members = ["contracts/*", "packages/*"]

[profile.release]
opt-level = 3
debug = false
rpath = false
lto = true
debug-assertions = false
codegen-units = 1
panic = 'abort'
incremental = false
overflow-checks = true

[workspace.dependencies]
service-interface = { version = "0.1.0", path = "./contracts/service-interface" }
service-registry = { version = "0.1.0", path = "./contracts/service-registry" }
<<<<<<< HEAD
axelar-wasm-std = { version = "0.1.0", path = "./packages/axelar-wasm-std" }
connection-router = { version = "0.1.0", path = "./contracts/connection-router" }
=======
incoming-gateway = { version = "0.1.0", path = "./contracts/incoming-gateway" }
connection-router = { version = "0.1.0", path = "./contracts/connection-router" }
axelar-wasm-std = { version = "0.1.0", path = "./packages/axelar-wasm-std" }
>>>>>>> 377118b3
<|MERGE_RESOLUTION|>--- conflicted
+++ resolved
@@ -15,11 +15,6 @@
 [workspace.dependencies]
 service-interface = { version = "0.1.0", path = "./contracts/service-interface" }
 service-registry = { version = "0.1.0", path = "./contracts/service-registry" }
-<<<<<<< HEAD
-axelar-wasm-std = { version = "0.1.0", path = "./packages/axelar-wasm-std" }
-connection-router = { version = "0.1.0", path = "./contracts/connection-router" }
-=======
 incoming-gateway = { version = "0.1.0", path = "./contracts/incoming-gateway" }
 connection-router = { version = "0.1.0", path = "./contracts/connection-router" }
-axelar-wasm-std = { version = "0.1.0", path = "./packages/axelar-wasm-std" }
->>>>>>> 377118b3
+axelar-wasm-std = { version = "0.1.0", path = "./packages/axelar-wasm-std" }