--- conflicted
+++ resolved
@@ -60,6 +60,7 @@
 sha3 = { version = "0.10.8", default-features = false, features = [] }
 signature-verifier-api = { version = "^1.0.0", path = "packages/signature-verifier-api" }
 stellar = { version = "^1.0.0", path = "external-gateways/stellar" }
+stellar-xdr = { version = "21.2.0" }
 strum = { version = "0.25", default-features = false, features = ["derive"] }
 sui-gateway = { version = "^1.0.0", path = "packages/sui-gateway" }
 sui-types = { version = "^1.0.0", path = "packages/sui-types" }
@@ -69,19 +70,7 @@
 tokio = "1.38.0"
 tokio-stream = "0.1.11"
 tokio-util = "0.7.11"
-<<<<<<< HEAD
-tofn = { version = "1.1" }
-alloy-primitives = { version = "0.7.6", default-features = false, features = ["std"] }
-alloy-sol-types = { version = "0.7.6", default-features = false, features = ["std"] }
-strum = { version = "0.25", default-features = false, features = ["derive"] }
-interchain-token-service = { version = "^0.1.0", path = "interchain-token-service" }
-goldie = { version = "0.5" }
-axelarnet-gateway = { version = "^0.1.0", path = "contracts/axelarnet-gateway" }
-cw-multi-test = "1.2.0"
-stellar-xdr = { version = "21.2.0" }
-=======
 voting-verifier = { version = "^1.0.0", path = "contracts/voting-verifier" }
->>>>>>> 21d386d4
 
 [workspace.lints.clippy]
 arithmetic_side_effects = "deny"
