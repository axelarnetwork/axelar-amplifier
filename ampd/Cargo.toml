[package]
edition = "2021"
name = "ampd"
version = "0.4.0"
rust-version = { workspace = true }
# See more keys and their definitions at https://doc.rust-lang.org/cargo/reference/manifest.html

[dependencies]
async-trait = "0.1.59"
axelar-wasm-std = { workspace = true }
axum = "0.7.5"
base64 = "0.21.2"
bcs = "0.1.5"
borsh = { version = "1.2.0", features = ["derive"] }
clap = { version = "4.2.7", features = ["derive", "cargo"] }
config = "0.13.2"
cosmrs = { version = "0.14.0", features = ["cosmwasm", "grpc"] }
cosmwasm-std = { workspace = true, features = ["stargate"] }
deref-derive = "0.1.0"
dirs = "5.0.1"
ecdsa = { version = "0.16.6" }
enum-display-derive = "0.1.1"
error-stack = { workspace = true }
ethers-contract = { workspace = true }
ethers-core = { workspace = true }
ethers-providers = { version = "2.0.13", default-features = false, features = ["rustls"] }
events = { workspace = true }
events-derive = { workspace = true }
evm-gateway = { workspace = true }
futures = "0.3.25"
hex = { version = "0.4.3", features = ["serde"] }
humantime-serde = "1.1.1"
itertools = { workspace = true }
k256 = { version = "0.13.1", features = ["ecdsa"] }
mockall = "0.11.3"
move-core-types = { git = "https://github.com/mystenlabs/sui", tag = "mainnet-v1.26.2" }
multisig = { workspace = true, features = ["library"] }
num-traits = { workspace = true }
prost = "0.11.9"
prost-types = "0.11.9"
report = { workspace = true }
reqwest = { version = "0.11.24", default-features = false }
router-api = { workspace = true }
serde = { version = "1.0.147", features = ["derive"] }
serde_json = { workspace = true }
serde_with = "3.2.0"
service-registry = { workspace = true }
solana-account-decoder = "1.18.1"
solana-client = "1.18.1"
solana-program = "1.18.1"
solana-sdk = "1.18.1"
solana-rpc-client-api = "1.18.1"
solana-version = "1.18.1"
solana-transaction-status = "1.18.1"
sha3 = { workspace = true }
<<<<<<< HEAD
sui-json-rpc-types = { git = "https://github.com/mystenlabs/sui", tag = "mainnet-v1.14.2" }
sui-types = { git = "https://github.com/mystenlabs/sui", features = [
  "test-utils",
], tag = "mainnet-v1.14.2" }
=======
sui-json-rpc-types = { git = "https://github.com/mystenlabs/sui", tag = "mainnet-v1.26.2" }
sui-types = { git = "https://github.com/mystenlabs/sui", features = ["test-utils"], tag = "mainnet-v1.26.2" }
>>>>>>> f6096f8c
# Need to switch to our own fork of tendermint and tendermint-rpc due to event attribute value being nullable.
# Can switch back once https://github.com/informalsystems/tendermint-rs/issues/1216 is resolved.
# The fix for the issue is at https://github.com/axelarnetwork/tendermint-rs/commit/e97033e20e660a7e707ea86db174ec047bbba50d.
tendermint = { git = "https://github.com/axelarnetwork/tendermint-rs.git", branch = "v0.33.x" }
tendermint-rpc = { git = "https://github.com/axelarnetwork/tendermint-rs.git", branch = "v0.33.x", features = [
  "http-client",
] }
thiserror = { workspace = true }
tokio = { workspace = true, features = ["signal"] }
tokio-stream = { workspace = true, features = ["sync"] }
tokio-util = { workspace = true }
toml = "0.5.9"
tonic = "0.9.2"
tracing = { version = "0.1.37", features = ["valuable", "log"] }
tracing-core = { version = "0.1.30", features = ["valuable"] }
tracing-subscriber = { version = "0.3.16", features = ["json", "valuable"] }
typed-builder = "0.18.2"
url = "2.3.1"
valuable = { version = "0.1.0", features = ["derive"] }
valuable-serde = { version = "0.1.0", features = ["std"] }
voting-verifier = { workspace = true }
gmp-gateway = { git = "https://github.com/eigerco/solana-axelar.git", branch = "main" }
axelar-message-primitives = { git = "https://github.com/eigerco/solana-axelar.git", branch = "main" }

lru = "0.12.3"

[dev-dependencies]
elliptic-curve = "0.13.5"
generic-array = "0.14.7"
multisig = { workspace = true, features = ["test", "library"] }
rand = "0.8.5"
random-string = "1.0.0"
tokio = { workspace = true, features = ["test-util"] }

[build-dependencies]
tonic-build = "0.8.3"

[patch.crates-io]
# aes-gcm-siv 0.10.3 and curve25519-dalek 3.x pin zeroize to <1.4
# which conflicts with other dependencies requiring zeroize ^1.5.
# We’re patching both crates to unpin zeroize.
#
# For aes-gcm-siv we’re using the same revision Solana uses in
# an (as of now) unreleased commit, see
# https://github.com/solana-labs/solana/commit/01f1bf27994d9813fadfcd134befd3a449aaa0bd
#
# For curve25519-dalek we’re using commit from a PR, see
# https://github.com/dalek-cryptography/curve25519-dalek/pull/606
aes-gcm-siv = { git = "https://github.com/RustCrypto/AEADs", rev = "6105d7a5591aefa646a95d12b5e8d3f55a9214ef" }
curve25519-dalek = { git = "https://github.com/dalek-cryptography/curve25519-dalek", rev = "8274d5cbb6fc3f38cdc742b4798173895cd2a290" }
ahash = "=0.8.6"
[lints]
workspace = true<|MERGE_RESOLUTION|>--- conflicted
+++ resolved
@@ -53,15 +53,8 @@
 solana-version = "1.18.1"
 solana-transaction-status = "1.18.1"
 sha3 = { workspace = true }
-<<<<<<< HEAD
-sui-json-rpc-types = { git = "https://github.com/mystenlabs/sui", tag = "mainnet-v1.14.2" }
-sui-types = { git = "https://github.com/mystenlabs/sui", features = [
-  "test-utils",
-], tag = "mainnet-v1.14.2" }
-=======
 sui-json-rpc-types = { git = "https://github.com/mystenlabs/sui", tag = "mainnet-v1.26.2" }
 sui-types = { git = "https://github.com/mystenlabs/sui", features = ["test-utils"], tag = "mainnet-v1.26.2" }
->>>>>>> f6096f8c
 # Need to switch to our own fork of tendermint and tendermint-rpc due to event attribute value being nullable.
 # Can switch back once https://github.com/informalsystems/tendermint-rs/issues/1216 is resolved.
 # The fix for the issue is at https://github.com/axelarnetwork/tendermint-rs/commit/e97033e20e660a7e707ea86db174ec047bbba50d.
