--- conflicted
+++ resolved
@@ -107,11 +107,8 @@
 
 [dev-dependencies]
 assert_ok = { workspace = true }
-<<<<<<< HEAD
+axum-test = "15.7.4"
 cosmos-sdk-proto = "0.27.0"
-=======
-axum-test = "15.7.4"
->>>>>>> f6cb05ef
 ed25519-dalek = { workspace = true, features = ["rand_core"] }
 elliptic-curve = "0.13.5"
 faux = "0.1.10"
