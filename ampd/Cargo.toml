--- conflicted
+++ resolved
@@ -56,15 +56,8 @@
 stellar-rpc-client = "21.4.0"
 stellar-xdr = { workspace = true, features = ["serde_json"] }
 sui-gateway = { workspace = true }
-<<<<<<< HEAD
-sui-json-rpc-types = { git = "https://github.com/mystenlabs/sui", tag = "mainnet-v1.26.2" }
-sui-types = { git = "https://github.com/mystenlabs/sui", features = [
-    "test-utils",
-], tag = "mainnet-v1.26.2" }
-=======
 sui-json-rpc-types = { git = "https://github.com/mystenlabs/sui", tag = "testnet-v1.39.1" }
 sui-types = { git = "https://github.com/mystenlabs/sui", tag = "testnet-v1.39.1" }
->>>>>>> f7fb035e
 tendermint = "0.35.0"
 tendermint-rpc = { version = "0.35.0", features = [ "http-client" ] }
 thiserror = { workspace = true }
