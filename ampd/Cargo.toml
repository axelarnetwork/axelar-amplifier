[package]
edition = { workspace = true }
version = "1.9.0"
rust-version = { workspace = true }
license = "MIT OR Apache-2.0"
name = "ampd"
# See more keys and their definitions at https://doc.rust-lang.org/cargo/reference/manifest.html

[features]
default = ["commands", "config"]
commands = []
config = []
url = []

[dependencies]
ampd-proto = { workspace = true }
async-trait = { workspace = true }
axelar-solana-encoding = { workspace = true }
axelar-solana-gateway = { workspace = true }
axelar-wasm-std = { workspace = true }
axum = "0.7.5"
base64 = "0.21.2"
bcs = { workspace = true }
clap = { version = "4.2.7", features = ["derive", "cargo"] }
config = "0.15.11"
cosmrs = { version = "0.22.0", features = ["cosmwasm", "grpc"] }
cosmwasm-std = { workspace = true, features = ["stargate"] }
der = { version = "0.7.9", features = ["derive"] }
deref-derive = "0.1.0"
dirs = "5.0.1"
ed25519-dalek = { workspace = true }
enum-display-derive = "0.1.1"
error-stack = { workspace = true }
ethers-contract = { workspace = true }
ethers-core = { workspace = true }
ethers-providers = { version = "2.0.13", default-features = false, features = [
  "rustls",
] }
events = { workspace = true, features = ["derive"] }
evm-gateway = { workspace = true }
futures = { workspace = true }
gateway-event-stack = { workspace = true }
hex = { version = "0.4.3", features = ["serde"] }
humantime-serde = "1.1.1"
itertools = { workspace = true }
k256 = { workspace = true }
mockall = "0.11.3"
move-core-types = { git = "https://github.com/mystenlabs/sui", tag = "testnet-v1.39.1" }
multisig = { workspace = true, features = ["library"] }
multiversx-sdk = "0.6.1"
num-traits = { workspace = true }
openssl = { version = "0.10.72", features = [
  "vendored",
] }# Needed to make arm compilation work by forcing vendoring
pin-project-lite = "0.2.16"
<<<<<<< HEAD
prometheus = { workspace = true }
=======
prometheus-client = "0.23.1"
>>>>>>> 6895734c
prost = "0.13.5"
prost-types = "0.13.5"
report = { workspace = true }
reqwest = { version = "0.11.24", default-features = false }
rewards = { workspace = true }
router-api = { workspace = true }
schemars = { workspace = true }
serde = { version = "1.0.147", features = ["derive"] }
serde_json = { workspace = true }
serde_with = "3.2.0"
service-registry-api = { workspace = true }
sha3 = { workspace = true }
solana-client = "=2.1.21"
solana-sdk = "=2.1.21"
solana-transaction-status = "=2.1.21"
solana-zk-token-sdk = "=2.1.21"
starknet-checked-felt = { workspace = true }

starknet-core = { workspace = true }
starknet-providers = { workspace = true }
stellar = { workspace = true }
stellar-rpc-client = "21.4.0"
stellar-xdr = { workspace = true, features = ["serde_json"] }
sui-gateway = { workspace = true }
sui-json-rpc-types = { git = "https://github.com/mystenlabs/sui", tag = "testnet-v1.39.1" }
sui-types = { git = "https://github.com/mystenlabs/sui", tag = "testnet-v1.39.1" }
tendermint = { workspace = true }
tendermint-rpc = { version = "0.35.0", features = ["http-client"] }
thiserror = { workspace = true }
tokio = { workspace = true, features = ["signal"] }
tokio-stream = { workspace = true, features = ["sync"] }
tokio-util = { workspace = true }
toml = "0.5.9"
tonic = "0.13.0"
tower = "0.5.2"
tower-http = { version = "0.6.4", features = ["trace"] }
tracing = { workspace = true }
tracing-core = { workspace = true }
tracing-error = { workspace = true }
tracing-subscriber = { workspace = true }
typed-builder = "0.18.2"
url = "2.3.1"
valuable = { version = "0.1.0", features = ["derive"] }
valuable-serde = { version = "0.1.0", features = ["std"] }
voting-verifier = { workspace = true }
xrpl-types = { workspace = true }
xrpl_http_client = { version = "0.15.0" }

[build-dependencies]
tonic-build = "0.13.0"

[dev-dependencies]
assert_ok = { workspace = true }
axum-test = "15.7.4"
cosmos-sdk-proto = "0.27.0"
ed25519-dalek = { workspace = true, features = ["rand_core"] }
elliptic-curve = "0.13.5"
faux = "0.1.10"
generic-array = "0.14.7"
goldie = { workspace = true }
multisig = { workspace = true, features = ["test", "library"] }
rand = { workspace = true }
random-string = "1.0.0"
tendermint-proto = { version = "0.40.3" }
test-log = { version = "0.2", features = ["trace"], default-features = false }
tokio = { workspace = true, features = ["test-util"] }
tracing-test = "0.2.5"

[lints]
workspace = true<|MERGE_RESOLUTION|>--- conflicted
+++ resolved
@@ -1,9 +1,9 @@
 [package]
+name = "ampd"
 edition = { workspace = true }
 version = "1.9.0"
 rust-version = { workspace = true }
 license = "MIT OR Apache-2.0"
-name = "ampd"
 # See more keys and their definitions at https://doc.rust-lang.org/cargo/reference/manifest.html
 
 [features]
@@ -51,13 +51,9 @@
 num-traits = { workspace = true }
 openssl = { version = "0.10.72", features = [
   "vendored",
-] }# Needed to make arm compilation work by forcing vendoring
+] } # Needed to make arm compilation work by forcing vendoring
 pin-project-lite = "0.2.16"
-<<<<<<< HEAD
-prometheus = { workspace = true }
-=======
 prometheus-client = "0.23.1"
->>>>>>> 6895734c
 prost = "0.13.5"
 prost-types = "0.13.5"
 report = { workspace = true }
