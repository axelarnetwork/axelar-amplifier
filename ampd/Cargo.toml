--- conflicted
+++ resolved
@@ -39,18 +39,11 @@
 serde_json = "1.0.89"
 serde_with = "3.2.0"
 service-registry = { workspace = true }
-<<<<<<< HEAD
 solana-account-decoder = "1.18.1"
 solana-client = "1.18.1"
 solana-program = "1.18.1"
 solana-sdk = "1.18.1"
-solana-transaction-status = "1.17.9"
-=======
-solana-client = "1.18.1"
-solana-program = "1.18.1"
-solana-sdk = "1.18.1"
 solana-transaction-status = "1.18.1"
->>>>>>> a6cc4aec
 sui-json-rpc-types = { git = "https://github.com/mystenlabs/sui", tag = "mainnet-v1.14.2" }
 sui-types = { git = "https://github.com/mystenlabs/sui", features = [
   "test-utils",
@@ -75,11 +68,8 @@
 valuable = { version = "0.1.0", features = ["derive"] }
 valuable-serde = { version = "0.1.0", features = ["std"] }
 voting-verifier = { workspace = true }
-<<<<<<< HEAD
 auth-weighted = { git = "ssh://git@github.com/eigerco/solana-axelar.git", branch = "poc"} ## Temporary POC repo import while its not public.
-=======
-gateway = { git = "ssh://git@github.com/eigerco/solana-axelar.git", branch = "poc" }
->>>>>>> a6cc4aec
+gmp-gateway = { git = "ssh://git@github.com/eigerco/solana-axelar.git", branch = "poc" }
 
 [dev-dependencies]
 elliptic-curve = "0.13.5"
