[package]
name = "ampd"
edition = { workspace = true }
version = "1.9.0"
rust-version = { workspace = true }
license = "MIT OR Apache-2.0"
# See more keys and their definitions at https://doc.rust-lang.org/cargo/reference/manifest.html

[features]
default = ["commands", "config"]
commands = []
config = []
url = []

[dependencies]
ampd-proto = { workspace = true }
async-trait = { workspace = true }
axelar-solana-encoding = { workspace = true }
axelar-solana-gateway = { workspace = true }
axelar-wasm-std = { workspace = true }
axum = "0.7.5"
base64 = "0.21.2"
bcs = { workspace = true }
clap = { version = "4.2.7", features = ["derive", "cargo"] }
<<<<<<< HEAD
clarity = { git = "https://github.com/stacks-network/stacks-core", tag = "3.1.0.0.7", features = ["slog_json"] }
config = "0.13.2"
=======
config = "0.15.11"
>>>>>>> 14f40e4b
cosmrs = { version = "0.22.0", features = ["cosmwasm", "grpc"] }
cosmwasm-std = { workspace = true, features = ["stargate"] }
der = { version = "0.7.9", features = ["derive"] }
deref-derive = "0.1.0"
dirs = "5.0.1"
ed25519-dalek = { workspace = true }
enum-display-derive = "0.1.1"
error-stack = { workspace = true }
ethers-contract = { workspace = true }
ethers-core = { workspace = true }
ethers-providers = { version = "2.0.13", default-features = false, features = [
  "rustls",
] }
events = { workspace = true, features = ["derive"] }
evm-gateway = { workspace = true }
futures = { workspace = true }
gateway-event-stack = { workspace = true }
hex = { version = "0.4.3", features = ["serde"] }
humantime-serde = "1.1.1"
itertools = { workspace = true }
k256 = { workspace = true }
mockall = "0.11.3"
move-core-types = { git = "https://github.com/mystenlabs/sui", tag = "testnet-v1.39.1" }
multisig = { workspace = true, features = ["library"] }
multiversx-sdk = "0.6.1"
num-traits = { workspace = true }
openssl = { version = "0.10.72", features = [
  "vendored",
] } # Needed to make arm compilation work by forcing vendoring
pin-project-lite = "0.2.16"
prometheus-client = "0.23.1"
prost = "0.13.5"
prost-types = "0.13.5"
report = { workspace = true }
reqwest = { version = "0.11.24", default-features = false }
rewards = { workspace = true }
router-api = { workspace = true }
schemars = { workspace = true }
serde = { version = "1.0.147", features = ["derive"] }
serde_json = { workspace = true }
serde_with = "3.2.0"
service-registry-api = { workspace = true }
sha3 = { workspace = true }
solana-client = "=2.1.21"
solana-sdk = "=2.1.21"
solana-transaction-status = "=2.1.21"
solana-zk-token-sdk = "=2.1.21"
starknet-checked-felt = { workspace = true }

starknet-core = { workspace = true }
starknet-providers = { workspace = true }
stellar = { workspace = true }
stellar-rpc-client = "21.4.0"
stellar-xdr = { workspace = true, features = ["serde_json"] }
sui-gateway = { workspace = true }
sui-json-rpc-types = { git = "https://github.com/mystenlabs/sui", tag = "testnet-v1.39.1" }
sui-types = { git = "https://github.com/mystenlabs/sui", tag = "testnet-v1.39.1" }
tendermint = { workspace = true }
tendermint-rpc = { version = "0.35.0", features = ["http-client"] }
thiserror = { workspace = true }
tokio = { workspace = true, features = ["signal"] }
tokio-stream = { workspace = true, features = ["sync"] }
tokio-util = { workspace = true }
toml = "0.5.9"
tonic = "0.13.0"
tower = "0.5.2"
tower-http = { version = "0.6.4", features = ["trace"] }
tracing = { workspace = true }
tracing-core = { workspace = true }
tracing-error = { workspace = true }
tracing-subscriber = { workspace = true }
typed-builder = "0.18.2"
url = "2.3.1"
valuable = { version = "0.1.0", features = ["derive"] }
valuable-serde = { version = "0.1.0", features = ["std"] }
voting-verifier = { workspace = true }
xrpl-types = { workspace = true }
xrpl_http_client = { version = "0.15.0" }

[build-dependencies]
tonic-build = "0.13.0"

[dev-dependencies]
assert_ok = { workspace = true }
axum-test = "15.7.4"
cosmos-sdk-proto = "0.27.0"
ed25519-dalek = { workspace = true, features = ["rand_core"] }
elliptic-curve = "0.13.5"
faux = "0.1.10"
generic-array = "0.14.7"
goldie = { workspace = true }
multisig = { workspace = true, features = ["test", "library"] }
rand = { workspace = true }
random-string = "1.0.0"
tendermint-proto = { version = "0.40.3" }
test-log = { version = "0.2", features = ["trace"], default-features = false }
tokio = { workspace = true, features = ["test-util"] }
tracing-test = "0.2.5"

[lints]
workspace = true<|MERGE_RESOLUTION|>--- conflicted
+++ resolved
@@ -22,12 +22,8 @@
 base64 = "0.21.2"
 bcs = { workspace = true }
 clap = { version = "4.2.7", features = ["derive", "cargo"] }
-<<<<<<< HEAD
 clarity = { git = "https://github.com/stacks-network/stacks-core", tag = "3.1.0.0.7", features = ["slog_json"] }
-config = "0.13.2"
-=======
 config = "0.15.11"
->>>>>>> 14f40e4b
 cosmrs = { version = "0.22.0", features = ["cosmwasm", "grpc"] }
 cosmwasm-std = { workspace = true, features = ["stargate"] }
 der = { version = "0.7.9", features = ["derive"] }
