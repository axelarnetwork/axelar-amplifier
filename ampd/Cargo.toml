[package]
name = "ampd"
edition = { workspace = true }
version = "1.14.2"
rust-version = { workspace = true }
license = "MIT OR Apache-2.0"
# See more keys and their definitions at https://doc.rust-lang.org/cargo/reference/manifest.html

[features]
default = ["commands", "config"]
commands = []
config = []
url = []
test-utils = ["rand"]

[dependencies]
ampd-proto = { workspace = true }
async-trait = { workspace = true }
<<<<<<< HEAD
solana-axelar-std = { workspace = true }
solana-axelar-gateway = { workspace = true }
=======
>>>>>>> 5a82e47e
axelar-wasm-std = { workspace = true }
axum = "0.7.5"
base64 = { workspace = true }
bech32 = "0.11.0"
<<<<<<< HEAD
borsh = "0.10"
bs58 = { workspace = true }
bytemuck = "1.14"
clap = { version = "4.2.7", features = ["derive", "cargo"] }
clarity-serialization = { git = "https://github.com/stacks-network/stacks-core", tag = "3.2.0.0.0", default-features = false, features = ["wasm-deterministic"] }
=======
bs58 = { workspace = true }
clap = { workspace = true }
>>>>>>> 5a82e47e
config = { workspace = true }
cosmrs = { version = "0.22.0", features = ["cosmwasm", "grpc"] }
cosmwasm-std = { workspace = true, features = ["stargate"] }
der = { version = "0.7.9", features = ["derive"] }
deref-derive = "0.1.0"
dirs = "5.0.1"
ed25519-dalek = { workspace = true }
enum-display-derive = "0.1.1"
error-stack = { workspace = true }
ethers-core = { workspace = true }
ethers-providers = { version = "2.0.13", default-features = false, features = [
  "rustls",
] }
<<<<<<< HEAD
event-verifier-api = { workspace = true }
=======
>>>>>>> 5a82e47e
events = { workspace = true, features = ["derive"] }
futures = { workspace = true }
hex = { workspace = true, features = ["serde"] }
humantime-serde = "1.1.1"
itertools = { workspace = true }
k256 = { workspace = true }
lazy_static = "1.5.0"
mockall = "0.11.3"
multisig = { workspace = true, features = ["library"] }
num-traits = { workspace = true }
pin-project-lite = "0.2.16"
primitive-types = "0.12"
prometheus-client = "0.23.1"
prost = "0.13.5"
prost-types = "0.13.5"
rand = { workspace = true, optional = true }
regex = "1.10.2"
report = { workspace = true }
reqwest = { version = "0.11.24", default-features = false }
rewards = { workspace = true }
router-api = { workspace = true }
schemars = { workspace = true }
serde = { version = "1.0.147", features = ["derive"] }
serde_json = { workspace = true }
serde_with = { workspace = true }
service-registry-api = { workspace = true }
sha3 = { workspace = true }
<<<<<<< HEAD
solana-client = "~2.3"
solana-sdk = "~2.3"
solana-transaction-status = "~2.3"
solana-zk-token-sdk = "~2.3"
starknet-checked-felt = { workspace = true }

starknet-core = { workspace = true }
starknet-providers = { workspace = true }
stellar = { workspace = true }
stellar-rpc-client = { workspace = true }
=======
>>>>>>> 5a82e47e
stellar-xdr = { workspace = true, features = ["serde_json"] }
sysinfo = "0.36.1"
tendermint = { workspace = true }
tendermint-rpc = { version = "0.40.4", features = ["http-client"] }
thiserror = { workspace = true }
tokio = { workspace = true, features = ["signal"] }
tokio-stream = { workspace = true, features = ["sync"] }
tokio-util = { workspace = true }
toml = "0.5.9"
tonic = "0.13.0"
tower = "0.5.2"
tower-http = { version = "0.6.4", features = ["trace"] }
tracing = { workspace = true }
tracing-core = { workspace = true }
tracing-error = { workspace = true }
tracing-subscriber = { workspace = true }
typed-builder = { workspace = true }
url = "2.3.1"
valuable = { version = "0.1.0", features = ["derive"] }
valuable-serde = { version = "0.1.0", features = ["std"] }

# Pin ed25519-zebra to 4.0.3 to match cosmwasm-crypto requirements
[target.'cfg(not(target_arch = "wasm32"))'.dependencies]
ed25519-zebra = { workspace = true }

[build-dependencies]
tonic-build = "0.13.0"

[dev-dependencies]
axum-test = "15.7.4"
cosmos-sdk-proto = "0.27.0"
ed25519-dalek = { workspace = true, features = ["rand_core"] }
elliptic-curve = "0.13.5"
generic-array = "0.14.7"
goldie = { workspace = true }
multisig = { workspace = true, features = ["test", "library"] }
rand = { workspace = true }
random-string = { workspace = true }
temp-env = { workspace = true, features = ["async_closure"] }
tendermint-proto = { version = "0.40.3" }
tokio = { workspace = true, features = ["test-util"] }
tracing-test = { workspace = true }

[lints]
workspace = true<|MERGE_RESOLUTION|>--- conflicted
+++ resolved
@@ -16,25 +16,12 @@
 [dependencies]
 ampd-proto = { workspace = true }
 async-trait = { workspace = true }
-<<<<<<< HEAD
-solana-axelar-std = { workspace = true }
-solana-axelar-gateway = { workspace = true }
-=======
->>>>>>> 5a82e47e
 axelar-wasm-std = { workspace = true }
 axum = "0.7.5"
 base64 = { workspace = true }
 bech32 = "0.11.0"
-<<<<<<< HEAD
-borsh = "0.10"
-bs58 = { workspace = true }
-bytemuck = "1.14"
-clap = { version = "4.2.7", features = ["derive", "cargo"] }
-clarity-serialization = { git = "https://github.com/stacks-network/stacks-core", tag = "3.2.0.0.0", default-features = false, features = ["wasm-deterministic"] }
-=======
 bs58 = { workspace = true }
 clap = { workspace = true }
->>>>>>> 5a82e47e
 config = { workspace = true }
 cosmrs = { version = "0.22.0", features = ["cosmwasm", "grpc"] }
 cosmwasm-std = { workspace = true, features = ["stargate"] }
@@ -48,10 +35,6 @@
 ethers-providers = { version = "2.0.13", default-features = false, features = [
   "rustls",
 ] }
-<<<<<<< HEAD
-event-verifier-api = { workspace = true }
-=======
->>>>>>> 5a82e47e
 events = { workspace = true, features = ["derive"] }
 futures = { workspace = true }
 hex = { workspace = true, features = ["serde"] }
@@ -79,19 +62,6 @@
 serde_with = { workspace = true }
 service-registry-api = { workspace = true }
 sha3 = { workspace = true }
-<<<<<<< HEAD
-solana-client = "~2.3"
-solana-sdk = "~2.3"
-solana-transaction-status = "~2.3"
-solana-zk-token-sdk = "~2.3"
-starknet-checked-felt = { workspace = true }
-
-starknet-core = { workspace = true }
-starknet-providers = { workspace = true }
-stellar = { workspace = true }
-stellar-rpc-client = { workspace = true }
-=======
->>>>>>> 5a82e47e
 stellar-xdr = { workspace = true, features = ["serde_json"] }
 sysinfo = "0.36.1"
 tendermint = { workspace = true }
