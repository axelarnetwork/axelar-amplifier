# Ampd

Ampd is the off chain daemon responsible for voting and signing within the amplifier protocol.
The daemon listens to the Axelar blockchain for specific events, connects to external blockchains via JSON-RPC, and
uses [tofnd](https://github.com/axelarnetwork/tofnd) for signing transactions and batches of messages.

### How to run

#### Configuration

Below is the config file format, with explanations for each entry:

```yaml
tm_jsonrpc=[JSON-RPC URL of Axelar node]
tm_grpc=[gRPC URL of Axelar node]
event_buffer_cap=[max blockchain events to queue. Will error if set too low]
health_check_bind_addr=[the /status endpoint bind address i.e "0.0.0.0:3000"]

[service_registry]
cosmwasm_contract=[address of service registry]

[broadcast]
batch_gas_limit=[max gas for a transaction. Transactions can contain multiple votes and signatures]
broadcast_interval=[how often to broadcast transactions]
chain_id=[chain id of Axelar network to connect to]
gas_adjustment=[gas adjustment to use when broadcasting]
gas_price=[gas price with denom, i.e. "0.007uaxl"]
queue_cap=[max messages to queue when broadcasting]
tx_fetch_interval=[how often to query for transaction inclusion in a block]
tx_fetch_max_retries=[how many times to query for transaction inclusion in a block before failing]

[tofnd_config]
key_uid=[uid of key used for signing transactions]
party_uid=[metadata, should just be set to ampd]
url=[url of tofnd]

# multisig handler. This handler is used for all supported chains.
[[handlers]]
cosmwasm_contract=[address of multisig contract]
type="MultisigSigner"

# message verifier handler. One per supported chain
[[handlers]]
chain_name=[chain name. Not necessary in the Sui case]
chain_rpc_url=[URL of JSON-RPC endpoint for external chain]
cosmwasm_contract=[verifier contract address]
<<<<<<< HEAD
type=[handler type. Could be EvmMsgVerifier | SuiMsgVerifier | StarknetMsgVerifier | StacksMsgVerifier]
=======
type=[handler type. Could be EvmMsgVerifier | SuiMsgVerifier  | StarknetMsgVerifier | SolanaMsgVerifier]
>>>>>>> 9eadd35f

# handler to verify verifier set rotations. One per supported chain
[[handlers]]
chain_name=[chain name. Not necessary in the Sui case]
chain_rpc_url=[URL of JSON-RPC endpoint for external chain]
cosmwasm_contract=[verifier contract address]
<<<<<<< HEAD
type=[handler type. Could be EvmVerifierSetVerifier | SuiVerifierSetVerifier | StarknetVerifierSetVerifier | StacksVerifierSetVerifier]
=======
type=[handler type. Could be EvmVerifierSetVerifier | SuiVerifierSetVerifier | StarknetVerifierSetVerifier | SolanaVerifierSetVerifier]
>>>>>>> 9eadd35f
```

Below is an example config for connecting to a local axelard node and local tofnd process, and verifying transactions
from Avalanche testnet, Sui testnet and Stacks testnet.

```yaml
health_check_bind_addr="0.0.0.0:3000"
tm_jsonrpc="http://localhost:26657"
tm_grpc="tcp://localhost:9090"
event_buffer_cap=10000

[service_registry]
cosmwasm_contract="axelar1hrpna9v7vs3stzyd4z3xf00676kf78zpe2u5ksvljswn2vnjp3ystlgl4x"

[broadcast]
batch_gas_limit="10000000"
broadcast_interval="1s"
chain_id="devnet-amplifier"
gas_adjustment="2"
gas_price="0.00005uamplifier"
queue_cap="1000"
tx_fetch_interval="600ms"
tx_fetch_max_retries="10"

[tofnd_config]
key_uid="axelar"
party_uid="ampd"
url="http://127.0.0.1:50051"

[[handlers]]
type = 'MultisigSigner'
cosmwasm_contract = 'axelar1au3qdftlypz3uydz9260aj4w73r7jm747zm5fsgrdnrlpwy7rrwqjzlemm'

[[handlers]]
type = 'SuiMsgVerifier'
cosmwasm_contract = 'axelar1hmdc9verjjfttcsav57nhcjm7hfcrpg08tqk9phcceulzurnfqns9yqsap'
rpc_url = "https://fullnode.testnet.sui.io:443"

[[handlers]]
type = 'SuiVerifierSetVerifier'
cosmwasm_contract = 'axelar1hmdc9verjjfttcsav57nhcjm7hfcrpg08tqk9phcceulzurnfqns9yqsap'
rpc_url = "https://fullnode.testnet.sui.io:443"

[[handlers]]
type = 'StacksMsgVerifier'
cosmwasm_contract = 'axelar1mjlvl44v8er50nxjxcuugd4prafzxj4r84q84pf3ntgte6crnywsrk0s5e'
http_url = 'https://api.testnet.hiro.so' # Stacks Hiro API URL

[[handlers]]
type = 'StacksVerifierSetVerifier'
cosmwasm_contract = 'axelar1mjlvl44v8er50nxjxcuugd4prafzxj4r84q84pf3ntgte6crnywsrk0s5e'
http_url = 'https://api.testnet.hiro.so' # Stacks Hiro API URL

[[handlers]]
type = 'EvmMsgVerifier'
cosmwasm_contract = 'axelar14lh98gp06zdqh5r9qj3874hdmfzs4sh5tkfzg3cyty4xeqsufdjqedt3q8'
chain_name = 'avalanche'
chain_rpc_url = "https://api.avax-test.network/ext/bc/C/rpc"

[[handlers]]
type = 'StarknetMsgVerifier'
cosmwasm_contract = 'axelar1f7qqgp0zk8489s69xxszut07kxse7y5j6j5tune36x75dc9ftfsssdkf2u'
chain = 'starknet-devnet-v1'
rpc_url = "https://starknet-sepolia.public.blastapi.io/rpc/v0_7"

[[handlers]]
type = 'EvmVerifierSetVerifier'
cosmwasm_contract = 'axelar14lh98gp06zdqh5r9qj3874hdmfzs4sh5tkfzg3cyty4xeqsufdjqedt3q8'
chain_name = 'avalanche'
chain_rpc_url = "https://api.avax-test.network/ext/bc/C/rpc"

[[handlers]]
type = "SolanaMsgVerifier"
cosmwasm_contract = "axelar1qqqqqqqqqqqqqqqqqqqqqqqqqqqqqqqqqqqqqqqqqqqqqqqqqqqqecnww6"
chain_name = "solana"
chain_rpc_url = "https://api.devnet.solana.com"

[[handlers]]
cosmwasm_contract = "axelar1qqqqqqqqqqqqqqqqqqqqqqqqqqqqqqqqqqqqqqqqqqqqqqqqqqqqecnww6"
type = "SolanaVerifierSetVerifier"
chain_name = "solana"
chain_rpc_url = "https://api.devnet.solana.com"
```

By default, ampd loads the config file from `~/.ampd/config.toml` when running any command.
This can be overridden by passing `--config [path]`.

### Prerequisite: tofnd

Ampd needs access to a running tofnd instance in order to onboard as a verifier
or run the daemon. See the [tofnd repository](https://github.com/axelarnetwork/tofnd) for more info.

### Verifier Onboarding

Prior to running the ampd daemon, verifiers need to perform the following onboarding steps.

1. Determine your verifier address: `ampd verifier-address`

2. Fund your verifier address. This can be achieved in a number of ways and is dependent on the environment (mainnet,
   testnet or devnet).

3. Bond your verifier: `ampd bond-verifier [service name] [amount] [denom]`

4. Register your public key: `ampd register-public-key`

5. Authorize your verifier. This is dependent on the environment, and can be done via governance, or by the network
   operators.

6. Register support for desired chains. This enables ampd to participate in voting and signing for the specified chains.
   Multiple chain names can be passed, separated by a space.
   `ampd register-chain-support [service name] [chains]...`

### Run the daemon

`ampd`

A state file will be created if it doesn't yet exist. The default location of the state file is `~/.ampd/state.json`,
which can be overridden by passing `--state [path]`.

### Help

For more info about the available commands and options, run `ampd --help`.<|MERGE_RESOLUTION|>--- conflicted
+++ resolved
@@ -44,22 +44,14 @@
 chain_name=[chain name. Not necessary in the Sui case]
 chain_rpc_url=[URL of JSON-RPC endpoint for external chain]
 cosmwasm_contract=[verifier contract address]
-<<<<<<< HEAD
-type=[handler type. Could be EvmMsgVerifier | SuiMsgVerifier | StarknetMsgVerifier | StacksMsgVerifier]
-=======
-type=[handler type. Could be EvmMsgVerifier | SuiMsgVerifier  | StarknetMsgVerifier | SolanaMsgVerifier]
->>>>>>> 9eadd35f
+type=[handler type. Could be EvmMsgVerifier | SuiMsgVerifier  | StarknetMsgVerifier | SolanaMsgVerifier | StacksMsgVerifier]
 
 # handler to verify verifier set rotations. One per supported chain
 [[handlers]]
 chain_name=[chain name. Not necessary in the Sui case]
 chain_rpc_url=[URL of JSON-RPC endpoint for external chain]
 cosmwasm_contract=[verifier contract address]
-<<<<<<< HEAD
-type=[handler type. Could be EvmVerifierSetVerifier | SuiVerifierSetVerifier | StarknetVerifierSetVerifier | StacksVerifierSetVerifier]
-=======
-type=[handler type. Could be EvmVerifierSetVerifier | SuiVerifierSetVerifier | StarknetVerifierSetVerifier | SolanaVerifierSetVerifier]
->>>>>>> 9eadd35f
+type=[handler type. Could be EvmVerifierSetVerifier | SuiVerifierSetVerifier | StarknetVerifierSetVerifier | SolanaVerifierSetVerifier | StacksVerifierSetVerifier]
 ```
 
 Below is an example config for connecting to a local axelard node and local tofnd process, and verifying transactions
