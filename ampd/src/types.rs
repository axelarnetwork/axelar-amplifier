use std::fmt;
use std::hash::{Hash as StdHash, Hasher};

use cosmrs::crypto;
use cosmrs::AccountId;
use ethers::types::{Address, H256};
use serde::{Deserialize, Serialize};

pub type EVMAddress = Address;
pub type Hash = H256;
pub type PublicKey = crypto::PublicKey;

<<<<<<< HEAD
#[derive(Deserialize, Debug, Clone, Copy)]
#[serde(from = "Uint256")]
pub struct U256(ethers::types::U256);

impl U256 {
    pub fn to_little_endian(&self, bytes: &mut [u8]) {
        self.0.to_little_endian(bytes)
    }
}

impl From<Uint256> for U256 {
    fn from(value: Uint256) -> Self {
        Self(ethers::types::U256::from_big_endian(
            value.to_be_bytes().as_slice(),
        ))
    }
}

impl AsRef<ethers::types::U256> for U256 {
    fn as_ref(&self) -> &ethers::types::U256 {
        &self.0
    }
}

=======
>>>>>>> 61089348
#[derive(Clone, Debug, PartialEq, Eq, Serialize, Deserialize)]
pub struct TMAddress(AccountId);

impl StdHash for TMAddress {
    fn hash<H: Hasher>(&self, state: &mut H) {
        self.0.to_bytes().hash(state);
    }
}

impl From<AccountId> for TMAddress {
    fn from(account_id: AccountId) -> Self {
        Self(account_id)
    }
}

impl AsRef<AccountId> for TMAddress {
    fn as_ref(&self) -> &AccountId {
        &self.0
    }
}

impl fmt::Display for TMAddress {
    fn fmt(&self, f: &mut fmt::Formatter<'_>) -> fmt::Result {
        self.0.fmt(f)
    }
}

#[cfg(test)]
pub mod test_utils {
    use ecdsa::SigningKey;
    use rand::rngs::OsRng;

    use crate::types::{PublicKey, TMAddress};

    impl TMAddress {
        pub fn random(prefix: &str) -> Self {
            Self(
                PublicKey::from(SigningKey::random(&mut OsRng).verifying_key())
                    .account_id(prefix)
                    .expect("failed to convert to account identifier"),
            )
        }
    }
}<|MERGE_RESOLUTION|>--- conflicted
+++ resolved
@@ -10,33 +10,6 @@
 pub type Hash = H256;
 pub type PublicKey = crypto::PublicKey;
 
-<<<<<<< HEAD
-#[derive(Deserialize, Debug, Clone, Copy)]
-#[serde(from = "Uint256")]
-pub struct U256(ethers::types::U256);
-
-impl U256 {
-    pub fn to_little_endian(&self, bytes: &mut [u8]) {
-        self.0.to_little_endian(bytes)
-    }
-}
-
-impl From<Uint256> for U256 {
-    fn from(value: Uint256) -> Self {
-        Self(ethers::types::U256::from_big_endian(
-            value.to_be_bytes().as_slice(),
-        ))
-    }
-}
-
-impl AsRef<ethers::types::U256> for U256 {
-    fn as_ref(&self) -> &ethers::types::U256 {
-        &self.0
-    }
-}
-
-=======
->>>>>>> 61089348
 #[derive(Clone, Debug, PartialEq, Eq, Serialize, Deserialize)]
 pub struct TMAddress(AccountId);
 
