--- conflicted
+++ resolved
@@ -51,12 +51,8 @@
     use cosmos_sdk_proto::cosmos::auth::v1beta1::QueryAccountResponse;
     use cosmos_sdk_proto::traits::MessageExt;
     use cosmrs::Any;
-<<<<<<< HEAD
-=======
     use ecdsa::SigningKey;
-    use error_stack::IntoReport;
     use rand::rngs::OsRng;
->>>>>>> 0f7f5143
     use tokio::test;
     use tonic::Status;
 
