use std::time::Duration;

use async_trait::async_trait;
use cosmrs::proto::cosmos::auth::v1beta1::query_client::QueryClient as AuthQueryClient;
use cosmrs::proto::cosmos::auth::v1beta1::{
    BaseAccount, QueryAccountRequest, QueryAccountResponse,
};
use cosmrs::proto::cosmos::bank::v1beta1::query_client::QueryClient as BankQueryClient;
use cosmrs::proto::cosmos::bank::v1beta1::{QueryBalanceRequest, QueryBalanceResponse};
use cosmrs::proto::cosmos::base::abci::v1beta1::TxResponse;
use cosmrs::proto::cosmos::tx::v1beta1::service_client::ServiceClient;
use cosmrs::proto::cosmos::tx::v1beta1::{
    BroadcastMode, BroadcastTxRequest, BroadcastTxResponse, GetTxRequest, GetTxResponse,
    SimulateRequest, SimulateResponse, TxRaw,
};
use cosmrs::tx::MessageExt;
use cosmrs::{Any, Gas};
use error_stack::{report, ResultExt};
use mockall::mock;
use prost::Message;
use report::ErrorExt;
use thiserror::Error;
use tonic::transport::Channel;
use tonic::Response;

use crate::broadcaster::tx::Tx;
use crate::types::{CosmosPublicKey, TMAddress};

type Result<T> = error_stack::Result<T, Error>;

#[derive(Error, Debug)]
pub enum Error {
    #[error("failed to connect to the grpc endpoint")]
    GrpcConnection(#[from] tonic::transport::Error),
    #[error("failed to make the grpc request")]
    GrpcRequest(#[from] tonic::Status),
    #[error("gas info is missing in the query response")]
    GasInfoMissing,
    #[error("account is missing in the query response")]
    AccountMissing,
    #[error("tx response is missing in the broadcast tx response")]
    TxResponseMissing,
    #[error("failed to decode the query response")]
    MalformedResponse,
    #[error("failed to build tx")]
    TxBuilding,
}

mock! {
    #[derive(Debug)]
    pub CosmosClient{}

    impl Clone for CosmosClient {
        fn clone(&self) -> Self;
    }


    #[async_trait]
    impl CosmosClient for CosmosClient {
        async fn broadcast_tx(&mut self, req: BroadcastTxRequest) -> Result<BroadcastTxResponse>;
        async fn simulate(&mut self, req: SimulateRequest) -> Result<SimulateResponse>;
        async fn tx(&mut self, req: GetTxRequest) -> Result<GetTxResponse>;

        async fn account(&mut self, address: QueryAccountRequest) -> Result<QueryAccountResponse>;

        async fn balance(&mut self, request: QueryBalanceRequest) -> Result<QueryBalanceResponse>;
    }
}

#[async_trait]
pub trait CosmosClient {
    async fn broadcast_tx(&mut self, req: BroadcastTxRequest) -> Result<BroadcastTxResponse>;
    async fn simulate(&mut self, req: SimulateRequest) -> Result<SimulateResponse>;
    async fn tx(&mut self, req: GetTxRequest) -> Result<GetTxResponse>;

    async fn account(&mut self, address: QueryAccountRequest) -> Result<QueryAccountResponse>;

    async fn balance(&mut self, request: QueryBalanceRequest) -> Result<QueryBalanceResponse>;
}

/// CosmosGrpcClient implements the CosmosClient trait to interact with Cosmos blockchain nodes via gRPC.
///
/// # Clone Implementation
///
/// This struct derives the `Clone` trait, which enables creating copies of the client instance.
/// When `clone()` is called on a CosmosGrpcClient:
///
/// - A new CosmosGrpcClient instance is created with cloned fields
/// - The underlying gRPC clients (auth, bank, service) are cloned
/// - The tonic::transport::Channel is cloned, but this doesn't create a new TCP connection
///   Instead, it creates a new reference to the same underlying connection pool
///
/// This cloning approach is efficient for concurrent operations since it allows multiple
/// client instances to share the same connection resources while maintaining independent state.
///
#[derive(Clone)]
pub struct CosmosGrpcClient {
    auth: AuthQueryClient<Channel>,
    bank: BankQueryClient<Channel>,
    service: ServiceClient<Channel>,
}

impl CosmosGrpcClient {
    pub async fn new(url: &str, timeout: Duration) -> Result<Self> {
        let endpoint: tonic::transport::Endpoint = url.parse().map_err(ErrorExt::into_report)?;
        let conn = endpoint
            .timeout(timeout)
            .connect_timeout(timeout)
            .connect()
            .await
            .map_err(ErrorExt::into_report)?;

        Ok(Self {
            auth: AuthQueryClient::new(conn.clone()),
            bank: BankQueryClient::new(conn.clone()),
            service: ServiceClient::new(conn),
        })
    }
}

#[async_trait]
impl CosmosClient for CosmosGrpcClient {
    async fn broadcast_tx(&mut self, request: BroadcastTxRequest) -> Result<BroadcastTxResponse> {
        self.service
            .broadcast_tx(request)
            .await
            .map(Response::into_inner)
            .map_err(ErrorExt::into_report)
    }

    async fn simulate(&mut self, req: SimulateRequest) -> Result<SimulateResponse> {
        self.service
            .simulate(req)
            .await
            .map(Response::into_inner)
            .map_err(ErrorExt::into_report)
    }

    async fn tx(&mut self, req: GetTxRequest) -> Result<GetTxResponse> {
        self.service
            .get_tx(req)
            .await
            .map(Response::into_inner)
            .map_err(ErrorExt::into_report)
    }

    async fn account(&mut self, request: QueryAccountRequest) -> Result<QueryAccountResponse> {
        self.auth
            .account(request)
            .await
            .map(Response::into_inner)
            .map_err(ErrorExt::into_report)
    }

    async fn balance(&mut self, request: QueryBalanceRequest) -> Result<QueryBalanceResponse> {
        self.bank
            .balance(request)
            .await
            .map(Response::into_inner)
            .map_err(ErrorExt::into_report)
    }
}

<<<<<<< HEAD
pub async fn estimate_gas<T>(
    client: &mut T,
    msgs: Vec<Any>,
    pub_key: CosmosPublicKey,
    acc_sequence: u64,
) -> Result<Gas>
where
    T: CosmosClient,
{
    let tx_bytes = Tx::builder()
        .msgs(msgs)
        .pub_key(pub_key)
        .acc_sequence(acc_sequence)
        .build()
        .with_dummy_sig()
        .await
        .expect("dummy signature must be valid")
        .to_bytes()
        .change_context(Error::TxBuilding)?;

    #[allow(deprecated)]
    client
        .simulate(SimulateRequest { tx: None, tx_bytes })
        .await
        .and_then(|res| {
            res.gas_info
                .map(|info| info.gas_used)
                .ok_or(report!(Error::GasInfoMissing))
        })
}

pub async fn account<T>(client: &mut T, address: &TMAddress) -> Result<BaseAccount>
where
    T: CosmosClient,
{
    client
        .account(QueryAccountRequest {
            address: address.to_string(),
        })
        .await
        .and_then(|res| res.account.ok_or(report!(Error::AccountMissing)))
        .and_then(decode_base_account)
}

pub async fn broadcast<T>(client: &mut T, tx: TxRaw) -> Result<TxResponse>
where
    T: CosmosClient,
{
    let tx = BroadcastTxRequest {
        tx_bytes: tx.to_bytes().change_context(Error::TxBuilding)?,
        mode: BroadcastMode::Sync as i32,
    };

    client
        .broadcast_tx(tx)
        .await
        .and_then(|res| res.tx_response.ok_or(report!(Error::TxResponseMissing)))
}

fn decode_base_account(account: Any) -> Result<BaseAccount> {
    BaseAccount::decode(&account.value[..]).change_context(Error::MalformedResponse)
}

#[cfg(test)]
mod tests {
    use axelar_wasm_std::assert_err_contains;
    use mockall::predicate;

    use super::*;
    use crate::types::random_cosmos_public_key;
    use crate::PREFIX;

    #[tokio::test]
    async fn estimate_gas_success() {
        let pub_key = random_cosmos_public_key();
        let acc_sequence = 5u64;
        let msgs = vec![Any {
            type_url: "/cosmos.bank.v1beta1.MsgSend".to_string(),
            value: vec![1, 2, 3],
        }];
        let gas_used = 150000u64;

        let mut mock_client = MockCosmosClient::new();
        mock_client.expect_simulate().return_once(move |_| {
            Ok(SimulateResponse {
                gas_info: Some(cosmrs::proto::cosmos::base::abci::v1beta1::GasInfo {
                    gas_wanted: 200000,
                    gas_used,
                }),
                result: None,
            })
        });

        let actual = estimate_gas(&mut mock_client, msgs, pub_key, acc_sequence).await;

        assert_eq!(actual.unwrap(), gas_used);
    }

    #[tokio::test]
    async fn estimate_gas_missing_gas_info() {
        let pub_key = random_cosmos_public_key();
        let acc_sequence = 5u64;
        let msgs = vec![Any {
            type_url: "/cosmos.bank.v1beta1.MsgSend".to_string(),
            value: vec![1, 2, 3],
        }];

        let mut mock_client = MockCosmosClient::new();
        mock_client.expect_simulate().return_once(|_| {
            Ok(SimulateResponse {
                gas_info: None,
                result: None,
            })
        });

        let actual = estimate_gas(&mut mock_client, msgs, pub_key, acc_sequence).await;

        assert_err_contains!(actual, Error, Error::GasInfoMissing);
    }

    #[tokio::test]
    async fn account_success() {
        let address = TMAddress::random(PREFIX);
        let base_account = BaseAccount {
            address: address.to_string(),
            pub_key: None,
            account_number: 42,
            sequence: 10,
        };
        let base_account_any = base_account.to_any().unwrap();

        let mut mock_client = MockCosmosClient::new();
        mock_client
            .expect_account()
            .with(predicate::eq(QueryAccountRequest {
                address: address.to_string(),
            }))
            .return_once(move |_| {
                Ok(QueryAccountResponse {
                    account: Some(base_account_any),
                })
            });

        let actual = account(&mut mock_client, &address).await;

        assert_eq!(actual.unwrap(), base_account);
    }

    #[tokio::test]
    async fn account_account_missing() {
        let address = TMAddress::random(PREFIX);

        let mut mock_client = MockCosmosClient::new();
        mock_client
            .expect_account()
            .with(predicate::eq(QueryAccountRequest {
                address: address.to_string(),
            }))
            .return_once(move |_| Ok(QueryAccountResponse { account: None }));

        let actual = account(&mut mock_client, &address).await;

        assert_err_contains!(actual, Error, Error::AccountMissing);
    }

    #[tokio::test]
    async fn account_malformed_response() {
        let address = TMAddress::random(PREFIX);

        let mut mock_client = MockCosmosClient::new();
        mock_client
            .expect_account()
            .with(predicate::eq(QueryAccountRequest {
                address: address.to_string(),
            }))
            .return_once(move |_| {
                Ok(QueryAccountResponse {
                    account: Some(Any {
                        type_url: "/cosmos.bank.v1beta1.MsgSend".to_string(),
                        value: vec![1, 2, 3],
                    }),
                })
            });

        let actual = account(&mut mock_client, &address).await;

        assert_err_contains!(actual, Error, Error::MalformedResponse);
    }

    #[tokio::test]
    async fn broadcast_success() {
        let tx_raw = TxRaw {
            body_bytes: vec![1, 2, 3],
            auth_info_bytes: vec![4, 5, 6],
            signatures: vec![vec![7, 8, 9]],
        };

        let mut mock_client = MockCosmosClient::new();
        mock_client
            .expect_broadcast_tx()
            .withf(|req| req.mode == BroadcastMode::Sync as i32)
            .return_once(|_| {
                Ok(BroadcastTxResponse {
                    tx_response: Some(TxResponse {
                        txhash: "ABC123".to_string(),
                        ..Default::default()
                    }),
                })
            });

        let actual = broadcast(&mut mock_client, tx_raw).await;

        assert_eq!(actual.unwrap().txhash, "ABC123");
    }

    #[tokio::test]
    async fn broadcast_tx_response_missing() {
        let tx_raw = TxRaw {
            body_bytes: vec![1, 2, 3],
            auth_info_bytes: vec![4, 5, 6],
            signatures: vec![vec![7, 8, 9]],
        };

        let mut mock_client = MockCosmosClient::new();
        mock_client
            .expect_broadcast_tx()
            .return_once(|_| Ok(BroadcastTxResponse { tx_response: None }));

        let actual = broadcast(&mut mock_client, tx_raw).await;

        assert_err_contains!(actual, Error, Error::TxResponseMissing);
=======
#[cfg(test)]
mod tests {
    use cosmrs::proto::cosmos::auth::v1beta1::BaseAccount;
    use cosmrs::proto::cosmos::base::abci::v1beta1::{
        AbciMessageLog, Attribute, GasInfo, Result as AbciResult, StringEvent, TxResponse,
    };
    use cosmrs::proto::cosmos::base::v1beta1::Coin;
    use cosmrs::proto::cosmos::tx::v1beta1::{BroadcastMode, Tx};
    use cosmrs::tx::MessageExt;
    use cosmrs::Any;
    use serde_json::json;
    use tendermint_proto::abci;

    use super::*;

    #[test]
    fn ensure_broadcast_tx_req_res_serialization_do_not_change() {
        let req = BroadcastTxRequest {
            tx_bytes: vec![1, 2, 3, 4, 5],
            mode: BroadcastMode::Sync as i32,
        };
        let res = BroadcastTxResponse {
            tx_response: Some(TxResponse {
                height: 100,
                txhash: "txhash".to_string(),
                codespace: "codespace".to_string(),
                code: 10,
                data: "data".to_string(),
                raw_log: "raw_log".to_string(),
                logs: vec![AbciMessageLog {
                    msg_index: 0,
                    log: "log".to_string(),
                    events: vec![StringEvent {
                        r#type: "event_type".to_string(),
                        attributes: vec![Attribute {
                            key: "key".to_string(),
                            value: "value".to_string(),
                        }],
                    }],
                }],
                info: "info".to_string(),
                gas_wanted: 1000,
                gas_used: 900,
                tx: Some(Any {
                    type_url: "axelar.type".to_string(),
                    value: vec![1, 2, 3, 4, 5, 6],
                }),
                timestamp: "timestamp".to_string(),
                events: vec![abci::Event {
                    r#type: "event_type".to_string(),
                    attributes: vec![abci::EventAttribute {
                        index: true,
                        key: "key".to_string(),
                        value: "value".to_string(),
                    }],
                }],
            }),
        };

        goldie::assert_json!(json!({
            "req": format!("{:?}", req),
            "res": format!("{:?}", res),
            "req_bytes": req.to_bytes().unwrap(),
            "res_bytes": res.to_bytes().unwrap()
        }));
    }

    #[test]
    fn ensure_simulate_req_res_serialization_do_not_change() {
        let req = SimulateRequest {
            #[allow(deprecated)]
            tx: Some(Tx {
                body: None,
                auth_info: None,
                signatures: vec![vec![5, 6, 7, 8]],
            }),
            tx_bytes: vec![1, 2, 3, 4, 5],
        };
        let res = SimulateResponse {
            gas_info: Some(GasInfo {
                gas_wanted: 1000,
                gas_used: 900,
            }),
            result: Some(AbciResult {
                #[allow(deprecated)]
                data: vec![1, 2, 3],
                log: "simulation log".to_string(),
                events: vec![abci::Event {
                    r#type: "simulation_event".to_string(),
                    attributes: vec![abci::EventAttribute {
                        index: true,
                        key: "sim_key".to_string(),
                        value: "sim_value".to_string(),
                    }],
                }],
                msg_responses: vec![Any {
                    type_url: "/cosmos.base.v1beta1.MsgResponse".to_string(),
                    value: vec![1, 2, 3, 4, 5],
                }],
            }),
        };

        goldie::assert_json!(json!({
            "req": format!("{:?}", req),
            "res": format!("{:?}", res),
            "req_bytes": req.to_bytes().unwrap(),
            "res_bytes": res.to_bytes().unwrap()
        }));
    }

    #[test]
    fn ensure_get_tx_req_res_serialization_do_not_change() {
        let req = GetTxRequest {
            hash: "0123456789ABCDEF".to_string(),
        };
        let res = GetTxResponse {
            tx: Some(Tx {
                body: None,
                auth_info: None,
                signatures: vec![vec![1, 2, 3, 4]],
            }),
            tx_response: Some(TxResponse {
                height: 100,
                txhash: "0123456789ABCDEF".to_string(),
                codespace: "codespace".to_string(),
                code: 0,
                data: "data".to_string(),
                raw_log: "[{\"events\":[{\"type\":\"tx_event\",\"attributes\":[{\"key\":\"action\",\"value\":\"get_tx\"}]}]}]".to_string(),
                logs: vec![AbciMessageLog {
                    msg_index: 0,
                    log: "tx log message".to_string(),
                    events: vec![StringEvent {
                        r#type: "tx_get_event".to_string(),
                        attributes: vec![Attribute {
                            key: "tx_key".to_string(),
                            value: "tx_value".to_string(),
                        }],
                    }],
                }],
                info: "info".to_string(),
                gas_wanted: 1000,
                gas_used: 900,
                tx: Some(Any {
                    type_url: "/cosmos.tx.v1beta1.Tx".to_string(),
                    value: vec![10, 20, 30, 40, 50],
                }),
                timestamp: "2025-04-23T17:00:00Z".to_string(),
                events: vec![abci::Event {
                    r#type: "tx_result_event".to_string(),
                    attributes: vec![abci::EventAttribute {
                        index: true,
                        key: "tx_result_key".to_string(),
                        value: "tx_result_value".to_string(),
                    }],
                }],
            }),
        };

        goldie::assert_json!(json!({
            "req": format!("{:?}", req),
            "res": format!("{:?}", res),
            "req_bytes": req.to_bytes().unwrap(),
            "res_bytes": res.to_bytes().unwrap()
        }));
    }

    #[test]
    fn ensure_account_req_res_serialization_do_not_change() {
        let req = QueryAccountRequest {
            address: "axelar1q95p9fntvqn6jm9m0u5092pu9ulq3chn0zkuks".to_string(),
        };
        let base_account = BaseAccount {
            address: "axelar1q95p9fntvqn6jm9m0u5092pu9ulq3chn0zkuks".to_string(),
            pub_key: Some(Any {
                type_url: "/cosmos.crypto.secp256k1.PubKey".to_string(),
                value: vec![
                    10, 33, 2, 136, 177, 245, 49, 184, 120, 113, 219, 192, 55, 41, 81,
                ],
            }),
            account_number: 42,
            sequence: 7,
        };
        let res = QueryAccountResponse {
            account: Some(Any::from_msg(&base_account).unwrap()),
        };

        goldie::assert_json!(json!({
            "req": format!("{:?}", req),
            "res": format!("{:?}", res),
            "req_bytes": req.to_bytes().unwrap(),
            "res_bytes": res.to_bytes().unwrap()
        }));
    }

    #[test]
    fn ensure_balance_req_res_serialization_do_not_change() {
        let req = QueryBalanceRequest {
            address: "axelar1q95p9fntvqn6jm9m0u5092pu9ulq3chn0zkuks".to_string(),
            denom: "uaxl".to_string(),
        };
        let res = QueryBalanceResponse {
            balance: Some(Coin {
                denom: "uaxl".to_string(),
                amount: "1000000".to_string(),
            }),
        };

        goldie::assert_json!(json!({
            "req": format!("{:?}", req),
            "res": format!("{:?}", res),
            "req_bytes": req.to_bytes().unwrap(),
            "res_bytes": res.to_bytes().unwrap()
        }));
>>>>>>> 5c01f58c
    }
}<|MERGE_RESOLUTION|>--- conflicted
+++ resolved
@@ -161,7 +161,6 @@
     }
 }
 
-<<<<<<< HEAD
 pub async fn estimate_gas<T>(
     client: &mut T,
     msgs: Vec<Any>,
@@ -228,7 +227,17 @@
 #[cfg(test)]
 mod tests {
     use axelar_wasm_std::assert_err_contains;
+    use cosmrs::proto::cosmos::auth::v1beta1::BaseAccount;
+    use cosmrs::proto::cosmos::base::abci::v1beta1::{
+        AbciMessageLog, Attribute, GasInfo, Result as AbciResult, StringEvent, TxResponse,
+    };
+    use cosmrs::proto::cosmos::base::v1beta1::Coin;
+    use cosmrs::proto::cosmos::tx::v1beta1::{BroadcastMode, Tx};
+    use cosmrs::tx::MessageExt;
+    use cosmrs::Any;
     use mockall::predicate;
+    use serde_json::json;
+    use tendermint_proto::abci;
 
     use super::*;
     use crate::types::random_cosmos_public_key;
@@ -291,7 +300,7 @@
             account_number: 42,
             sequence: 10,
         };
-        let base_account_any = base_account.to_any().unwrap();
+        let base_account_any = Any::from_msg(&base_account).unwrap();
 
         let mut mock_client = MockCosmosClient::new();
         mock_client
@@ -393,21 +402,7 @@
         let actual = broadcast(&mut mock_client, tx_raw).await;
 
         assert_err_contains!(actual, Error, Error::TxResponseMissing);
-=======
-#[cfg(test)]
-mod tests {
-    use cosmrs::proto::cosmos::auth::v1beta1::BaseAccount;
-    use cosmrs::proto::cosmos::base::abci::v1beta1::{
-        AbciMessageLog, Attribute, GasInfo, Result as AbciResult, StringEvent, TxResponse,
-    };
-    use cosmrs::proto::cosmos::base::v1beta1::Coin;
-    use cosmrs::proto::cosmos::tx::v1beta1::{BroadcastMode, Tx};
-    use cosmrs::tx::MessageExt;
-    use cosmrs::Any;
-    use serde_json::json;
-    use tendermint_proto::abci;
-
-    use super::*;
+    }
 
     #[test]
     fn ensure_broadcast_tx_req_res_serialization_do_not_change() {
@@ -607,6 +602,5 @@
             "req_bytes": req.to_bytes().unwrap(),
             "res_bytes": res.to_bytes().unwrap()
         }));
->>>>>>> 5c01f58c
     }
 }