--- conflicted
+++ resolved
@@ -61,33 +61,11 @@
 }
 
 impl PartialEq<&VerifierSetConfirmation> for &SuiEvent {
-<<<<<<< HEAD
     fn eq(&self, _verifier_set: &&VerifierSetConfirmation) -> bool {
         match serde_json::from_value::<OperatorshipTransferred>(self.parsed_json.clone()) {
             Ok(_event) => {
                 // TODO: convert verifier set to Sui gateway V2 WeightedSigners struct
                 todo!()
-=======
-    fn eq(&self, verifier_set: &&VerifierSetConfirmation) -> bool {
-        match serde_json::from_value::<OperatorshipTransferred>(self.parsed_json.clone()) {
-            Ok(event) => {
-                let (operators, weights): (Vec<_>, Vec<_>) = verifier_set
-                    .verifier_set
-                    .weights_by_addresses
-                    .iter()
-                    .map(|(operator, weight)| {
-                        (operator.to_owned().to_vec(), weight.to_owned().u128())
-                    })
-                    .unzip();
-
-                event.payload
-                    == to_bytes(&(
-                        operators,
-                        weights,
-                        verifier_set.verifier_set.threshold.u128(),
-                    ))
-                    .expect("failed to serialize new operators data")
->>>>>>> d9d3f9fd
             }
             _ => false,
         }
@@ -310,80 +288,10 @@
         let verifier_set_confirmation = VerifierSetConfirmation {
             tx_id: TransactionDigest::random(),
             event_index: rand::random::<u32>(),
-<<<<<<< HEAD
             verifier_set: VerifierSet {
                 signers: BTreeMap::new(),
                 threshold: Uint128::one(),
                 created_at: 2,
-=======
-            verifier_set: Operators {
-                weights_by_addresses: vec![
-                    (
-                        HexBinary::from_hex(
-                            "021c4f23e560c7fe709dfc9d21564c50ae7d47849564b9c3321c38a8ad1b94d30d",
-                        )
-                        .unwrap(),
-                        1u128.into(),
-                    ),
-                    (
-                        HexBinary::from_hex(
-                            "023054b468b4d9e85144225705aa5dd06e46226a12aae6e854b16046df272145f3",
-                        )
-                        .unwrap(),
-                        1u128.into(),
-                    ),
-                    (
-                        HexBinary::from_hex(
-                            "026fa53253c4e5ca8ba71690470c887686f865fadb49430c2e95dfcc3a864e0c8c",
-                        )
-                        .unwrap(),
-                        1u128.into(),
-                    ),
-                    (
-                        HexBinary::from_hex(
-                            "027561c44dd85e1f08a99f4da41af912fc6a4986a431b3209cf1c8ecdb77609aae",
-                        )
-                        .unwrap(),
-                        1u128.into(),
-                    ),
-                    (
-                        HexBinary::from_hex(
-                            "02d3eef76c31694945e855423b1d7244d80dbbd04c2dbe707f3f4ec9bdcfe88950",
-                        )
-                        .unwrap(),
-                        1u128.into(),
-                    ),
-                    (
-                        HexBinary::from_hex(
-                            "02fdf3916dd87dc1357cd27c9d3ec302bb1a4e331decde00f7479db12c3bc9c96e",
-                        )
-                        .unwrap(),
-                        1u128.into(),
-                    ),
-                    (
-                        HexBinary::from_hex(
-                            "030d47294351c4800e804281e7e24d7fad7b3a53c666958fa5bdcf071a927f78df",
-                        )
-                        .unwrap(),
-                        1u128.into(),
-                    ),
-                    (
-                        HexBinary::from_hex(
-                            "03b36f52c88d68db7fb1a39d1c6a298dbf6936c8c73f8c7d3986145a13b7993744",
-                        )
-                        .unwrap(),
-                        1u128.into(),
-                    ),
-                    (
-                        HexBinary::from_hex(
-                            "03faa1ac20735bdc5647390f9bb9a763d139c284720bb05b46e8db54ca77059d7d",
-                        )
-                        .unwrap(),
-                        1u128.into(),
-                    ),
-                ],
-                threshold: 5u128.into(),
->>>>>>> d9d3f9fd
             },
         };
 
