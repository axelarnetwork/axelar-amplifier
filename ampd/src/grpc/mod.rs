--- conflicted
+++ resolved
@@ -24,12 +24,8 @@
 use valuable::Valuable;
 
 use crate::types::debug::REDACTED_VALUE;
-<<<<<<< HEAD
 use crate::types::TMAddress;
-use crate::{broadcast, cosmos, event_sub, tofnd};
-=======
 use crate::{broadcast, cosmos, event_sub, monitoring, tofnd};
->>>>>>> cc9bd8f7
 
 mod blockchain_service;
 mod crypto_service;
@@ -119,12 +115,9 @@
     msg_queue_client: broadcast::MsgQueueClient<cosmos::CosmosGrpcClient>,
     cosmos_grpc_client: cosmos::CosmosGrpcClient,
     multisig_client: tofnd::MultisigClient,
-<<<<<<< HEAD
     service_registry: TMAddress,
     rewards: TMAddress,
-=======
     monitoring_client: monitoring::Client,
->>>>>>> cc9bd8f7
 }
 
 impl Server {
@@ -162,13 +155,10 @@
                     .event_sub(self.event_sub)
                     .msg_queue_client(self.msg_queue_client)
                     .cosmos_client(self.cosmos_grpc_client)
-<<<<<<< HEAD
                     .service_registry(self.service_registry)
                     .rewards(self.rewards)
                     .config(self.config.blockchain_service)
-=======
                     .monitoring_client(self.monitoring_client.clone())
->>>>>>> cc9bd8f7
                     .build(),
             ))
             .add_service(CryptoServiceServer::new(crypto_service::Service::new(
