--- conflicted
+++ resolved
@@ -28,7 +28,6 @@
         Err(Status::unimplemented("sign method is not implemented yet"))
     }
 
-<<<<<<< HEAD
     async fn key(&self, req: Request<KeyRequest>) -> Result<Response<KeyResponse>, Status> {
         let (id, algorithm) = reqs::validate_key(req)
             .inspect_err(status::log("invalid key request"))
@@ -143,9 +142,5 @@
 
         let err = service.key(request).await.unwrap_err();
         assert_eq!(err.code(), Code::Internal);
-=======
-    async fn key(&self, _req: Request<KeyRequest>) -> Result<Response<KeyResponse>, Status> {
-        Err(Status::unimplemented("key method is not implemented yet"))
->>>>>>> 24a6002c
     }
 }