use axelar_wasm_std::voting::Vote;
use ethers::contract::EthLogDecode;
use ethers::types::{Log, TransactionReceipt, H256};
use evm_gateway::{IAxelarAmplifierGatewayEvents, WeightedSigners};
use num_traits::cast;

use crate::handlers::evm_verify_msg::Message;
use crate::handlers::evm_verify_verifier_set::VerifierSetConfirmation;
use crate::types::EVMAddress;

struct IAxelarGatewayEventsWithLog<'a>(&'a Log, IAxelarAmplifierGatewayEvents);

impl PartialEq<IAxelarGatewayEventsWithLog<'_>> for &Message {
    fn eq(&self, other: &IAxelarGatewayEventsWithLog<'_>) -> bool {
        let IAxelarGatewayEventsWithLog(log, event) = other;

        match event {
            IAxelarAmplifierGatewayEvents::ContractCallFilter(event) => {
                log.transaction_hash == Some(self.tx_id)
                    && event.sender == self.source_address
                    && self.destination_chain == event.destination_chain
                    && event.destination_contract_address == self.destination_address
                    && event.payload_hash == self.payload_hash.as_bytes()
            }
            _ => false,
        }
    }
}

impl PartialEq<IAxelarGatewayEventsWithLog<'_>> for &VerifierSetConfirmation {
    fn eq(&self, other: &IAxelarGatewayEventsWithLog<'_>) -> bool {
        let IAxelarGatewayEventsWithLog(log, event) = other;
        match event {
            IAxelarAmplifierGatewayEvents::SignersRotatedFilter(event) => {
                let weighted_signers = match WeightedSigners::try_from(&self.verifier_set) {
                    Ok(signers) => signers,
                    Err(_) => return false,
                };

                log.transaction_hash == Some(self.tx_id)
                    && event.signers_hash == weighted_signers.hash()
                    && event.signers == weighted_signers.abi_encode()
            }
            _ => false,
        }
    }
}

fn has_failed(tx_receipt: &TransactionReceipt) -> bool {
    tx_receipt.status == Some(0u64.into())
}

fn get_event<'a>(
    gateway_address: &EVMAddress,
    tx_receipt: &'a TransactionReceipt,
    log_index: u32,
) -> Option<IAxelarGatewayEventsWithLog<'a>> {
    let log_index: usize = cast(log_index).expect("log_index must be a valid usize");

    tx_receipt
        .logs
        .get(log_index)
        .filter(|log| log.address == *gateway_address)
        .and_then(
            |log| match IAxelarAmplifierGatewayEvents::decode_log(&log.clone().into()) {
                Ok(event) => Some(IAxelarGatewayEventsWithLog(log, event)),
                Err(_) => None,
            },
        )
}

fn verify<'a, V>(
    gateway_address: &EVMAddress,
    tx_receipt: &'a TransactionReceipt,
    to_verify: V,
    expected_transaction_hash: H256,
    expected_event_index: u32,
) -> Vote
where
    V: PartialEq<IAxelarGatewayEventsWithLog<'a>>,
{
    if has_failed(tx_receipt) {
        return Vote::FailedOnChain;
    }

    match get_event(gateway_address, tx_receipt, expected_event_index) {
        Some(event)
            if tx_receipt.transaction_hash == expected_transaction_hash && to_verify == event =>
        {
            Vote::SucceededOnChain
        }
        _ => Vote::NotFound,
    }
}

pub fn verify_message(
    gateway_address: &EVMAddress,
    tx_receipt: &TransactionReceipt,
    msg: &Message,
) -> Vote {
    verify(gateway_address, tx_receipt, msg, msg.tx_id, msg.event_index)
}

pub fn verify_verifier_set(
    gateway_address: &EVMAddress,
    tx_receipt: &TransactionReceipt,
    confirmation: &VerifierSetConfirmation,
) -> Vote {
    verify(
        gateway_address,
        tx_receipt,
        confirmation,
        confirmation.tx_id,
        confirmation.event_index,
    )
}

#[cfg(test)]
mod tests {
    use std::collections::BTreeMap;

    use axelar_wasm_std::voting::Vote;
    use cosmwasm_std::{Addr, HexBinary, Uint128};
    use ethers::{
        abi::{encode, Token},
        contract::EthEvent,
        types::{Log, TransactionReceipt, H256},
    };
    use evm_gateway::{
        i_axelar_amplifier_gateway::{ContractCallFilter, SignersRotatedFilter},
        WeightedSigners,
    };
    use multisig::{key::PublicKey, msg::Signer, verifier_set::VerifierSet};

    use super::{verify_message, verify_verifier_set};
    use crate::{
        handlers::{evm_verify_msg::Message, evm_verify_verifier_set::VerifierSetConfirmation},
        types::{EVMAddress, Hash},
    };

    #[test]
    fn should_not_verify_verifier_set_if_tx_id_does_not_match() {
        let (gateway_address, tx_receipt, mut verifier_set) =
            get_matching_verifier_set_and_tx_receipt();

        verifier_set.tx_id = Hash::random();
        assert_eq!(
            verify_verifier_set(&gateway_address, &tx_receipt, &verifier_set),
            Vote::NotFound
        );
    }

    #[test]
    fn should_not_verify_verifier_set_if_tx_failed() {
        let (gateway_address, mut tx_receipt, verifier_set) =
            get_matching_verifier_set_and_tx_receipt();

        tx_receipt.status = Some(0u64.into());
        assert_eq!(
            verify_verifier_set(&gateway_address, &tx_receipt, &verifier_set),
            Vote::FailedOnChain
        );
    }

    #[test]
    fn should_not_verify_verifier_set_if_gateway_address_does_not_match() {
        let (_, tx_receipt, verifier_set) = get_matching_verifier_set_and_tx_receipt();

        let gateway_address = EVMAddress::random();
        assert_eq!(
            verify_verifier_set(&gateway_address, &tx_receipt, &verifier_set),
            Vote::NotFound
        );
    }

    #[test]
    fn should_not_verify_verifier_set_if_log_index_does_not_match() {
        let (gateway_address, tx_receipt, mut verifier_set) =
            get_matching_verifier_set_and_tx_receipt();

        verifier_set.event_index = 0;
        assert_eq!(
            verify_verifier_set(&gateway_address, &tx_receipt, &verifier_set),
            Vote::NotFound
        );
        verifier_set.event_index = 2;
        assert_eq!(
            verify_verifier_set(&gateway_address, &tx_receipt, &verifier_set),
            Vote::NotFound
        );
        verifier_set.event_index = 3;
        assert_eq!(
            verify_verifier_set(&gateway_address, &tx_receipt, &verifier_set),
            Vote::NotFound
        );
    }

    #[test]
    fn should_not_verify_verifier_set_if_verifier_set_does_not_match() {
        let (gateway_address, tx_receipt, mut verifier_set) =
            get_matching_verifier_set_and_tx_receipt();

<<<<<<< HEAD
        worker_set.verifier_set.threshold = Uint128::from(50u64);
=======
        verifier_set.verifier_set.threshold = Uint128::from(50u64);
>>>>>>> d9d3f9fd
        assert_eq!(
            verify_verifier_set(&gateway_address, &tx_receipt, &verifier_set),
            Vote::NotFound
        );
    }

    #[test]
    fn should_verify_verifier_set_if_correct() {
        let (gateway_address, tx_receipt, verifier_set) =
            get_matching_verifier_set_and_tx_receipt();

        assert_eq!(
            verify_verifier_set(&gateway_address, &tx_receipt, &verifier_set),
            Vote::SucceededOnChain
        );
    }

    #[test]
    fn should_not_verify_msg_if_tx_id_does_not_match() {
        let (gateway_address, tx_receipt, mut msg) = get_matching_msg_and_tx_receipt();

        msg.tx_id = Hash::random();
        assert_eq!(
            verify_message(&gateway_address, &tx_receipt, &msg),
            Vote::NotFound
        );
    }

    #[test]
    fn should_not_verify_msg_if_tx_failed() {
        let (gateway_address, mut tx_receipt, msg) = get_matching_msg_and_tx_receipt();

        tx_receipt.status = Some(0u64.into());
        assert_eq!(
            verify_message(&gateway_address, &tx_receipt, &msg),
            Vote::FailedOnChain
        );
    }

    #[test]
    fn should_not_verify_msg_if_gateway_address_does_not_match() {
        let (_, tx_receipt, msg) = get_matching_msg_and_tx_receipt();

        let gateway_address = EVMAddress::random();
        assert_eq!(
            verify_message(&gateway_address, &tx_receipt, &msg),
            Vote::NotFound
        );
    }

    #[test]
    fn should_not_verify_msg_if_log_index_does_not_match() {
        let (gateway_address, tx_receipt, mut msg) = get_matching_msg_and_tx_receipt();

        msg.event_index = 0;
        assert_eq!(
            verify_message(&gateway_address, &tx_receipt, &msg),
            Vote::NotFound
        );
        msg.event_index = 2;
        assert_eq!(
            verify_message(&gateway_address, &tx_receipt, &msg),
            Vote::NotFound
        );
        msg.event_index = 3;
        assert_eq!(
            verify_message(&gateway_address, &tx_receipt, &msg),
            Vote::NotFound
        );
    }

    #[test]
    fn should_not_verify_msg_if_msg_does_not_match() {
        let (gateway_address, tx_receipt, mut msg) = get_matching_msg_and_tx_receipt();

        msg.source_address = EVMAddress::random();
        assert_eq!(
            verify_message(&gateway_address, &tx_receipt, &msg),
            Vote::NotFound
        );
    }

    #[test]
    fn should_verify_msg_if_correct() {
        let (gateway_address, tx_receipt, msg) = get_matching_msg_and_tx_receipt();

        assert_eq!(
            verify_message(&gateway_address, &tx_receipt, &msg),
            Vote::SucceededOnChain
        );
    }

<<<<<<< HEAD
    pub fn new_verifier_set() -> VerifierSet {
        let signers = vec![
            Signer {
                address: Addr::unchecked("axelarvaloper1x86a8prx97ekkqej2x636utrdu23y8wupp9gk5"),
                weight: Uint128::from(10u128),
                pub_key: PublicKey::Ecdsa(
                    HexBinary::from_hex(
                        "03d123ce370b163acd576be0e32e436bb7e63262769881d35fa3573943bf6c6f81",
                    )
                    .unwrap(),
                ),
            },
            Signer {
                address: Addr::unchecked("axelarvaloper1ff675m593vve8yh82lzhdnqfpu7m23cxstr6h4"),
                weight: Uint128::from(10u128),
                pub_key: PublicKey::Ecdsa(
                    HexBinary::from_hex(
                        "03c6ddb0fcee7b528da1ef3c9eed8d51eeacd7cc28a8baa25c33037c5562faa6e4",
                    )
                    .unwrap(),
                ),
            },
            Signer {
                address: Addr::unchecked("axelarvaloper12cwre2gdhyytc3p97z9autzg27hmu4gfzz4rxc"),
                weight: Uint128::from(10u128),
                pub_key: PublicKey::Ecdsa(
                    HexBinary::from_hex(
                        "0274b5d2a4c55d7edbbf9cc210c4d25adbb6194d6b444816235c82984bee518255",
                    )
                    .unwrap(),
                ),
            },
            Signer {
                address: Addr::unchecked("axelarvaloper1vs9rdplntrf7ceqdkznjmanrr59qcpjq6le0yw"),
                weight: Uint128::from(10u128),
                pub_key: PublicKey::Ecdsa(
                    HexBinary::from_hex(
                        "02a670f57de55b8b39b4cb051e178ca8fb3fe3a78cdde7f8238baf5e6ce1893185",
                    )
                    .unwrap(),
                ),
            },
            Signer {
                address: Addr::unchecked("axelarvaloper1hz0slkejw96dukw87fztjkvwjdpcu20jewg6mw"),
                weight: Uint128::from(10u128),
                pub_key: PublicKey::Ecdsa(
                    HexBinary::from_hex(
                        "028584592624e742ba154c02df4c0b06e4e8a957ba081083ea9fe5309492aa6c7b",
                    )
                    .unwrap(),
                ),
            },
        ];

        let mut btree_signers = BTreeMap::new();
        for signer in signers {
            btree_signers.insert(signer.address.clone().to_string(), signer);
        }

        VerifierSet {
            signers: btree_signers,
            threshold: Uint128::from(30u128),
            created_at: 1,
        }
    }

    fn get_matching_worker_set_and_tx_receipt(
=======
    fn get_matching_verifier_set_and_tx_receipt(
>>>>>>> d9d3f9fd
    ) -> (EVMAddress, TransactionReceipt, VerifierSetConfirmation) {
        let tx_id = Hash::random();
        let log_index = 1;
        let gateway_address = EVMAddress::random();

        let verifier_set = new_verifier_set();

        let verifier_set = VerifierSetConfirmation {
            tx_id,
            event_index: log_index,
<<<<<<< HEAD
            verifier_set,
        };

        let weighted_signers = WeightedSigners::try_from(&verifier_set.verifier_set).unwrap();
=======
            verifier_set: operators,
        };

        let weighted_signers = WeightedSigners {
            threshold: 40,
            nonce: Uint256::from(verifier_set.verifier_set.created_at).to_be_bytes(),
            signers: verifier_set
                .verifier_set
                .weights_by_addresses()
                .iter()
                .map(|(operator, weight)| WeightedSigner {
                    signer: operator.to_hex().parse().unwrap(),
                    weight: weight.u128(),
                })
                .collect(),
        };
>>>>>>> d9d3f9fd

        let log = Log {
            transaction_hash: Some(tx_id),
            log_index: Some(log_index.into()),
            address: gateway_address,
            topics: vec![
                SignersRotatedFilter::signature(),
                H256::from_low_u64_be(1),
                weighted_signers.hash().into(),
            ],
            data: encode(&[Token::Bytes(weighted_signers.abi_encode())]).into(),
            ..Default::default()
        };

        let tx_receipt = TransactionReceipt {
            transaction_hash: tx_id,
            status: Some(1u64.into()),
            logs: vec![Log::default(), log, Log::default()],
            ..Default::default()
        };

        (gateway_address, tx_receipt, verifier_set)
    }

    fn get_matching_msg_and_tx_receipt() -> (EVMAddress, TransactionReceipt, Message) {
        let tx_id = Hash::random();
        let log_index = 1;
        let gateway_address = EVMAddress::random();

        let msg = Message {
            tx_id,
            event_index: log_index,
            source_address: "0xd48e199950589a4336e4dc43bd2c72ba0c0baa86"
                .parse()
                .unwrap(),
            destination_chain: "ethereum-2".parse().unwrap(),
            destination_address: "0xb9845f9247a85Ee592273a79605f34E8607d7e75".into(),
            payload_hash: "0x9fcef596d62dca8e51b6ba3414901947c0e6821d4483b2f3327ce87c2d4e662e"
                .parse()
                .unwrap(),
        };
        let log = Log{
            transaction_hash: Some(tx_id),
            log_index: Some(log_index.into()),
            address: gateway_address,
            topics: vec![
                ContractCallFilter::signature(),
                "0x000000000000000000000000d48e199950589a4336e4dc43bd2c72ba0c0baa86".parse().unwrap(),
                "0x9fcef596d62dca8e51b6ba3414901947c0e6821d4483b2f3327ce87c2d4e662e".parse().unwrap(),
            ],
            data : "0x000000000000000000000000000000000000000000000000000000000000006000000000000000000000000000000000000000000000000000000000000000a00000000000000000000000000000000000000000000000000000000000000100000000000000000000000000000000000000000000000000000000000000000a657468657265756d2d3200000000000000000000000000000000000000000000000000000000000000000000000000000000000000000000000000000000002a3078623938343566393234376138354565353932323733613739363035663334453836303764376537350000000000000000000000000000000000000000000000000000000000000000000000000000000000000000000000000000000000066275666665720000000000000000000000000000000000000000000000000000".parse().unwrap(),
            ..Default::default()
        };
        let tx_receipt = TransactionReceipt {
            transaction_hash: tx_id,
            status: Some(1u64.into()),
            logs: vec![Log::default(), log, Log::default()],
            ..Default::default()
        };

        (gateway_address, tx_receipt, msg)
    }
}<|MERGE_RESOLUTION|>--- conflicted
+++ resolved
@@ -200,11 +200,7 @@
         let (gateway_address, tx_receipt, mut verifier_set) =
             get_matching_verifier_set_and_tx_receipt();
 
-<<<<<<< HEAD
-        worker_set.verifier_set.threshold = Uint128::from(50u64);
-=======
         verifier_set.verifier_set.threshold = Uint128::from(50u64);
->>>>>>> d9d3f9fd
         assert_eq!(
             verify_verifier_set(&gateway_address, &tx_receipt, &verifier_set),
             Vote::NotFound
@@ -297,7 +293,6 @@
         );
     }
 
-<<<<<<< HEAD
     pub fn new_verifier_set() -> VerifierSet {
         let signers = vec![
             Signer {
@@ -364,10 +359,7 @@
         }
     }
 
-    fn get_matching_worker_set_and_tx_receipt(
-=======
     fn get_matching_verifier_set_and_tx_receipt(
->>>>>>> d9d3f9fd
     ) -> (EVMAddress, TransactionReceipt, VerifierSetConfirmation) {
         let tx_id = Hash::random();
         let log_index = 1;
@@ -378,29 +370,10 @@
         let verifier_set = VerifierSetConfirmation {
             tx_id,
             event_index: log_index,
-<<<<<<< HEAD
             verifier_set,
         };
 
         let weighted_signers = WeightedSigners::try_from(&verifier_set.verifier_set).unwrap();
-=======
-            verifier_set: operators,
-        };
-
-        let weighted_signers = WeightedSigners {
-            threshold: 40,
-            nonce: Uint256::from(verifier_set.verifier_set.created_at).to_be_bytes(),
-            signers: verifier_set
-                .verifier_set
-                .weights_by_addresses()
-                .iter()
-                .map(|(operator, weight)| WeightedSigner {
-                    signer: operator.to_hex().parse().unwrap(),
-                    weight: weight.u128(),
-                })
-                .collect(),
-        };
->>>>>>> d9d3f9fd
 
         let log = Log {
             transaction_hash: Some(tx_id),
