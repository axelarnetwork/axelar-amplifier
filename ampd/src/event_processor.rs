use std::time::Duration;

use async_trait::async_trait;
use cosmrs::Any;
use error_stack::{Context, Report, Result};
use events::Event;
use futures::{future, pin_mut, Stream, StreamExt, TryStreamExt};
use report::LoggableError;
use serde::{Deserialize, Serialize};
use thiserror::Error;
use tokio::time;
use tokio_util::sync::CancellationToken;
use tracing::{info, instrument, warn};
use valuable::Valuable;

use crate::asyncutil::future::{with_retry, RetryPolicy};
use crate::asyncutil::task::TaskError;
<<<<<<< HEAD
use crate::prometheus_metrics::metrics::MetricsMsg;
use crate::prometheus_metrics::monitor::MetricsClient;
use crate::{broadcaster_v2, cosmos, event_sub};

// Maximum number of messages to enqueue for broadcasting concurrently.
// - Controls parallelism when enqueueing messages to the broadcast queue
// - Higher values increase throughput for processing many messages at once
// - Lower values reduce resource consumption
// - Setting is balanced based on network capacity and system resources
const TX_BROADCAST_BUFFER_SIZE: usize = 10;
=======
use crate::monitoring;
use crate::monitoring::metrics::Msg;
use crate::queue::queued_broadcaster::BroadcasterClient;
>>>>>>> f6cb05ef

#[async_trait]
pub trait EventHandler {
    type Err: Context;

    async fn handle(&self, event: &Event) -> Result<Vec<Any>, Self::Err>;
}

#[derive(Error, Debug)]
pub enum Error {
    #[error("could not consume events from stream")]
    EventStream,
    #[error("handler stopped prematurely")]
    Tasks(#[from] TaskError),
}

#[derive(Debug, Deserialize, Serialize, Clone, PartialEq)]
pub struct Config {
    #[serde(with = "humantime_serde")]
    pub retry_delay: Duration,
    pub retry_max_attempts: u64,
    #[serde(with = "humantime_serde")]
    pub stream_timeout: Duration,
    pub stream_buffer_size: usize,
    #[serde(with = "humantime_serde")]
    pub delay: Duration,
}

impl Default for Config {
    fn default() -> Self {
        Self {
            retry_delay: Duration::from_secs(1),
            retry_max_attempts: 3,
            stream_timeout: Duration::from_secs(15),
            stream_buffer_size: 100000,
            delay: Duration::from_secs(1),
        }
    }
}

/// Let the `handler` consume events from the `event_stream`. The token is checked for cancellation
/// at the end of each consumed block or when the `event_stream` times out. If the token is cancelled or the
/// `event_stream` is closed, the function returns
#[instrument(fields(handler = %handler_label), skip_all)]
pub async fn consume_events<H, S, C>(
    handler_label: String,
    handler: H,
    event_stream: S,
    event_processor_config: Config,
    token: CancellationToken,
<<<<<<< HEAD
    msg_queue_client: broadcaster_v2::MsgQueueClient<C>,
    metric_client: MetricsClient,
=======
    metric_client: monitoring::Client,
>>>>>>> f6cb05ef
) -> Result<(), Error>
where
    H: EventHandler,
    S: Stream<Item = Result<Event, event_sub::Error>>,
    C: cosmos::CosmosClient + Clone,
{
<<<<<<< HEAD
    let Config {
        retry_delay,
        retry_max_attempts,
        stream_timeout,
        ..
    } = event_processor_config;
    let handler_retry = RetryPolicy::repeat_constant(retry_delay, retry_max_attempts);

    let event_stream =
        tokio_stream::StreamExt::timeout_repeating(event_stream, time::interval(stream_timeout));
    let event_stream = event_stream
        .map(|event| match event {
            Ok(Ok(event)) => StreamStatus::Ok(event),
            Ok(Err(err)) => StreamStatus::Error(err),
            Err(_) => StreamStatus::TimedOut,
        })
        .inspect(|event| log_block_end_event(event, &handler_label, &metric_client))
        .take_while(should_task_stop(token));
    pin_mut!(event_stream);

    while let Some(event) = event_stream.next().await {
        match event {
            StreamStatus::Ok(event) => {
                handle_event(&handler, &msg_queue_client, &event, handler_retry).await?;
            }
            StreamStatus::Error(err) => return Err(err.change_context(Error::EventStream)),
            StreamStatus::TimedOut => {
                warn!("event stream timed out");
=======
    let mut event_stream = Box::pin(event_stream);
    loop {
        let stream_status =
            retrieve_next_event(&mut event_stream, event_processor_config.stream_timeout)
                .await
                .change_context(Error::EventStream)?;

        if let StreamStatus::Active(event) = &stream_status {
            handle_event(
                &handler,
                &broadcaster,
                event,
                RetryPolicy::RepeatConstant {
                    sleep: event_processor_config.retry_delay,
                    max_attempts: event_processor_config.retry_max_attempts,
                },
            )
            .await?;
        }

        if let StreamStatus::Active(Event::BlockEnd(height)) = &stream_status {
            info!(
                handler = handler_label,
                height = height.value(),
                "handler finished processing block"
            );

            if let Err(err) = metric_client.metrics().record_metric(Msg::IncBlockReceived) {
                warn!( handler = handler_label,
                    height = height.value(),
                    err = %err,
                    "failed to record block received metric",
                );
>>>>>>> f6cb05ef
            }
        }
    }

    Ok(())
}

#[instrument(fields(event = %event), skip_all)]
async fn handle_event<H, C>(
    handler: &H,
    msg_queue_client: &broadcaster_v2::MsgQueueClient<C>,
    event: &Event,
    retry_policy: RetryPolicy,
) -> Result<(), Error>
where
    H: EventHandler,
    C: cosmos::CosmosClient + Clone,
{
    match with_retry(|| handler.handle(event), retry_policy).await {
        Ok(msgs) => {
            tokio_stream::iter(msgs)
                .map(|msg| async { msg_queue_client.clone().enqueue_and_forget(msg).await })
                .buffered(TX_BROADCAST_BUFFER_SIZE)
                .inspect_err(|err| {
                    warn!(
                        err = LoggableError::from(err).as_value(),
                        "failed to enqueue message for broadcasting"
                    )
                })
                .collect::<Vec<_>>()
                .await;
        }
        // if handlers run into errors we log them and then move on to the next event
        Err(err) => {
            warn!(
                err = LoggableError::from(&err).as_value(),
                "handler failed to process event {}", event,
            )
        }
    }

    Ok(())
}

fn should_task_stop(token: CancellationToken) -> impl Fn(&StreamStatus) -> future::Ready<bool> {
    move |event| match event {
        StreamStatus::Ok(Event::BlockBegin(_)) | StreamStatus::TimedOut => {
            future::ready(!token.is_cancelled())
        }
        _ => future::ready(true),
    }
}

fn log_block_end_event(event: &StreamStatus, handler_label: &str, metric_client: &MetricsClient) {
    if let StreamStatus::Ok(Event::BlockEnd(height)) = event {
        info!(height = height.value(), "handler finished processing block");

        if let Err(err) = metric_client.record_metric(MetricsMsg::IncBlockReceived) {
            warn!( handler = handler_label,
                height = height.value(),
                err = %err,
                "failed to update metrics for block end event"
            );
        }
    }
}

#[derive(Debug)]
enum StreamStatus {
    Ok(Event),
    Error(Report<event_sub::Error>),
    TimedOut,
}

#[cfg(test)]
mod tests {
    use std::time::Duration;

    use async_trait::async_trait;
    use axelar_wasm_std::assert_err_contains;
    use cosmos_sdk_proto::cosmos::auth::v1beta1::{BaseAccount, QueryAccountResponse};
    use cosmos_sdk_proto::cosmos::base::abci::v1beta1::GasInfo;
    use cosmos_sdk_proto::cosmos::tx::v1beta1::SimulateResponse;
    use cosmrs::bank::MsgSend;
    use cosmrs::tendermint::chain;
    use cosmrs::tx::Msg;
    use cosmrs::{AccountId, Any};
    use error_stack::{report, Result};
    use events::Event;
    use futures::{stream, StreamExt};
    use mockall::mock;
    use report::ErrorExt;
    use reqwest::Url;
    use tokio::time::timeout;
    use tokio_util::sync::CancellationToken;
    use tonic::Status;

    use crate::event_processor::{consume_events, Config, Error, EventHandler};
<<<<<<< HEAD
    use crate::prometheus_metrics::monitor::tests::test_metrics_server_setup;
    use crate::prometheus_metrics::monitor::Server;
    use crate::types::{random_cosmos_public_key, TMAddress};
    use crate::{broadcaster_v2, cosmos, event_sub, PREFIX};
=======
    use crate::queue::queued_broadcaster::{Error as BroadcasterError, MockBroadcasterClient};
    use crate::{event_processor, monitoring};
>>>>>>> f6cb05ef

    fn setup_event_config(
        retry_delay_value: Duration,
        stream_timeout_value: Duration,
        delay: Duration,
    ) -> Config {
        Config {
            retry_delay: retry_delay_value,
            retry_max_attempts: 3,
            stream_timeout: stream_timeout_value,
            stream_buffer_size: 100000,
            delay,
        }
    }

    #[tokio::test]
    async fn stop_when_stream_closes() {
        let pub_key = random_cosmos_public_key();
        let address: TMAddress = pub_key.account_id(PREFIX).unwrap().into();
        let chain_id: chain::Id = "test-chain-id".parse().unwrap();
        let account_number = 42u64;
        let sequence = 10u64;
        let base_account = BaseAccount {
            address: address.to_string(),
            pub_key: None,
            account_number,
            sequence,
        };
        let event_config = setup_event_config(
            Duration::from_secs(1),
            Duration::from_secs(1000),
            Duration::from_secs(1),
        );
        let events: Vec<Result<Event, event_sub::Error>> = vec![
            Ok(Event::BlockEnd(0_u32.into())),
            Ok(Event::BlockEnd(1_u32.into())),
            Ok(Event::BlockEnd(3_u32.into())),
        ];

        let mut handler = MockEventHandler::new();
        handler
            .expect_handle()
            .times(events.len())
            .returning(|_| Ok(vec![]));

        let mut mock_client = cosmos::MockCosmosClient::new();
        mock_client.expect_account().return_once(move |_| {
            Ok(QueryAccountResponse {
                account: Some(Any::from_msg(&base_account).unwrap()),
            })
        });

        let broadcaster = broadcaster_v2::Broadcaster::new(mock_client, chain_id, pub_key)
            .await
            .unwrap();
        let (_, msg_queue_client) = broadcaster_v2::MsgQueue::new_msg_queue_and_client(
            broadcaster,
            10,
            100,
            Duration::from_millis(500),
        );

<<<<<<< HEAD
        let (_server, metrics_client) = Server::new(None).expect("failed to create server");

        let result = consume_events(
            "handler".to_string(),
            handler,
            stream::iter(events),
            event_config,
            CancellationToken::new(),
            msg_queue_client,
            metrics_client,
=======
        let (_, monitoring_client) = monitoring::Server::new(None).unwrap();

        let result_with_timeout = timeout(
            Duration::from_secs(1),
            consume_events(
                "handler".to_string(),
                handler,
                broadcaster,
                stream::iter(events),
                event_config,
                CancellationToken::new(),
                monitoring_client,
            ),
>>>>>>> f6cb05ef
        )
        .await;
        assert!(result.is_ok());
    }

    #[tokio::test]
    async fn return_error_when_stream_fails() {
        let pub_key = random_cosmos_public_key();
        let address: TMAddress = pub_key.account_id(PREFIX).unwrap().into();
        let chain_id: chain::Id = "test-chain-id".parse().unwrap();
        let account_number = 42u64;
        let sequence = 10u64;
        let base_account = BaseAccount {
            address: address.to_string(),
            pub_key: None,
            account_number,
            sequence,
        };
        let event_config = setup_event_config(
            Duration::from_secs(1),
            Duration::from_secs(1000),
            Duration::from_secs(1),
        );
<<<<<<< HEAD
        let events: Vec<Result<Event, event_sub::Error>> = vec![
            Ok(Event::BlockEnd(0_u32.into())),
            Err(report!(event_sub::Error::LatestBlockQuery)),
        ];

        let mut handler = MockEventHandler::new();
        handler.expect_handle().return_once(|_| Ok(vec![]));

        let mut mock_client = cosmos::MockCosmosClient::new();
        mock_client.expect_account().return_once(move |_| {
            Ok(QueryAccountResponse {
                account: Some(Any::from_msg(&base_account).unwrap()),
            })
        });

        let broadcaster = broadcaster_v2::Broadcaster::new(mock_client, chain_id, pub_key)
            .await
            .unwrap();
        let (_, msg_queue_client) = broadcaster_v2::MsgQueue::new_msg_queue_and_client(
            broadcaster,
            10,
            100,
            Duration::from_millis(500),
        );

        let (_server, metrics_client) = Server::new(None).expect("failed to create server");

        let result = consume_events(
            "handler".to_string(),
            handler,
            stream::iter(events),
            event_config,
            CancellationToken::new(),
            msg_queue_client,
            metrics_client,
=======
        let (_, monitoring_client) = monitoring::Server::new(None).unwrap();

        let result_with_timeout = timeout(
            Duration::from_secs(1),
            consume_events(
                "handler".to_string(),
                handler,
                broadcaster,
                stream::iter(events),
                event_config,
                CancellationToken::new(),
                monitoring_client,
            ),
>>>>>>> f6cb05ef
        )
        .await;
        assert_err_contains!(result, Error, Error::EventStream);
    }

    #[tokio::test(start_paused = true)]
    async fn return_ok_when_handler_fails() {
        let pub_key = random_cosmos_public_key();
        let address: TMAddress = pub_key.account_id(PREFIX).unwrap().into();
        let chain_id: chain::Id = "test-chain-id".parse().unwrap();
        let account_number = 42u64;
        let sequence = 10u64;
        let base_account = BaseAccount {
            address: address.to_string(),
            pub_key: None,
            account_number,
            sequence,
        };
        let event_config = setup_event_config(
            Duration::from_secs(1),
            Duration::from_secs(1000),
            Duration::from_secs(1),
        );
        let events: Vec<Result<Event, event_sub::Error>> = vec![Ok(Event::BlockEnd(0_u32.into()))];

        let mut handler = MockEventHandler::new();
        handler
            .expect_handle()
            .times(3)
            .returning(|_| Err(report!(EventHandlerError::Failed)));

        let mut mock_client = cosmos::MockCosmosClient::new();
        mock_client.expect_account().return_once(move |_| {
            Ok(QueryAccountResponse {
                account: Some(Any::from_msg(&base_account).unwrap()),
            })
        });

        let broadcaster = broadcaster_v2::Broadcaster::new(mock_client, chain_id, pub_key)
            .await
            .unwrap();
        let (_, msg_queue_client) = broadcaster_v2::MsgQueue::new_msg_queue_and_client(
            broadcaster,
            10,
            100,
            Duration::from_millis(500),
        );
<<<<<<< HEAD

        let (_server, metrics_client) = Server::new(None).expect("failed to create server");

        let result = consume_events(
            "handler".to_string(),
            handler,
            stream::iter(events),
            event_config,
            CancellationToken::new(),
            msg_queue_client,
            metrics_client,
=======
        let (_, monitoring_client) = monitoring::Server::new(None).unwrap();

        let result_with_timeout = timeout(
            Duration::from_secs(3),
            consume_events(
                "handler".to_string(),
                handler,
                broadcaster,
                stream::iter(events),
                event_config,
                CancellationToken::new(),
                monitoring_client,
            ),
>>>>>>> f6cb05ef
        )
        .await;
        assert!(result.is_ok());
    }

    #[tokio::test(start_paused = true)]
    async fn return_ok_and_broadcast_when_handler_succeeds() {
        let pub_key = random_cosmos_public_key();
        let address: TMAddress = pub_key.account_id(PREFIX).unwrap().into();
        let chain_id: chain::Id = "test-chain-id".parse().unwrap();
        let account_number = 42u64;
        let sequence = 10u64;
        let base_account = BaseAccount {
            address: address.to_string(),
            pub_key: None,
            account_number,
            sequence,
        };
        let event_config = setup_event_config(
            Duration::from_secs(1),
            Duration::from_secs(1000),
            Duration::from_secs(1),
        );
<<<<<<< HEAD
        let events: Vec<Result<Event, event_sub::Error>> = vec![Ok(Event::BlockEnd(0_u32.into()))];

        let mut handler = MockEventHandler::new();
        handler
            .expect_handle()
            .return_once(|_| Ok(vec![dummy_msg(), dummy_msg()]));

        let mut mock_client = cosmos::MockCosmosClient::new();
        mock_client.expect_account().return_once(move |_| {
            Ok(QueryAccountResponse {
                account: Some(Any::from_msg(&base_account).unwrap()),
            })
        });
        mock_client.expect_clone().times(2).returning(|| {
            let mut mock_client = cosmos::MockCosmosClient::new();
            mock_client.expect_simulate().return_once(|_| {
                Ok(SimulateResponse {
                    gas_info: Some(GasInfo {
                        gas_wanted: 50,
                        gas_used: 50,
                    }),
                    ..Default::default()
                })
            });

            mock_client
        });

        let broadcaster = broadcaster_v2::Broadcaster::new(mock_client, chain_id, pub_key)
            .await
            .unwrap();
        let (msg_queue, msg_queue_client) = broadcaster_v2::MsgQueue::new_msg_queue_and_client(
            broadcaster,
            10,
            100,
            Duration::from_millis(500),
        );

        let (_server, metrics_client) = Server::new(None).expect("failed to create server");

        let result = consume_events(
            "handler".to_string(),
            handler,
            stream::iter(events),
            event_config,
            CancellationToken::new(),
            msg_queue_client,
            metrics_client,
=======
        let mut broadcaster = MockBroadcasterClient::new();
        broadcaster
            .expect_broadcast()
            .times(2)
            .returning(|_| Ok(()));
        let (_, monitoring_client) = monitoring::Server::new(None).unwrap();

        let result_with_timeout = timeout(
            Duration::from_secs(3),
            consume_events(
                "handler".to_string(),
                handler,
                broadcaster,
                stream::iter(events),
                event_config,
                CancellationToken::new(),
                monitoring_client,
            ),
>>>>>>> f6cb05ef
        )
        .await;
        assert!(result.is_ok());
        let msgs = msg_queue.collect::<Vec<_>>().await;
        assert_eq!(msgs.len(), 1);
        let msgs = msgs.first().unwrap();
        assert_eq!(msgs.as_ref().len(), 2)
    }

    #[tokio::test(start_paused = true)]
    async fn return_ok_when_broadcaster_fails() {
        let pub_key = random_cosmos_public_key();
        let address: TMAddress = pub_key.account_id(PREFIX).unwrap().into();
        let chain_id: chain::Id = "test-chain-id".parse().unwrap();
        let account_number = 42u64;
        let sequence = 10u64;
        let base_account = BaseAccount {
            address: address.to_string(),
            pub_key: None,
            account_number,
            sequence,
        };
        let event_config = setup_event_config(
            Duration::from_secs(1),
            Duration::from_secs(1000),
            Duration::from_secs(1),
        );
<<<<<<< HEAD
        let events: Vec<Result<Event, event_sub::Error>> = vec![Ok(Event::BlockEnd(0_u32.into()))];

        let mut handler = MockEventHandler::new();
        handler
            .expect_handle()
            .return_once(|_| Ok(vec![dummy_msg(), dummy_msg()]));

        let mut mock_client = cosmos::MockCosmosClient::new();
        mock_client.expect_account().return_once(move |_| {
            Ok(QueryAccountResponse {
                account: Some(Any::from_msg(&base_account).unwrap()),
            })
        });
        mock_client.expect_clone().times(2).returning(|| {
            let mut mock_client = cosmos::MockCosmosClient::new();
            mock_client
                .expect_simulate()
                .return_once(|_| Err(Status::internal("internal error").into_report()));

            mock_client
        });

        let broadcaster = broadcaster_v2::Broadcaster::new(mock_client, chain_id, pub_key)
            .await
            .unwrap();
        let (msg_queue, msg_queue_client) = broadcaster_v2::MsgQueue::new_msg_queue_and_client(
            broadcaster,
            10,
            100,
            Duration::from_millis(500),
        );

        let (_server, metrics_client) = Server::new(None).expect("failed to create server");

        let result = consume_events(
            "handler".to_string(),
            handler,
            stream::iter(events),
            event_config,
            CancellationToken::new(),
            msg_queue_client,
            metrics_client,
=======
        let mut broadcaster = MockBroadcasterClient::new();
        broadcaster
            .expect_broadcast()
            .times(2)
            .returning(|_| Err(report!(BroadcasterError::EstimateFee)));
        let (_, monitoring_client) = monitoring::Server::new(None).unwrap();

        let result_with_timeout = timeout(
            Duration::from_secs(3),
            consume_events(
                "handler".to_string(),
                handler,
                broadcaster,
                stream::iter(events),
                event_config,
                CancellationToken::new(),
                monitoring_client,
            ),
>>>>>>> f6cb05ef
        )
        .await;
        let msgs = msg_queue.collect::<Vec<_>>().await;
        assert!(result.is_ok());
        assert_eq!(msgs.len(), 0);
    }

    #[tokio::test]
    async fn react_to_cancellation_at_block_end() {
        let pub_key = random_cosmos_public_key();
        let address: TMAddress = pub_key.account_id(PREFIX).unwrap().into();
        let chain_id: chain::Id = "test-chain-id".parse().unwrap();
        let account_number = 42u64;
        let sequence = 10u64;
        let base_account = BaseAccount {
            address: address.to_string(),
            pub_key: None,
            account_number,
            sequence,
        };
        let event_config = setup_event_config(
            Duration::from_secs(1),
            Duration::from_secs(1000),
            Duration::from_secs(1),
        );
        let token = CancellationToken::new();
        let events: Vec<Result<Event, event_sub::Error>> = vec![
            Ok(Event::BlockEnd(0_u32.into())),
            Ok(Event::BlockEnd(1_u32.into())),
            Ok(Event::BlockEnd(2_u32.into())),
            Ok(Event::BlockEnd(3_u32.into())),
            Ok(Event::BlockBegin(4_u32.into())),
        ];

        let mut handler = MockEventHandler::new();
        handler
            .expect_handle()
            .times(events.len() - 1)
            .returning(|_| Ok(vec![]));

        let mut mock_client = cosmos::MockCosmosClient::new();
        mock_client.expect_account().return_once(move |_| {
            Ok(QueryAccountResponse {
                account: Some(Any::from_msg(&base_account).unwrap()),
            })
        });

        let broadcaster = broadcaster_v2::Broadcaster::new(mock_client, chain_id, pub_key)
            .await
            .unwrap();
        let (_, msg_queue_client) = broadcaster_v2::MsgQueue::new_msg_queue_and_client(
            broadcaster,
            10,
            100,
            Duration::from_millis(500),
        );

<<<<<<< HEAD
        let (_server, metrics_client) = Server::new(None).expect("failed to create server");
        token.cancel();
        let result = consume_events(
            "handler".to_string(),
            handler,
            stream::iter(events),
            event_config,
            token.child_token(),
            msg_queue_client,
            metrics_client,
=======
        let token = CancellationToken::new();
        token.cancel();
        let (_, monitoring_client) = monitoring::Server::new(None).unwrap();
        let result_with_timeout = timeout(
            Duration::from_secs(1),
            consume_events(
                "handler".to_string(),
                handler,
                broadcaster,
                stream::iter(events),
                event_config,
                token,
                monitoring_client,
            ),
>>>>>>> f6cb05ef
        )
        .await;
        assert!(result.is_ok());
    }

    #[tokio::test]
    async fn react_to_cancellation_on_timeout() {
        let pub_key = random_cosmos_public_key();
        let address: TMAddress = pub_key.account_id(PREFIX).unwrap().into();
        let chain_id: chain::Id = "test-chain-id".parse().unwrap();
        let account_number = 42u64;
        let sequence = 10u64;
        let base_account = BaseAccount {
            address: address.to_string(),
            pub_key: None,
            account_number,
            sequence,
        };
        let token = CancellationToken::new();
        let event_config = setup_event_config(
            Duration::from_secs(1),
            Duration::from_secs(2),
            Duration::from_secs(1),
        );

<<<<<<< HEAD
        let mut mock_client = cosmos::MockCosmosClient::new();
        mock_client.expect_account().return_once(move |_| {
            Ok(QueryAccountResponse {
                account: Some(Any::from_msg(&base_account).unwrap()),
            })
        });

        let broadcaster = broadcaster_v2::Broadcaster::new(mock_client, chain_id, pub_key)
            .await
            .unwrap();
        let (_, msg_queue_client) = broadcaster_v2::MsgQueue::new_msg_queue_and_client(
            broadcaster,
            10,
            100,
            Duration::from_millis(500),
        );

        let (_server, metrics_client) = Server::new(None).expect("failed to create server");
        token.cancel();
        let result = consume_events(
            "handler".to_string(),
            MockEventHandler::new(),
            stream::pending(),
            event_config,
            token.child_token(),
            msg_queue_client,
            metrics_client,
=======
        let token = CancellationToken::new();
        token.cancel();
        let (_, monitoring_client) = monitoring::Server::new(None).unwrap();
        let result_with_timeout = timeout(
            Duration::from_secs(1),
            consume_events(
                "handler".to_string(),
                handler,
                broadcaster,
                stream::pending::<Result<Event, Error>>(), // never returns any items so it can time out
                event_config,
                token,
                monitoring_client,
            ),
>>>>>>> f6cb05ef
        )
        .await;
        assert!(result.is_ok());
    }

    #[derive(Error, Debug)]
    pub enum EventHandlerError {
        #[error("failed")]
        Failed,
    }

    mock! {
            EventHandler{}

            #[async_trait]
            impl EventHandler for EventHandler {
                type Err = EventHandlerError;

                async fn handle(&self, event: &Event) -> Result<Vec<Any>, EventHandlerError>;
            }
    }

    fn dummy_msg() -> Any {
        MsgSend {
            from_address: AccountId::new("", &[1, 2, 3]).unwrap(),
            to_address: AccountId::new("", &[4, 5, 6]).unwrap(),
            amount: vec![],
        }
        .to_any()
        .unwrap()
    }

    #[tokio::test(start_paused = true)]
    async fn block_end_events_increment_blocks_received_metric() {
        let pub_key = random_cosmos_public_key();
        let address: TMAddress = pub_key.account_id(PREFIX).unwrap().into();
        let chain_id: chain::Id = "test-chain-id".parse().unwrap();
        let account_number = 42u64;
        let sequence = 10u64;
        let base_account = BaseAccount {
            address: address.to_string(),
            pub_key: None,
            account_number,
            sequence,
        };
        let events: Vec<Result<Event, event_sub::Error>> = vec![
            Ok(Event::BlockEnd(0_u32.into())),
            Ok(Event::BlockEnd(1_u32.into())),
            Ok(Event::BlockEnd(2_u32.into())),
            Ok(Event::BlockBegin(3_u32.into())),
            Ok(Event::BlockEnd(4_u32.into())),
            Ok(Event::BlockBegin(5_u32.into())),
            Ok(Event::BlockEnd(6_u32.into())),
        ];
        let num_block_ends = 5;
        let mut handler = MockEventHandler::new();
        handler
            .expect_handle()
            .times(events.len())
            .returning(|_| Ok(vec![]));

        let mut mock_client = cosmos::MockCosmosClient::new();
        mock_client.expect_account().return_once(move |_| {
            Ok(QueryAccountResponse {
                account: Some(Any::from_msg(&base_account).unwrap()),
            })
        });

        let event_config = setup_event_config(
            Duration::from_secs(1),
            Duration::from_secs(1000),
            Duration::from_secs(1),
        );
<<<<<<< HEAD

        let broadcaster = broadcaster_v2::Broadcaster::new(mock_client, chain_id, pub_key)
            .await
            .unwrap();
        let (_, msg_queue_client) = broadcaster_v2::MsgQueue::new_msg_queue_and_client(
            broadcaster,
            10,
            100,
            Duration::from_millis(500),
        );

        let (bind_address, server, metrics_client, cancel_token) = test_metrics_server_setup();

=======
        let bind_addr = monitoring::Config::enabled().bind_address;
        let (server, monitoring_client) = monitoring::Server::new(bind_addr).unwrap();
        let cancel_token = CancellationToken::new();
>>>>>>> f6cb05ef
        tokio::spawn(server.run(cancel_token.clone()));

        let result_with_timeout = timeout(
            Duration::from_secs(3),
            consume_events(
                "handler".to_string(),
                handler,
                stream::iter(events),
                event_config,
                cancel_token.clone(),
<<<<<<< HEAD
                msg_queue_client,
                metrics_client,
=======
                monitoring_client,
>>>>>>> f6cb05ef
            ),
        )
        .await;

        assert!(result_with_timeout.is_ok());
        tokio::time::sleep(Duration::from_millis(100)).await;
        let base_url = Url::parse(&format!("http://{}", bind_addr.unwrap())).unwrap();
        let metrics_url = base_url.join("metrics").unwrap();
        let response = reqwest::get(metrics_url).await.unwrap();
        let metrics_text = response.text().await.unwrap();
        assert!(metrics_text.contains(&format!("blocks_received {}", num_block_ends)));

        cancel_token.cancel();
    }
}<|MERGE_RESOLUTION|>--- conflicted
+++ resolved
@@ -15,9 +15,8 @@
 
 use crate::asyncutil::future::{with_retry, RetryPolicy};
 use crate::asyncutil::task::TaskError;
-<<<<<<< HEAD
-use crate::prometheus_metrics::metrics::MetricsMsg;
-use crate::prometheus_metrics::monitor::MetricsClient;
+use crate::monitoring;
+use crate::monitoring::metrics::Msg;
 use crate::{broadcaster_v2, cosmos, event_sub};
 
 // Maximum number of messages to enqueue for broadcasting concurrently.
@@ -26,11 +25,6 @@
 // - Lower values reduce resource consumption
 // - Setting is balanced based on network capacity and system resources
 const TX_BROADCAST_BUFFER_SIZE: usize = 10;
-=======
-use crate::monitoring;
-use crate::monitoring::metrics::Msg;
-use crate::queue::queued_broadcaster::BroadcasterClient;
->>>>>>> f6cb05ef
 
 #[async_trait]
 pub trait EventHandler {
@@ -81,19 +75,14 @@
     event_stream: S,
     event_processor_config: Config,
     token: CancellationToken,
-<<<<<<< HEAD
     msg_queue_client: broadcaster_v2::MsgQueueClient<C>,
-    metric_client: MetricsClient,
-=======
     metric_client: monitoring::Client,
->>>>>>> f6cb05ef
 ) -> Result<(), Error>
 where
     H: EventHandler,
     S: Stream<Item = Result<Event, event_sub::Error>>,
     C: cosmos::CosmosClient + Clone,
 {
-<<<<<<< HEAD
     let Config {
         retry_delay,
         retry_max_attempts,
@@ -122,41 +111,6 @@
             StreamStatus::Error(err) => return Err(err.change_context(Error::EventStream)),
             StreamStatus::TimedOut => {
                 warn!("event stream timed out");
-=======
-    let mut event_stream = Box::pin(event_stream);
-    loop {
-        let stream_status =
-            retrieve_next_event(&mut event_stream, event_processor_config.stream_timeout)
-                .await
-                .change_context(Error::EventStream)?;
-
-        if let StreamStatus::Active(event) = &stream_status {
-            handle_event(
-                &handler,
-                &broadcaster,
-                event,
-                RetryPolicy::RepeatConstant {
-                    sleep: event_processor_config.retry_delay,
-                    max_attempts: event_processor_config.retry_max_attempts,
-                },
-            )
-            .await?;
-        }
-
-        if let StreamStatus::Active(Event::BlockEnd(height)) = &stream_status {
-            info!(
-                handler = handler_label,
-                height = height.value(),
-                "handler finished processing block"
-            );
-
-            if let Err(err) = metric_client.metrics().record_metric(Msg::IncBlockReceived) {
-                warn!( handler = handler_label,
-                    height = height.value(),
-                    err = %err,
-                    "failed to record block received metric",
-                );
->>>>>>> f6cb05ef
             }
         }
     }
@@ -218,7 +172,7 @@
             warn!( handler = handler_label,
                 height = height.value(),
                 err = %err,
-                "failed to update metrics for block end event"
+                "failed to record block received metric"
             );
         }
     }
@@ -255,15 +209,9 @@
     use tonic::Status;
 
     use crate::event_processor::{consume_events, Config, Error, EventHandler};
-<<<<<<< HEAD
-    use crate::prometheus_metrics::monitor::tests::test_metrics_server_setup;
-    use crate::prometheus_metrics::monitor::Server;
     use crate::types::{random_cosmos_public_key, TMAddress};
     use crate::{broadcaster_v2, cosmos, event_sub, PREFIX};
-=======
-    use crate::queue::queued_broadcaster::{Error as BroadcasterError, MockBroadcasterClient};
     use crate::{event_processor, monitoring};
->>>>>>> f6cb05ef
 
     fn setup_event_config(
         retry_delay_value: Duration,
@@ -326,8 +274,7 @@
             Duration::from_millis(500),
         );
 
-<<<<<<< HEAD
-        let (_server, metrics_client) = Server::new(None).expect("failed to create server");
+        let (_, monitoring_client) = monitoring::Server::new(None).unwrap();
 
         let result = consume_events(
             "handler".to_string(),
@@ -336,22 +283,7 @@
             event_config,
             CancellationToken::new(),
             msg_queue_client,
-            metrics_client,
-=======
-        let (_, monitoring_client) = monitoring::Server::new(None).unwrap();
-
-        let result_with_timeout = timeout(
-            Duration::from_secs(1),
-            consume_events(
-                "handler".to_string(),
-                handler,
-                broadcaster,
-                stream::iter(events),
-                event_config,
-                CancellationToken::new(),
-                monitoring_client,
-            ),
->>>>>>> f6cb05ef
+            monitoring_client,
         )
         .await;
         assert!(result.is_ok());
@@ -375,7 +307,6 @@
             Duration::from_secs(1000),
             Duration::from_secs(1),
         );
-<<<<<<< HEAD
         let events: Vec<Result<Event, event_sub::Error>> = vec![
             Ok(Event::BlockEnd(0_u32.into())),
             Err(report!(event_sub::Error::LatestBlockQuery)),
@@ -401,7 +332,7 @@
             Duration::from_millis(500),
         );
 
-        let (_server, metrics_client) = Server::new(None).expect("failed to create server");
+        let (_, monitoring_client) = monitoring::Server::new(None).unwrap();
 
         let result = consume_events(
             "handler".to_string(),
@@ -410,22 +341,7 @@
             event_config,
             CancellationToken::new(),
             msg_queue_client,
-            metrics_client,
-=======
-        let (_, monitoring_client) = monitoring::Server::new(None).unwrap();
-
-        let result_with_timeout = timeout(
-            Duration::from_secs(1),
-            consume_events(
-                "handler".to_string(),
-                handler,
-                broadcaster,
-                stream::iter(events),
-                event_config,
-                CancellationToken::new(),
-                monitoring_client,
-            ),
->>>>>>> f6cb05ef
+            monitoring_client,
         )
         .await;
         assert_err_contains!(result, Error, Error::EventStream);
@@ -473,9 +389,8 @@
             100,
             Duration::from_millis(500),
         );
-<<<<<<< HEAD
-
-        let (_server, metrics_client) = Server::new(None).expect("failed to create server");
+
+        let (_, monitoring_client) = monitoring::Server::new(None).unwrap();
 
         let result = consume_events(
             "handler".to_string(),
@@ -484,22 +399,7 @@
             event_config,
             CancellationToken::new(),
             msg_queue_client,
-            metrics_client,
-=======
-        let (_, monitoring_client) = monitoring::Server::new(None).unwrap();
-
-        let result_with_timeout = timeout(
-            Duration::from_secs(3),
-            consume_events(
-                "handler".to_string(),
-                handler,
-                broadcaster,
-                stream::iter(events),
-                event_config,
-                CancellationToken::new(),
-                monitoring_client,
-            ),
->>>>>>> f6cb05ef
+            monitoring_client,
         )
         .await;
         assert!(result.is_ok());
@@ -523,7 +423,6 @@
             Duration::from_secs(1000),
             Duration::from_secs(1),
         );
-<<<<<<< HEAD
         let events: Vec<Result<Event, event_sub::Error>> = vec![Ok(Event::BlockEnd(0_u32.into()))];
 
         let mut handler = MockEventHandler::new();
@@ -562,7 +461,7 @@
             Duration::from_millis(500),
         );
 
-        let (_server, metrics_client) = Server::new(None).expect("failed to create server");
+        let (_, monitoring_client) = monitoring::Server::new(None).unwrap();
 
         let result = consume_events(
             "handler".to_string(),
@@ -571,27 +470,7 @@
             event_config,
             CancellationToken::new(),
             msg_queue_client,
-            metrics_client,
-=======
-        let mut broadcaster = MockBroadcasterClient::new();
-        broadcaster
-            .expect_broadcast()
-            .times(2)
-            .returning(|_| Ok(()));
-        let (_, monitoring_client) = monitoring::Server::new(None).unwrap();
-
-        let result_with_timeout = timeout(
-            Duration::from_secs(3),
-            consume_events(
-                "handler".to_string(),
-                handler,
-                broadcaster,
-                stream::iter(events),
-                event_config,
-                CancellationToken::new(),
-                monitoring_client,
-            ),
->>>>>>> f6cb05ef
+            monitoring_client,
         )
         .await;
         assert!(result.is_ok());
@@ -619,7 +498,6 @@
             Duration::from_secs(1000),
             Duration::from_secs(1),
         );
-<<<<<<< HEAD
         let events: Vec<Result<Event, event_sub::Error>> = vec![Ok(Event::BlockEnd(0_u32.into()))];
 
         let mut handler = MockEventHandler::new();
@@ -652,7 +530,7 @@
             Duration::from_millis(500),
         );
 
-        let (_server, metrics_client) = Server::new(None).expect("failed to create server");
+        let (_, monitoring_client) = monitoring::Server::new(None).unwrap();
 
         let result = consume_events(
             "handler".to_string(),
@@ -661,27 +539,7 @@
             event_config,
             CancellationToken::new(),
             msg_queue_client,
-            metrics_client,
-=======
-        let mut broadcaster = MockBroadcasterClient::new();
-        broadcaster
-            .expect_broadcast()
-            .times(2)
-            .returning(|_| Err(report!(BroadcasterError::EstimateFee)));
-        let (_, monitoring_client) = monitoring::Server::new(None).unwrap();
-
-        let result_with_timeout = timeout(
-            Duration::from_secs(3),
-            consume_events(
-                "handler".to_string(),
-                handler,
-                broadcaster,
-                stream::iter(events),
-                event_config,
-                CancellationToken::new(),
-                monitoring_client,
-            ),
->>>>>>> f6cb05ef
+            monitoring_client,
         )
         .await;
         let msgs = msg_queue.collect::<Vec<_>>().await;
@@ -739,8 +597,7 @@
             Duration::from_millis(500),
         );
 
-<<<<<<< HEAD
-        let (_server, metrics_client) = Server::new(None).expect("failed to create server");
+        let (_, monitoring_client) = monitoring::Server::new(None).unwrap();
         token.cancel();
         let result = consume_events(
             "handler".to_string(),
@@ -749,23 +606,7 @@
             event_config,
             token.child_token(),
             msg_queue_client,
-            metrics_client,
-=======
-        let token = CancellationToken::new();
-        token.cancel();
-        let (_, monitoring_client) = monitoring::Server::new(None).unwrap();
-        let result_with_timeout = timeout(
-            Duration::from_secs(1),
-            consume_events(
-                "handler".to_string(),
-                handler,
-                broadcaster,
-                stream::iter(events),
-                event_config,
-                token,
-                monitoring_client,
-            ),
->>>>>>> f6cb05ef
+            monitoring_client,
         )
         .await;
         assert!(result.is_ok());
@@ -791,7 +632,6 @@
             Duration::from_secs(1),
         );
 
-<<<<<<< HEAD
         let mut mock_client = cosmos::MockCosmosClient::new();
         mock_client.expect_account().return_once(move |_| {
             Ok(QueryAccountResponse {
@@ -809,7 +649,7 @@
             Duration::from_millis(500),
         );
 
-        let (_server, metrics_client) = Server::new(None).expect("failed to create server");
+        let (_, monitoring_client) = monitoring::Server::new(None).unwrap();
         token.cancel();
         let result = consume_events(
             "handler".to_string(),
@@ -818,23 +658,7 @@
             event_config,
             token.child_token(),
             msg_queue_client,
-            metrics_client,
-=======
-        let token = CancellationToken::new();
-        token.cancel();
-        let (_, monitoring_client) = monitoring::Server::new(None).unwrap();
-        let result_with_timeout = timeout(
-            Duration::from_secs(1),
-            consume_events(
-                "handler".to_string(),
-                handler,
-                broadcaster,
-                stream::pending::<Result<Event, Error>>(), // never returns any items so it can time out
-                event_config,
-                token,
-                monitoring_client,
-            ),
->>>>>>> f6cb05ef
+            monitoring_client,
         )
         .await;
         assert!(result.is_ok());
@@ -908,7 +732,6 @@
             Duration::from_secs(1000),
             Duration::from_secs(1),
         );
-<<<<<<< HEAD
 
         let broadcaster = broadcaster_v2::Broadcaster::new(mock_client, chain_id, pub_key)
             .await
@@ -919,14 +742,9 @@
             100,
             Duration::from_millis(500),
         );
-
-        let (bind_address, server, metrics_client, cancel_token) = test_metrics_server_setup();
-
-=======
         let bind_addr = monitoring::Config::enabled().bind_address;
         let (server, monitoring_client) = monitoring::Server::new(bind_addr).unwrap();
         let cancel_token = CancellationToken::new();
->>>>>>> f6cb05ef
         tokio::spawn(server.run(cancel_token.clone()));
 
         let result_with_timeout = timeout(
@@ -937,12 +755,8 @@
                 stream::iter(events),
                 event_config,
                 cancel_token.clone(),
-<<<<<<< HEAD
                 msg_queue_client,
-                metrics_client,
-=======
                 monitoring_client,
->>>>>>> f6cb05ef
             ),
         )
         .await;
