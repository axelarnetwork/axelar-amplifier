--- conflicted
+++ resolved
@@ -310,7 +310,6 @@
             Duration::from_secs(1000),
             Duration::from_secs(1),
         );
-<<<<<<< HEAD
         let events: Vec<Result<Event, event_sub::Error>> = vec![
             Ok(Event::BlockEnd(0_u32.into())),
             Err(report!(event_sub::Error::LatestBlockQuery)),
@@ -336,10 +335,7 @@
             Duration::from_millis(500),
         );
 
-        let (_, monitoring_client) = monitoring::Server::new(None).unwrap();
-=======
         let (_, monitoring_client) = monitoring::Server::new(None::<SocketAddr>).unwrap();
->>>>>>> 2bf49157
 
         let result = consume_events(
             "handler".to_string(),
@@ -396,12 +392,8 @@
             100,
             Duration::from_millis(500),
         );
-<<<<<<< HEAD
-
-        let (_, monitoring_client) = monitoring::Server::new(None).unwrap();
-=======
+
         let (_, monitoring_client) = monitoring::Server::new(None::<SocketAddr>).unwrap();
->>>>>>> 2bf49157
 
         let result = consume_events(
             "handler".to_string(),
@@ -434,7 +426,6 @@
             Duration::from_secs(1000),
             Duration::from_secs(1),
         );
-<<<<<<< HEAD
         let events: Vec<Result<Event, event_sub::Error>> = vec![Ok(Event::BlockEnd(0_u32.into()))];
 
         let mut handler = MockEventHandler::new();
@@ -473,15 +464,7 @@
             Duration::from_millis(500),
         );
 
-        let (_, monitoring_client) = monitoring::Server::new(None).unwrap();
-=======
-        let mut broadcaster = MockBroadcasterClient::new();
-        broadcaster
-            .expect_broadcast()
-            .times(2)
-            .returning(|_| Ok(()));
         let (_, monitoring_client) = monitoring::Server::new(None::<SocketAddr>).unwrap();
->>>>>>> 2bf49157
 
         let result = consume_events(
             "handler".to_string(),
@@ -518,7 +501,6 @@
             Duration::from_secs(1000),
             Duration::from_secs(1),
         );
-<<<<<<< HEAD
         let events: Vec<Result<Event, event_sub::Error>> = vec![Ok(Event::BlockEnd(0_u32.into()))];
 
         let mut handler = MockEventHandler::new();
@@ -551,15 +533,7 @@
             Duration::from_millis(500),
         );
 
-        let (_, monitoring_client) = monitoring::Server::new(None).unwrap();
-=======
-        let mut broadcaster = MockBroadcasterClient::new();
-        broadcaster
-            .expect_broadcast()
-            .times(2)
-            .returning(|_| Err(report!(BroadcasterError::EstimateFee)));
         let (_, monitoring_client) = monitoring::Server::new(None::<SocketAddr>).unwrap();
->>>>>>> 2bf49157
 
         let result = consume_events(
             "handler".to_string(),
@@ -626,9 +600,8 @@
             Duration::from_millis(500),
         );
 
-<<<<<<< HEAD
-        let (_, monitoring_client) = monitoring::Server::new(None).unwrap();
         token.cancel();
+        let (_, monitoring_client) = monitoring::Server::new(None::<SocketAddr>).unwrap();
         let result = consume_events(
             "handler".to_string(),
             handler,
@@ -637,22 +610,6 @@
             token.child_token(),
             msg_queue_client,
             monitoring_client,
-=======
-        let token = CancellationToken::new();
-        token.cancel();
-        let (_, monitoring_client) = monitoring::Server::new(None::<SocketAddr>).unwrap();
-        let result_with_timeout = timeout(
-            Duration::from_secs(1),
-            consume_events(
-                "handler".to_string(),
-                handler,
-                broadcaster,
-                stream::iter(events),
-                event_config,
-                token,
-                monitoring_client,
-            ),
->>>>>>> 2bf49157
         )
         .await;
         assert!(result.is_ok());
@@ -678,7 +635,6 @@
             Duration::from_secs(1),
         );
 
-<<<<<<< HEAD
         let mut mock_client = cosmos::MockCosmosClient::new();
         mock_client.expect_account().return_once(move |_| {
             Ok(QueryAccountResponse {
@@ -696,8 +652,8 @@
             Duration::from_millis(500),
         );
 
-        let (_, monitoring_client) = monitoring::Server::new(None).unwrap();
         token.cancel();
+        let (_, monitoring_client) = monitoring::Server::new(None::<SocketAddr>).unwrap();
         let result = consume_events(
             "handler".to_string(),
             MockEventHandler::new(),
@@ -706,22 +662,6 @@
             token.child_token(),
             msg_queue_client,
             monitoring_client,
-=======
-        let token = CancellationToken::new();
-        token.cancel();
-        let (_, monitoring_client) = monitoring::Server::new(None::<SocketAddr>).unwrap();
-        let result_with_timeout = timeout(
-            Duration::from_secs(1),
-            consume_events(
-                "handler".to_string(),
-                handler,
-                broadcaster,
-                stream::pending::<Result<Event, Error>>(), // never returns any items so it can time out
-                event_config,
-                token,
-                monitoring_client,
-            ),
->>>>>>> 2bf49157
         )
         .await;
         assert!(result.is_ok());
