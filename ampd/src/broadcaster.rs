--- conflicted
+++ resolved
@@ -12,15 +12,10 @@
 use cosmrs::tx::Fee;
 use cosmrs::{Coin, Gas};
 use derive_builder::Builder;
-<<<<<<< HEAD
 use error_stack::{FutureExt, Report, Result, ResultExt};
-=======
-use error_stack::{FutureExt, IntoReport, Report, Result, ResultExt};
->>>>>>> 0f7f5143
 use futures::TryFutureExt;
 use k256::sha2::{Digest, Sha256};
 use mockall::automock;
-use report::ResultCompatExt;
 use serde::Deserialize;
 use thiserror::Error;
 use tonic::Status;
@@ -112,7 +107,6 @@
             .pub_key(self.pub_key.1)
             .acc_sequence(self.acc_sequence)
             .build()
-            .into_report()
             .change_context(Error::TxBuilding)?
             .sign_with(&self.config.chain_id, self.acc_number, |sign_doc| {
                 let mut hasher = Sha256::new();
@@ -131,10 +125,7 @@
             .change_context(Error::TxBuilding)?;
 
         let tx = BroadcastTxRequest {
-            tx_bytes: tx
-                .to_bytes()
-                .into_report()
-                .change_context(Error::TxBuilding)?,
+            tx_bytes: tx.to_bytes().change_context(Error::TxBuilding)?,
             mode: BroadcastMode::Sync as i32,
         };
 
@@ -166,13 +157,11 @@
             .pub_key(self.pub_key.1)
             .acc_sequence(self.acc_sequence)
             .build()
-            .into_report()
             .change_context(Error::TxBuilding)?
             .with_dummy_sig()
             .await
             .change_context(Error::TxBuilding)?
             .to_bytes()
-            .into_report()
             .change_context(Error::TxBuilding)?;
 
         self.estimate_gas(sim_tx).await.map(|gas| {
@@ -207,54 +196,6 @@
             .await
     }
 
-<<<<<<< HEAD
-    fn create_sim_tx<M>(&self, msgs: M) -> Result<Vec<u8>, Error>
-    where
-        M: IntoIterator<Item = cosmrs::Any>,
-    {
-        let body_bytes = BodyBuilder::new()
-            .msgs(msgs)
-            .finish()
-            .into_bytes()
-            .change_context(Error::TxMarshaling)?;
-
-        let auth_info_bytes =
-            SignerInfo::single_direct(Some(self.priv_key.public_key()), self.acc_sequence)
-                .auth_info(zero_fee())
-                .into_bytes()
-                .change_context(Error::TxMarshaling)?;
-
-        let raw = TxRaw {
-            body_bytes,
-            auth_info_bytes,
-            // empty signature to pass validation
-            signatures: vec![vec![0; 64]],
-        };
-
-        raw.to_bytes().change_context(Error::TxMarshaling)
-    }
-
-    pub fn create_tx<M>(&self, msgs: M, fee: Fee) -> Result<BroadcastTxRequest, Error>
-    where
-        M: IntoIterator<Item = cosmrs::Any>,
-    {
-        let body = BodyBuilder::new().msgs(msgs).finish();
-        let auth_info =
-            SignerInfo::single_direct(Some(self.priv_key.public_key()), self.acc_sequence)
-                .auth_info(fee);
-
-        SignDoc::new(&body, &auth_info, &self.config.chain_id, self.acc_number)
-            .and_then(|sign_doc| sign_doc.sign(&((&self.priv_key).into())))
-            .and_then(|tx| tx.to_bytes())
-            .map(|tx| BroadcastTxRequest {
-                tx_bytes: tx,
-                mode: BroadcastMode::Sync as i32,
-            })
-            .change_context(Error::TxMarshaling)
-    }
-
-=======
->>>>>>> 0f7f5143
     async fn confirm_tx(&mut self, tx_hash: &str) -> Result<(), Error> {
         let mut result: Result<(), Status> = Ok(());
 
@@ -324,12 +265,8 @@
     use cosmos_sdk_proto::cosmos::tx::v1beta1::{GetTxResponse, SimulateResponse};
     use cosmos_sdk_proto::Any;
     use cosmrs::{bank::MsgSend, tx::Msg, AccountId};
-<<<<<<< HEAD
-=======
     use ecdsa::SigningKey;
-    use error_stack::IntoReport;
     use rand::rngs::OsRng;
->>>>>>> 0f7f5143
     use tokio::test;
     use tonic::Status;
 
@@ -347,12 +284,8 @@
         let mut client = MockBroadcastClient::new();
         client
             .expect_simulate()
-<<<<<<< HEAD
             .returning(|_| Err(Status::unavailable("unavailable service").into()));
-=======
-            .returning(|_| Err(Status::unavailable("unavailable service")).into_report());
-
->>>>>>> 0f7f5143
+
         let signer = MockEcdsaClient::new();
 
         let mut broadcaster = BroadcastClient {
@@ -429,12 +362,7 @@
         });
         client
             .expect_broadcast_tx()
-<<<<<<< HEAD
             .returning(|_| Err(Status::aborted("failed").into()));
-        let signer = MockEcdsaClient::new();
-=======
-            .returning(|_| Err(Status::aborted("failed")).into_report());
->>>>>>> 0f7f5143
 
         let mut signer = MockEcdsaClient::new();
         signer
@@ -493,12 +421,7 @@
         client
             .expect_get_tx()
             .times((Config::default().tx_fetch_max_retries + 1) as usize)
-<<<<<<< HEAD
             .returning(|_| Err(Status::deadline_exceeded("time out").into()));
-        let signer = MockEcdsaClient::new();
-=======
-            .returning(|_| Err(Status::deadline_exceeded("time out")).into_report());
->>>>>>> 0f7f5143
 
         let mut signer = MockEcdsaClient::new();
         signer
