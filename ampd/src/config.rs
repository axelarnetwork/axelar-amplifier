use std::net::{Ipv4Addr, SocketAddrV4};

use serde::{Deserialize, Serialize};

use crate::commands::ServiceRegistryConfig;
use crate::handlers::config::deserialize_handler_configs;
use crate::handlers::{self};
use crate::tofnd::Config as TofndConfig;
use crate::url::Url;
use crate::{broadcaster, event_processor};

#[derive(Deserialize, Serialize, Debug, PartialEq)]
#[serde(default)]
pub struct Config {
    pub health_check_bind_addr: SocketAddrV4,
    pub tm_jsonrpc: Url,
    pub tm_grpc: Url,
    pub event_processor: event_processor::Config,
    pub broadcast: broadcaster::Config,
    #[serde(deserialize_with = "deserialize_handler_configs")]
    pub handlers: Vec<handlers::config::Config>,
    pub tofnd_config: TofndConfig,
    pub service_registry: ServiceRegistryConfig,
}

impl Default for Config {
    fn default() -> Self {
        Self {
            tm_jsonrpc: "http://localhost:26657".parse().unwrap(),
            tm_grpc: "tcp://localhost:9090".parse().unwrap(),
            broadcast: broadcaster::Config::default(),
            handlers: vec![],
            tofnd_config: TofndConfig::default(),
            event_processor: event_processor::Config::default(),
            service_registry: ServiceRegistryConfig::default(),
            health_check_bind_addr: SocketAddrV4::new(Ipv4Addr::UNSPECIFIED, 3000),
        }
    }
}

#[cfg(test)]
mod tests {
    use std::fs;
    use std::fs::File;
    use std::io::Write;
    use std::path::PathBuf;
    use std::str::FromStr;
    use std::time::Duration;

    use cosmrs::AccountId;
    use router_api::ChainName;

    use super::Config;
    use crate::evm::finalizer::Finalization;
<<<<<<< HEAD
    use crate::handlers::config::Chain;
    use crate::handlers::config::Config as HandlerConfig;
    use crate::handlers::config::GenericChain;
=======
    use crate::handlers::config::{Chain, Config as HandlerConfig};
>>>>>>> 86244936
    use crate::types::TMAddress;
    use crate::url::Url;

    const PREFIX: &str = "axelar";

    #[test]
    fn deserialize_handlers() {
        let config_str = format!(
            "
            [[handlers]]
            type = 'EvmMsgVerifier'
            cosmwasm_contract = '{}'
            chain_name = 'Ethereum'
            chain_rpc_url = 'http://localhost:7545/'

            [handlers.rpc_timeout]
            secs = 3
            nanos = 0

            [[handlers]]
            type = 'EvmMsgVerifier'
            cosmwasm_contract = '{}'
            chain_name = 'Polygon'
            chain_rpc_url = 'http://localhost:7546/'

            [[handlers]]
            type = 'EvmVerifierSetVerifier'
            cosmwasm_contract = '{}'
            chain_name = 'Ethereum'
            chain_rpc_url = 'http://localhost:7545/'

            [handlers.rpc_timeout]
            secs = 3
            nanos = 0

            [[handlers]]
            type = 'EvmVerifierSetVerifier'
            cosmwasm_contract = '{}'
            chain_name = 'Polygon'
            chain_rpc_url = 'http://localhost:7546/'

            [handlers.rpc_timeout]
            secs = 3
            nanos = 0

            [[handlers]]
            type = 'MultisigSigner'
            cosmwasm_contract = '{}'

            [[handlers]]
            type = 'SuiMsgVerifier'
            cosmwasm_contract = '{}'
            rpc_url = 'http://localhost:7545/'

            [handlers.rpc_timeout]
            secs = 3
            nanos = 0

            [[handlers]]
            chain_name = 'solana'
            chain_rpc_url = 'http://127.0.0.1'
            cosmwasm_contract = '{}'
            max_tx_cache_entries = 6
            type = 'SolanaMsgVerifier'

            [[handlers]]
            chain_name = 'solana'
            chain_rpc_url = 'http://127.0.0.1'
            cosmwasm_contract = '{}'
            type = 'SolanaVerifierSetVerifier' 
            ",
            TMAddress::random(PREFIX),
            TMAddress::random(PREFIX),
            TMAddress::random(PREFIX),
            TMAddress::random(PREFIX),
            TMAddress::random(PREFIX),
            TMAddress::random(PREFIX),
            TMAddress::random(PREFIX),
            TMAddress::random(PREFIX),
        );

        let cfg: Config = toml::from_str(config_str.as_str()).unwrap();
        assert_eq!(cfg.handlers.len(), 8);
    }

    #[test]
    fn deserialize_handlers_evm_msg_verifiers_with_the_same_chain_name() {
        let config_str = format!(
            "
            [[handlers]]
            type = 'EvmMsgVerifier'
            cosmwasm_contract = '{}'
            chain_name = 'Ethereum'
            chain_rpc_url = 'http://localhost:7545/'

            [[handlers]]
            type = 'EvmMsgVerifier'
            cosmwasm_contract = '{}'
            chain_name = 'Ethereum'
            chain_rpc_url = 'http://localhost:7546/'
            ",
            TMAddress::random(PREFIX),
            TMAddress::random(PREFIX),
        );

        assert!(toml::from_str::<Config>(config_str.as_str()).is_err());
    }

    #[test]
    fn deserialize_handlers_evm_verifier_set_verifiers_with_the_same_chain_name() {
        let config_str = format!(
            "
            [[handlers]]
            type = 'EvmVerifierSetVerifier'
            cosmwasm_contract = '{}'
            chain_name = 'Ethereum'
            chain_rpc_url = 'http://localhost:7545/'

            [[handlers]]
            type = 'EvmVerifierSetVerifier'
            cosmwasm_contract = '{}'
            chain_name = 'Ethereum'
            chain_rpc_url = 'http://localhost:7546/'
            ",
            TMAddress::random(PREFIX),
            TMAddress::random(PREFIX),
        );

        assert!(toml::from_str::<Config>(config_str.as_str()).is_err());
    }

    #[test]
    fn deserialize_handlers_more_then_one_for_multisig_signer() {
        let config_str = format!(
            "
            [[handlers]]
            type = 'MultisigSigner'
            cosmwasm_contract = '{}'

            [[handlers]]
            type = 'MultisigSigner'
            cosmwasm_contract = '{}'
            ",
            TMAddress::random(PREFIX),
            TMAddress::random(PREFIX),
        );

        assert!(toml::from_str::<Config>(config_str.as_str()).is_err());
    }

    #[test]
    fn deserialize_url() {
        let expected_url = "tcp://localhost:26657";
        let cfg: Config =
            toml::from_str(format!("tm_jsonrpc = '{expected_url}'").as_str()).unwrap();
        assert_eq!(cfg.tm_jsonrpc.as_str(), expected_url);

        let expected_url = "tcp://localhost:9090";
        let cfg: Config = toml::from_str(format!("tm_grpc = '{expected_url}'").as_str()).unwrap();
        assert_eq!(cfg.tm_grpc.as_str(), expected_url);
    }

    #[test]
    fn fail_deserialization() {
        assert!(toml::from_str::<Config>("tm_jsonrpc = 'some other string'").is_err());
        assert!(toml::from_str::<Config>("tm_jsonrpc = 5").is_err());
    }

    #[test]
    fn deserialize_tofnd_config() {
        let url = "http://localhost:50051/";
        let party_uid = "party_uid";
        let key_uid = "key_uid";

        let config_str = format!(
            "
            [tofnd_config]
            url = '{url}'
            party_uid = '{party_uid}'
            key_uid = '{key_uid}'
            ",
        );

        let cfg: Config = toml::from_str(config_str.as_str()).unwrap();

        assert_eq!(cfg.tofnd_config.url.as_str(), url);
        assert_eq!(cfg.tofnd_config.party_uid.as_str(), party_uid);
        assert_eq!(cfg.tofnd_config.key_uid.as_str(), key_uid);
    }

    #[test]
    fn can_serialize_deserialize_config() {
        let cfg = config_template();

        let serialized = toml::to_string_pretty(&cfg).expect("should work");
        let deserialized: Config = toml::from_str(serialized.as_str()).expect("should work");

        assert_eq!(cfg, deserialized);
    }

    #[test]
    fn deserialize_config() {
        let cfg = toml::to_string_pretty(&config_template()).unwrap();

        let path = PathBuf::from_str("src/tests")
            .unwrap()
            .join("config_template.toml");

        // manually delete the file to create a new template before running the test
        if !path.exists() {
            let mut file = File::create(&path).unwrap();
            file.write_all(cfg.as_bytes()).unwrap();
        };

        let serialized = fs::read_to_string(path).unwrap();
        assert_eq!(cfg, serialized);
    }

    fn config_template() -> Config {
        Config {
            handlers: vec![
                HandlerConfig::EvmMsgVerifier {
                    chain: Chain {
                        name: ChainName::from_str("Ethereum").unwrap(),
                        finalization: Finalization::RPCFinalizedBlock,
                        rpc_url: Url::from_str("http://127.0.0.1").unwrap(),
                    },
                    rpc_timeout: Some(Duration::from_secs(3)),
                    cosmwasm_contract: TMAddress::from(
                        AccountId::new("axelar", &[0u8; 32]).unwrap(),
                    ),
                },
                HandlerConfig::EvmVerifierSetVerifier {
                    cosmwasm_contract: TMAddress::from(
                        AccountId::new("axelar", &[0u8; 32]).unwrap(),
                    ),
                    chain: Chain {
                        name: ChainName::from_str("Fantom").unwrap(),
                        finalization: Finalization::ConfirmationHeight,
                        rpc_url: Url::from_str("http://127.0.0.1").unwrap(),
                    },
                    rpc_timeout: Some(Duration::from_secs(3)),
                },
                HandlerConfig::MultisigSigner {
                    cosmwasm_contract: TMAddress::from(
                        AccountId::new("axelar", &[0u8; 32]).unwrap(),
                    ),
                },
                HandlerConfig::SuiMsgVerifier {
                    cosmwasm_contract: TMAddress::from(
                        AccountId::new("axelar", &[0u8; 32]).unwrap(),
                    ),
                    rpc_url: Url::from_str("http://127.0.0.1").unwrap(),
                    rpc_timeout: Some(Duration::from_secs(3)),
                },
                HandlerConfig::SuiVerifierSetVerifier {
                    cosmwasm_contract: TMAddress::from(
                        AccountId::new("axelar", &[0u8; 32]).unwrap(),
                    ),
                    rpc_url: Url::from_str("http://127.0.0.1").unwrap(),
                    rpc_timeout: Some(Duration::from_secs(3)),
                },
                HandlerConfig::SolanaMsgVerifier {
                    cosmwasm_contract: TMAddress::from(
                        AccountId::new("axelar", &[0u8; 32]).unwrap(),
                    ),
                    max_tx_cache_entries: 6,
                    chain: GenericChain {
                        name: ChainName::from_str("solana").unwrap(),
                        rpc_url: Url::from_str("http://127.0.0.1").unwrap(),
                    },
                    rpc_timeout: Some(Duration::from_secs(3)),
                },
                HandlerConfig::SolanaVerifierSetVerifier {
                    cosmwasm_contract: TMAddress::from(
                        AccountId::new("axelar", &[0u8; 32]).unwrap(),
                    ),
                    chain: GenericChain {
                        name: ChainName::from_str("solana").unwrap(),
                        rpc_url: Url::from_str("http://127.0.0.1").unwrap(),
                    },
                    rpc_timeout: Some(Duration::from_secs(3)),
                },
            ],
            ..Config::default()
        }
    }
}<|MERGE_RESOLUTION|>--- conflicted
+++ resolved
@@ -52,13 +52,8 @@
 
     use super::Config;
     use crate::evm::finalizer::Finalization;
-<<<<<<< HEAD
-    use crate::handlers::config::Chain;
-    use crate::handlers::config::Config as HandlerConfig;
+    use crate::handlers::config::{Chain, Config as HandlerConfig};
     use crate::handlers::config::GenericChain;
-=======
-    use crate::handlers::config::{Chain, Config as HandlerConfig};
->>>>>>> 86244936
     use crate::types::TMAddress;
     use crate::url::Url;
 
