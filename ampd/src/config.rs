--- conflicted
+++ resolved
@@ -134,7 +134,16 @@
             rpc_url = 'http://localhost:7545'
 
             [[handlers]]
-<<<<<<< HEAD
+            type = 'StarknetMsgVerifier'
+            cosmwasm_contract = '{}'
+            rpc_url = 'http://localhost:7545'
+
+            [[handlers]]
+            type = 'StarknetVerifierSetVerifier'
+            cosmwasm_contract = '{}'
+            rpc_url = 'http://localhost:7545'
+
+            [[handlers]]
             type = 'StacksMsgVerifier'
             cosmwasm_contract = '{}'
             http_url = 'http://localhost:8000'
@@ -143,17 +152,6 @@
             type = 'StacksVerifierSetVerifier'
             cosmwasm_contract = '{}'
             http_url = 'http://localhost:8000'
-=======
-            type = 'StarknetMsgVerifier'
-            cosmwasm_contract = '{}'
-            rpc_url = 'http://localhost:7545'
-
-            [[handlers]]
-            type = 'StarknetVerifierSetVerifier'
-            cosmwasm_contract = '{}'
-            rpc_url = 'http://localhost:7545'
-
->>>>>>> 69466b71
             ",
             TMAddress::random(PREFIX),
             TMAddress::random(PREFIX),
@@ -167,10 +165,12 @@
             TMAddress::random(PREFIX),
             TMAddress::random(PREFIX),
             TMAddress::random(PREFIX),
+            TMAddress::random(PREFIX),
+            TMAddress::random(PREFIX),
         );
 
         let cfg: Config = toml::from_str(config_str.as_str()).unwrap();
-        assert_eq!(cfg.handlers.len(), 12);
+        assert_eq!(cfg.handlers.len(), 14);
     }
 
     #[test]
@@ -374,7 +374,18 @@
                     ),
                     rpc_url: Url::from_str("http://127.0.0.1").unwrap(),
                 },
-<<<<<<< HEAD
+                HandlerConfig::StarknetMsgVerifier {
+                    cosmwasm_contract: TMAddress::from(
+                        AccountId::new("axelar", &[0u8; 32]).unwrap(),
+                    ),
+                    rpc_url: Url::from_str("http://127.0.0.1").unwrap(),
+                },
+                HandlerConfig::StarknetVerifierSetVerifier {
+                    cosmwasm_contract: TMAddress::from(
+                        AccountId::new("axelar", &[0u8; 32]).unwrap(),
+                    ),
+                    rpc_url: Url::from_str("http://127.0.0.1").unwrap(),
+                },
                 HandlerConfig::StacksMsgVerifier {
                     cosmwasm_contract: TMAddress::from(
                         AccountId::new("axelar", &[0u8; 32]).unwrap(),
@@ -386,19 +397,6 @@
                         AccountId::new("axelar", &[0u8; 32]).unwrap(),
                     ),
                     http_url: Url::from_str("http://127.0.0.1").unwrap(),
-=======
-                HandlerConfig::StarknetMsgVerifier {
-                    cosmwasm_contract: TMAddress::from(
-                        AccountId::new("axelar", &[0u8; 32]).unwrap(),
-                    ),
-                    rpc_url: Url::from_str("http://127.0.0.1").unwrap(),
-                },
-                HandlerConfig::StarknetVerifierSetVerifier {
-                    cosmwasm_contract: TMAddress::from(
-                        AccountId::new("axelar", &[0u8; 32]).unwrap(),
-                    ),
-                    rpc_url: Url::from_str("http://127.0.0.1").unwrap(),
->>>>>>> 69466b71
                 },
             ],
             ..Config::default()
