use std::net::{Ipv4Addr, SocketAddrV4};

use serde::{Deserialize, Serialize};

use crate::commands::{RewardsConfig, ServiceRegistryConfig};
use crate::handlers::config::deserialize_handler_configs;
use crate::handlers::{self};
use crate::tofnd::Config as TofndConfig;
use crate::url::Url;
use crate::{broadcaster, event_processor};

#[derive(Deserialize, Serialize, Debug, PartialEq)]
#[serde(default)]
pub struct Config {
    pub health_check_bind_addr: SocketAddrV4,
    pub tm_jsonrpc: Url,
    pub tm_grpc: Url,
    pub event_processor: event_processor::Config,
    pub broadcast: broadcaster::Config,
    #[serde(deserialize_with = "deserialize_handler_configs")]
    pub handlers: Vec<handlers::config::Config>,
    pub tofnd_config: TofndConfig,
    pub service_registry: ServiceRegistryConfig,
    pub rewards: RewardsConfig,
}

impl Default for Config {
    fn default() -> Self {
        Self {
            tm_jsonrpc: "http://localhost:26657".parse().unwrap(),
            tm_grpc: "tcp://localhost:9090".parse().unwrap(),
            broadcast: broadcaster::Config::default(),
            handlers: vec![],
            tofnd_config: TofndConfig::default(),
            event_processor: event_processor::Config::default(),
            service_registry: ServiceRegistryConfig::default(),
            rewards: RewardsConfig::default(),
            health_check_bind_addr: SocketAddrV4::new(Ipv4Addr::UNSPECIFIED, 3000),
        }
    }
}

#[cfg(test)]
mod tests {
    use std::fs;
    use std::fs::File;
    use std::io::Write;
    use std::path::PathBuf;
    use std::str::FromStr;
    use std::time::Duration;

    use cosmrs::AccountId;
    use router_api::ChainName;

    use super::Config;
    use crate::evm::finalizer::Finalization;
    use crate::handlers::config::{Chain, Config as HandlerConfig};
    use crate::types::TMAddress;
    use crate::url::Url;

    const PREFIX: &str = "axelar";

    #[test]
    fn deserialize_handlers() {
        let config_str = format!(
            "
            [[handlers]]
            type = 'EvmMsgVerifier'
            cosmwasm_contract = '{}'
            chain_name = 'Ethereum'
            chain_rpc_url = 'http://localhost:7545/'

            [handlers.rpc_timeout]
            secs = 3
            nanos = 0

            [[handlers]]
            type = 'EvmMsgVerifier'
            cosmwasm_contract = '{}'
            chain_name = 'Polygon'
            chain_rpc_url = 'http://localhost:7546/'

            [[handlers]]
            type = 'EvmVerifierSetVerifier'
            cosmwasm_contract = '{}'
            chain_name = 'Ethereum'
            chain_rpc_url = 'http://localhost:7545/'

            [handlers.rpc_timeout]
            secs = 3
            nanos = 0

            [[handlers]]
            type = 'EvmVerifierSetVerifier'
            cosmwasm_contract = '{}'
            chain_name = 'Polygon'
            chain_rpc_url = 'http://localhost:7546/'

            [handlers.rpc_timeout]
            secs = 3
            nanos = 0

            [[handlers]]
            type = 'MultisigSigner'
            cosmwasm_contract = '{}'

            [[handlers]]
            type = 'SuiMsgVerifier'
            cosmwasm_contract = '{}'
            rpc_url = 'http://localhost:7545/'

            [handlers.rpc_timeout]
            secs = 3
            nanos = 0

            [[handlers]]
            type = 'MvxMsgVerifier'
            cosmwasm_contract = '{}'
            proxy_url = 'http://localhost:7545'

            [[handlers]]
            type = 'MvxVerifierSetVerifier'
            cosmwasm_contract = '{}'
            proxy_url = 'http://localhost:7545'

            [[handlers]]
            type = 'StellarMsgVerifier'
            cosmwasm_contract = '{}'
            rpc_url = 'http://localhost:7545'

            [[handlers]]
            type = 'StellarVerifierSetVerifier'
            cosmwasm_contract = '{}'
<<<<<<< HEAD
            http_url = 'http://localhost:8000'

            [[handlers]]
            type = 'StacksMsgVerifier'
            cosmwasm_contract = '{}'
            http_url = 'http://localhost:8000'
            its_address = 'its_address'
            reference_native_interchain_token_address = 'interchain_token_address'
            reference_token_manager_address = 'token_manager_address'

            [[handlers]]
            type = 'StacksVerifierSetVerifier'
            cosmwasm_contract = '{}'
            http_url = 'http://localhost:8000'
=======
            rpc_url = 'http://localhost:7545'
>>>>>>> 25c3edf3
            ",
            TMAddress::random(PREFIX),
            TMAddress::random(PREFIX),
            TMAddress::random(PREFIX),
            TMAddress::random(PREFIX),
            TMAddress::random(PREFIX),
            TMAddress::random(PREFIX),
            TMAddress::random(PREFIX),
            TMAddress::random(PREFIX),
            TMAddress::random(PREFIX),
            TMAddress::random(PREFIX),
            TMAddress::random(PREFIX),
            TMAddress::random(PREFIX),
        );

        let cfg: Config = toml::from_str(config_str.as_str()).unwrap();
        assert_eq!(cfg.handlers.len(), 12);
    }

    #[test]
    fn deserialize_handlers_evm_msg_verifiers_with_the_same_chain_name() {
        let config_str = format!(
            "
            [[handlers]]
            type = 'EvmMsgVerifier'
            cosmwasm_contract = '{}'
            chain_name = 'Ethereum'
            chain_rpc_url = 'http://localhost:7545/'

            [[handlers]]
            type = 'EvmMsgVerifier'
            cosmwasm_contract = '{}'
            chain_name = 'Ethereum'
            chain_rpc_url = 'http://localhost:7546/'
            ",
            TMAddress::random(PREFIX),
            TMAddress::random(PREFIX),
        );

        assert!(toml::from_str::<Config>(config_str.as_str()).is_err());
    }

    #[test]
    fn deserialize_handlers_evm_verifier_set_verifiers_with_the_same_chain_name() {
        let config_str = format!(
            "
            [[handlers]]
            type = 'EvmVerifierSetVerifier'
            cosmwasm_contract = '{}'
            chain_name = 'Ethereum'
            chain_rpc_url = 'http://localhost:7545/'

            [[handlers]]
            type = 'EvmVerifierSetVerifier'
            cosmwasm_contract = '{}'
            chain_name = 'Ethereum'
            chain_rpc_url = 'http://localhost:7546/'
            ",
            TMAddress::random(PREFIX),
            TMAddress::random(PREFIX),
        );

        assert!(toml::from_str::<Config>(config_str.as_str()).is_err());
    }

    #[test]
    fn deserialize_handlers_more_then_one_for_multisig_signer() {
        let config_str = format!(
            "
            [[handlers]]
            type = 'MultisigSigner'
            cosmwasm_contract = '{}'

            [[handlers]]
            type = 'MultisigSigner'
            cosmwasm_contract = '{}'
            ",
            TMAddress::random(PREFIX),
            TMAddress::random(PREFIX),
        );

        assert!(toml::from_str::<Config>(config_str.as_str()).is_err());
    }

    #[test]
    fn deserialize_url() {
        let expected_url = "tcp://localhost:26657";
        let cfg: Config =
            toml::from_str(format!("tm_jsonrpc = '{expected_url}'").as_str()).unwrap();
        assert_eq!(cfg.tm_jsonrpc.as_str(), expected_url);

        let expected_url = "tcp://localhost:9090";
        let cfg: Config = toml::from_str(format!("tm_grpc = '{expected_url}'").as_str()).unwrap();
        assert_eq!(cfg.tm_grpc.as_str(), expected_url);
    }

    #[test]
    fn fail_deserialization() {
        assert!(toml::from_str::<Config>("tm_jsonrpc = 'some other string'").is_err());
        assert!(toml::from_str::<Config>("tm_jsonrpc = 5").is_err());
    }

    #[test]
    fn deserialize_tofnd_config() {
        let url = "http://localhost:50051/";
        let party_uid = "party_uid";
        let key_uid = "key_uid";

        let config_str = format!(
            "
            [tofnd_config]
            url = '{url}'
            party_uid = '{party_uid}'
            key_uid = '{key_uid}'
            ",
        );

        let cfg: Config = toml::from_str(config_str.as_str()).unwrap();

        assert_eq!(cfg.tofnd_config.url.as_str(), url);
        assert_eq!(cfg.tofnd_config.party_uid.as_str(), party_uid);
        assert_eq!(cfg.tofnd_config.key_uid.as_str(), key_uid);
    }

    #[test]
    fn can_serialize_deserialize_config() {
        let cfg = config_template();

        let serialized = toml::to_string_pretty(&cfg).expect("should work");
        let deserialized: Config = toml::from_str(serialized.as_str()).expect("should work");

        assert_eq!(cfg, deserialized);
    }

    #[test]
    fn deserialize_config() {
        let cfg = toml::to_string_pretty(&config_template()).unwrap();

        let path = PathBuf::from_str("src/tests")
            .unwrap()
            .join("config_template.toml");

        // manually delete the file to create a new template before running the test
        if !path.exists() {
            let mut file = File::create(&path).unwrap();
            file.write_all(cfg.as_bytes()).unwrap();
        };

        let serialized = fs::read_to_string(path).unwrap();
        assert_eq!(cfg, serialized);
    }

    fn config_template() -> Config {
        Config {
            handlers: vec![
                HandlerConfig::EvmMsgVerifier {
                    chain: Chain {
                        name: ChainName::from_str("Ethereum").unwrap(),
                        finalization: Finalization::RPCFinalizedBlock,
                        rpc_url: Url::from_str("http://127.0.0.1").unwrap(),
                    },
                    rpc_timeout: Some(Duration::from_secs(3)),
                    cosmwasm_contract: TMAddress::from(
                        AccountId::new("axelar", &[0u8; 32]).unwrap(),
                    ),
                },
                HandlerConfig::EvmVerifierSetVerifier {
                    cosmwasm_contract: TMAddress::from(
                        AccountId::new("axelar", &[0u8; 32]).unwrap(),
                    ),
                    chain: Chain {
                        name: ChainName::from_str("Fantom").unwrap(),
                        finalization: Finalization::ConfirmationHeight,
                        rpc_url: Url::from_str("http://127.0.0.1").unwrap(),
                    },
                    rpc_timeout: Some(Duration::from_secs(3)),
                },
                HandlerConfig::MultisigSigner {
                    cosmwasm_contract: TMAddress::from(
                        AccountId::new("axelar", &[0u8; 32]).unwrap(),
                    ),
                },
                HandlerConfig::SuiMsgVerifier {
                    cosmwasm_contract: TMAddress::from(
                        AccountId::new("axelar", &[0u8; 32]).unwrap(),
                    ),
                    rpc_url: Url::from_str("http://127.0.0.1").unwrap(),
                    rpc_timeout: Some(Duration::from_secs(3)),
                },
                HandlerConfig::SuiVerifierSetVerifier {
                    cosmwasm_contract: TMAddress::from(
                        AccountId::new("axelar", &[0u8; 32]).unwrap(),
                    ),
                    rpc_url: Url::from_str("http://127.0.0.1").unwrap(),
                    rpc_timeout: Some(Duration::from_secs(3)),
                },
                HandlerConfig::MvxMsgVerifier {
                    cosmwasm_contract: TMAddress::from(
                        AccountId::new("axelar", &[0u8; 32]).unwrap(),
                    ),
                    proxy_url: Url::from_str("http://127.0.0.1").unwrap(),
                },
                HandlerConfig::MvxVerifierSetVerifier {
                    cosmwasm_contract: TMAddress::from(
                        AccountId::new("axelar", &[0u8; 32]).unwrap(),
                    ),
                    proxy_url: Url::from_str("http://127.0.0.1").unwrap(),
                },
                HandlerConfig::StellarMsgVerifier {
                    cosmwasm_contract: TMAddress::from(
                        AccountId::new("axelar", &[0u8; 32]).unwrap(),
                    ),
                    rpc_url: Url::from_str("http://127.0.0.1").unwrap(),
                },
                HandlerConfig::StellarVerifierSetVerifier {
                    cosmwasm_contract: TMAddress::from(
                        AccountId::new("axelar", &[0u8; 32]).unwrap(),
                    ),
                    rpc_url: Url::from_str("http://127.0.0.1").unwrap(),
                },
                HandlerConfig::StacksMsgVerifier {
                    cosmwasm_contract: TMAddress::from(
                        AccountId::new("axelar", &[0u8; 32]).unwrap(),
                    ),
                    http_url: Url::from_str("http://127.0.0.1").unwrap(),
                    its_address: "its_address".to_string(),
                    reference_native_interchain_token_address: "interchain_token_address"
                        .to_string(),
                    reference_token_manager_address: "token_manager_address".to_string(),
                },
                HandlerConfig::StacksVerifierSetVerifier {
                    cosmwasm_contract: TMAddress::from(
                        AccountId::new("axelar", &[0u8; 32]).unwrap(),
                    ),
                    http_url: Url::from_str("http://127.0.0.1").unwrap(),
                },
            ],
            ..Config::default()
        }
    }
}<|MERGE_RESOLUTION|>--- conflicted
+++ resolved
@@ -131,8 +131,7 @@
             [[handlers]]
             type = 'StellarVerifierSetVerifier'
             cosmwasm_contract = '{}'
-<<<<<<< HEAD
-            http_url = 'http://localhost:8000'
+            rpc_url = 'http://localhost:7545'
 
             [[handlers]]
             type = 'StacksMsgVerifier'
@@ -146,9 +145,6 @@
             type = 'StacksVerifierSetVerifier'
             cosmwasm_contract = '{}'
             http_url = 'http://localhost:8000'
-=======
-            rpc_url = 'http://localhost:7545'
->>>>>>> 25c3edf3
             ",
             TMAddress::random(PREFIX),
             TMAddress::random(PREFIX),
