--- conflicted
+++ resolved
@@ -133,33 +133,33 @@
             cosmwasm_contract = '{}'
             rpc_url = 'http://localhost:8000'
 
-            [handlers.rpc_timeout]
-            secs = 3
-            nanos = 0
+            [[handlers]]
+            type = 'StarknetMsgVerifier'
+            cosmwasm_contract = '{}'
+            rpc_url = 'http://localhost:7545'
+
+            [[handlers]]
+            type = 'StarknetVerifierSetVerifier'
+            cosmwasm_contract = '{}'
+            rpc_url = 'http://localhost:7545'
 
             [[handlers]]
             type = 'SolanaMsgVerifier'
-            rpc_url = 'http://localhost'
-            cosmwasm_contract = '{}'
+            cosmwasm_contract = '{}'
+            rpc_url = 'http://127.0.0.1'
+
+            [handlers.rpc_timeout]
+            secs = 3
+            nanos = 0
 
             [[handlers]]
             type = 'SolanaVerifierSetVerifier'
-            rpc_url = 'http://localhost:7545'
-<<<<<<< HEAD
-            cosmwasm_contract = '{}'
-=======
-
-            [[handlers]]
-            type = 'StarknetMsgVerifier'
-            cosmwasm_contract = '{}'
-            rpc_url = 'http://localhost:7545'
-
-            [[handlers]]
-            type = 'StarknetVerifierSetVerifier'
-            cosmwasm_contract = '{}'
-            rpc_url = 'http://localhost:7545'
-
->>>>>>> 6daa8f4f
+            cosmwasm_contract = '{}'
+            rpc_url = 'http://127.0.0.1'
+
+            [handlers.rpc_timeout]
+            secs = 3
+            nanos = 0
             ",
             TMAddress::random(PREFIX),
             TMAddress::random(PREFIX),
@@ -173,10 +173,12 @@
             TMAddress::random(PREFIX),
             TMAddress::random(PREFIX),
             TMAddress::random(PREFIX),
+            TMAddress::random(PREFIX),
+            TMAddress::random(PREFIX),
         );
 
         let cfg: Config = toml::from_str(config_str.as_str()).unwrap();
-        assert_eq!(cfg.handlers.len(), 12);
+        assert_eq!(cfg.handlers.len(), 14);
     }
 
     #[test]
@@ -380,31 +382,31 @@
                     ),
                     rpc_url: Url::from_str("http://127.0.0.1").unwrap(),
                 },
-<<<<<<< HEAD
+                HandlerConfig::StarknetMsgVerifier {
+                    cosmwasm_contract: TMAddress::from(
+                        AccountId::new("axelar", &[0u8; 32]).unwrap(),
+                    ),
+                    rpc_url: Url::from_str("http://127.0.0.1").unwrap(),
+                },
+                HandlerConfig::StarknetVerifierSetVerifier {
+                    cosmwasm_contract: TMAddress::from(
+                        AccountId::new("axelar", &[0u8; 32]).unwrap(),
+                    ),
+                    rpc_url: Url::from_str("http://127.0.0.1").unwrap(),
+                },
                 HandlerConfig::SolanaMsgVerifier {
-=======
-                HandlerConfig::StarknetMsgVerifier {
->>>>>>> 6daa8f4f
-                    cosmwasm_contract: TMAddress::from(
-                        AccountId::new("axelar", &[0u8; 32]).unwrap(),
-                    ),
-                    rpc_url: Url::from_str("http://127.0.0.1").unwrap(),
-<<<<<<< HEAD
+                    cosmwasm_contract: TMAddress::from(
+                        AccountId::new("axelar", &[0u8; 32]).unwrap(),
+                    ),
+                    rpc_url: Url::from_str("http://127.0.0.1").unwrap(),
                     rpc_timeout: Some(Duration::from_secs(3)),
                 },
                 HandlerConfig::SolanaVerifierSetVerifier {
-=======
-                },
-                HandlerConfig::StarknetVerifierSetVerifier {
->>>>>>> 6daa8f4f
-                    cosmwasm_contract: TMAddress::from(
-                        AccountId::new("axelar", &[0u8; 32]).unwrap(),
-                    ),
-                    rpc_url: Url::from_str("http://127.0.0.1").unwrap(),
-<<<<<<< HEAD
-                    rpc_timeout: Some(Duration::from_secs(3)),
-=======
->>>>>>> 6daa8f4f
+                    cosmwasm_contract: TMAddress::from(
+                        AccountId::new("axelar", &[0u8; 32]).unwrap(),
+                    ),
+                    rpc_url: Url::from_str("http://127.0.0.1").unwrap(),
+                    rpc_timeout: Some(Duration::from_secs(3)),
                 },
             ],
             ..Config::default()
