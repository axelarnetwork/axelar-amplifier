--- conflicted
+++ resolved
@@ -372,11 +372,10 @@
         assert!(receiver.try_recv().is_err());
     }
 
-<<<<<<< HEAD
     fn poll_started_event(participants: Vec<TMAddress>, expires_at: u64) -> VotingVerifierEvent {
         VotingVerifierEvent::MessagesPollStarted {
             poll_id: "100".parse().unwrap(),
-            source_chain: "stellar".parse().unwrap(),
+            source_chain: chain_name!("stellar"),
             source_gateway_address: ScAddress::Contract(stellar_xdr::curr::Hash::from([1; 32]))
                 .to_string()
                 .try_into()
@@ -387,26 +386,6 @@
                 .into_iter()
                 .map(|addr| cosmwasm_std::Addr::unchecked(addr.to_string()))
                 .collect(),
-=======
-    fn poll_started_event(participants: Vec<TMAddress>, expires_at: u64) -> PollStarted {
-        PollStarted::Messages {
-            metadata: PollMetadata {
-                poll_id: "100".parse().unwrap(),
-                source_chain: chain_name!("stellar"),
-                source_gateway_address: ScAddress::Contract(
-                    stellar_xdr::curr::Hash::from([1; 32]).into(),
-                )
-                .to_string()
-                .try_into()
-                .unwrap(),
-                confirmation_height: 15,
-                expires_at,
-                participants: participants
-                    .into_iter()
-                    .map(|addr| cosmwasm_std::Addr::unchecked(addr.to_string()))
-                    .collect(),
-            },
->>>>>>> f968cc4c
             messages: (0..2)
                 .map(|i| {
                     let msg_id = HexTxHashAndEventIndex::new([3; 32], i as u64);
