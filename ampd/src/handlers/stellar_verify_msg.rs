use std::collections::HashSet;
use std::convert::TryInto;

use async_trait::async_trait;
use axelar_wasm_std::msg_id::HexTxHashAndEventIndex;
use axelar_wasm_std::voting::{PollId, Vote};
use cosmrs::cosmwasm::MsgExecuteContract;
use cosmrs::tx::Msg;
use cosmrs::Any;
use error_stack::ResultExt;
use events::Error::EventTypeMismatch;
use events::{try_from, Event};
use lazy_static::lazy_static;
use router_api::{chain_name, ChainName};
use serde::Deserialize;
use serde_with::{serde_as, DisplayFromStr};
use stellar_xdr::curr::{ScAddress, ScBytes, ScString};
use tokio::sync::watch::Receiver;
use tracing::{info, info_span};
use valuable::Valuable;
use voting_verifier::msg::ExecuteMsg;

use crate::event_processor::EventHandler;
use crate::handlers::errors::Error;
use crate::handlers::errors::Error::DeserializeEvent;
use crate::monitoring;
use crate::monitoring::metrics;
use crate::stellar::rpc_client::Client;
use crate::stellar::verifier::verify_message;
use crate::types::TMAddress;

lazy_static! {
    static ref STELLAR_CHAIN_NAME: ChainName = chain_name!("stellar");
}

#[serde_as]
#[derive(Deserialize, Debug, Clone)]
pub struct Message {
    pub message_id: HexTxHashAndEventIndex,
    pub destination_address: ScString,
    pub destination_chain: ChainName,
    #[serde_as(as = "DisplayFromStr")]
    pub source_address: ScAddress,
    pub payload_hash: ScBytes,
}

#[serde_as]
#[derive(Deserialize, Debug)]
#[try_from("wasm-messages_poll_started")]
struct PollStartedEvent {
    poll_id: PollId,
    source_chain: ChainName,
    #[serde_as(as = "DisplayFromStr")]
    source_gateway_address: ScAddress,
    expires_at: u64,
    messages: Vec<Message>,
    participants: Vec<TMAddress>,
}

#[derive(Debug)]
pub struct Handler {
    verifier: TMAddress,
    voting_verifier_contract: TMAddress,
    http_client: Client,
    latest_block_height: Receiver<u64>,
    monitoring_client: monitoring::Client,
}

impl Handler {
    pub fn new(
        verifier: TMAddress,
        voting_verifier_contract: TMAddress,
        http_client: Client,
        latest_block_height: Receiver<u64>,
        monitoring_client: monitoring::Client,
    ) -> Self {
        Self {
            verifier,
            voting_verifier_contract,
            http_client,
            latest_block_height,
            monitoring_client,
        }
    }

    fn vote_msg(&self, poll_id: PollId, votes: Vec<Vote>) -> MsgExecuteContract {
        MsgExecuteContract {
            sender: self.verifier.as_ref().clone(),
            contract: self.voting_verifier_contract.as_ref().clone(),
            msg: serde_json::to_vec(&ExecuteMsg::Vote { poll_id, votes })
                .expect("vote msg should serialize"),
            funds: vec![],
        }
    }
}

#[async_trait]
impl EventHandler for Handler {
    type Err = Error;

    async fn handle(&self, event: &Event) -> error_stack::Result<Vec<Any>, Self::Err> {
        if !event.is_from_contract(self.voting_verifier_contract.as_ref()) {
            return Ok(vec![]);
        }

        let PollStartedEvent {
            poll_id,
            source_chain,
            source_gateway_address,
            messages,
            expires_at,
            participants,
        } = match event.try_into() as error_stack::Result<_, _> {
            Err(report) if matches!(report.current_context(), EventTypeMismatch(_)) => {
                return Ok(vec![])
            }
            event => event.change_context(DeserializeEvent)?,
        };

        if !participants.contains(&self.verifier) {
            return Ok(vec![]);
        }

        if *self.latest_block_height.borrow() >= expires_at {
            info!(poll_id = poll_id.to_string(), "skipping expired poll");
            return Ok(vec![]);
        }

        let tx_hashes: HashSet<_> = messages
            .iter()
            .map(|message| message.message_id.tx_hash_as_hex_no_prefix().to_string())
            .collect();

        let transaction_responses = self
            .http_client
            .transaction_responses(tx_hashes)
            .await
            .change_context(Error::TxReceipts)?;

        let message_ids = messages
            .iter()
            .map(|message| message.message_id.to_string())
            .collect::<Vec<_>>();

        let votes = info_span!(
            "verify messages in poll",
            poll_id = poll_id.to_string(),
            source_chain = source_chain.to_string(),
            message_ids = message_ids.as_value()
        )
        .in_scope(|| {
            info!("ready to verify messages in poll",);

            let votes: Vec<_> = messages
                .iter()
                .map(|msg| {
                    transaction_responses
                        .get(&msg.message_id.tx_hash_as_hex_no_prefix().to_string())
                        .map_or(Vote::NotFound, |tx_response| {
                            verify_message(&source_gateway_address, tx_response, msg)
                        })
                })
                .inspect(|vote| {
                    self.monitoring_client.metrics().record_metric(
                        metrics::Msg::VerificationVote {
                            vote_decision: vote.clone(),
                            chain_name: STELLAR_CHAIN_NAME.clone(),
                        },
                    );
                })
                .collect();
            info!(
                votes = votes.as_value(),
                "ready to vote for messages in poll"
            );

            votes
        });

        Ok(vec![self
            .vote_msg(poll_id, votes)
            .into_any()
            .expect("vote msg should serialize")])
    }
}

#[cfg(test)]
mod tests {
    use std::collections::HashMap;
    use std::convert::TryInto;

    use axelar_wasm_std::msg_id::HexTxHashAndEventIndex;
    use axelar_wasm_std::voting::Vote;
    use cosmrs::cosmwasm::MsgExecuteContract;
    use cosmrs::tx::Msg;
    use error_stack::Result;
    use ethers_core::types::H160;
    use events::Error::{DeserializationFailed, EventTypeMismatch};
    use events::Event;
    use stellar_xdr::curr::ScAddress;
    use tokio::sync::watch;
    use tokio::test as async_test;
    use voting_verifier::events::{Event as VotingVerifierEvent, TxEventConfirmation};

    use super::{PollStartedEvent, STELLAR_CHAIN_NAME};
    use crate::event_processor::EventHandler;
    use crate::handlers::tests::{into_structured_event, participants};
    use crate::monitoring::{metrics, test_utils};
    use crate::stellar::rpc_client::Client;
    use crate::types::TMAddress;
    use crate::PREFIX;

    #[test]
    fn should_not_deserialize_incorrect_event() {
        // incorrect event type
        let mut event: Event = into_structured_event(
            poll_started_event(participants(5, None), 100),
            &TMAddress::random(PREFIX),
        );
        match event {
            Event::Abci {
                ref mut event_type, ..
            } => {
                *event_type = "incorrect".into();
            }
            _ => panic!("incorrect event type"),
        }
        let event: Result<PollStartedEvent, events::Error> = (&event).try_into();

        assert!(matches!(
            event.unwrap_err().current_context(),
            EventTypeMismatch(_)
        ));

        // invalid field
        let mut event: Event = into_structured_event(
            poll_started_event(participants(5, None), 100),
            &TMAddress::random(PREFIX),
        );
        match event {
            Event::Abci {
                ref mut attributes, ..
            } => {
                attributes.insert("source_gateway_address".into(), "invalid".into());
            }
            _ => panic!("incorrect event type"),
        }

        let event: Result<PollStartedEvent, events::Error> = (&event).try_into();

        assert!(matches!(
            event.unwrap_err().current_context(),
            DeserializationFailed(_, _)
        ));
    }

    #[test]
    fn stellar_verify_msg_should_deserialize_correct_event() {
        let event: Event = into_structured_event(
            poll_started_event(participants(5, None), 100),
            &TMAddress::random(PREFIX),
        );
        let event: PollStartedEvent = event.try_into().unwrap();

        goldie::assert_debug!(event);
    }

    #[async_test]
    async fn contract_is_not_voting_verifier() {
        let event = into_structured_event(
            poll_started_event(participants(5, None), 100),
            &TMAddress::random(PREFIX),
        );

        let (monitoring_client, _) = test_utils::monitoring_client();

        let handler = super::Handler::new(
            TMAddress::random(PREFIX),
            TMAddress::random(PREFIX),
            Client::faux(),
            watch::channel(0).1,
            monitoring_client,
        );

        assert_eq!(handler.handle(&event).await.unwrap(), vec![]);
    }

    #[async_test]
    async fn verifier_is_not_a_participant() {
        let voting_verifier = TMAddress::random(PREFIX);
        let event = into_structured_event(
            poll_started_event(participants(5, None), 100),
            &voting_verifier,
        );

        let (monitoring_client, _) = test_utils::monitoring_client();

        let handler = super::Handler::new(
            TMAddress::random(PREFIX),
            voting_verifier,
            Client::faux(),
            watch::channel(0).1,
            monitoring_client,
        );

        assert_eq!(handler.handle(&event).await.unwrap(), vec![]);
    }

    #[async_test]
    async fn should_vote_correctly() {
        let mut client = Client::faux();
        faux::when!(client.transaction_responses).then(|_| Ok(HashMap::new()));

        let voting_verifier = TMAddress::random(PREFIX);
        let verifier = TMAddress::random(PREFIX);
        let event = into_structured_event(
            poll_started_event(participants(5, Some(verifier.clone())), 100),
            &voting_verifier,
        );

        let (monitoring_client, _) = test_utils::monitoring_client();

        let handler = super::Handler::new(
            verifier,
            voting_verifier,
            client,
            watch::channel(0).1,
            monitoring_client,
        );

        let actual = handler.handle(&event).await.unwrap();
        assert_eq!(actual.len(), 1);
        assert!(MsgExecuteContract::from_any(actual.first().unwrap()).is_ok());
    }

<<<<<<< HEAD
    fn poll_started_event(participants: Vec<TMAddress>, expires_at: u64) -> VotingVerifierEvent {
        VotingVerifierEvent::MessagesPollStarted {
            poll_id: "100".parse().unwrap(),
            source_chain: "stellar".parse().unwrap(),
            source_gateway_address: ScAddress::Contract(stellar_xdr::curr::Hash::from([1; 32]))
                .to_string()
                .try_into()
                .unwrap(),
            confirmation_height: 15,
            expires_at,
            participants: participants
                .into_iter()
                .map(|addr| cosmwasm_std::Addr::unchecked(addr.to_string()))
                .collect(),
=======
    #[async_test]
    async fn should_record_verification_vote_metric() {
        let mut client = Client::faux();
        faux::when!(client.transaction_responses).then(|_| Ok(HashMap::new()));

        let voting_verifier = TMAddress::random(PREFIX);
        let verifier = TMAddress::random(PREFIX);
        let event = into_structured_event(
            poll_started_event(participants(5, Some(verifier.clone())), 100),
            &voting_verifier,
        );

        let (monitoring_client, mut receiver) = test_utils::monitoring_client();

        let handler = super::Handler::new(
            verifier,
            voting_verifier,
            client,
            watch::channel(0).1,
            monitoring_client,
        );

        let _ = handler.handle(&event).await.unwrap();

        for _ in 0..2 {
            let msg = receiver.recv().await.unwrap();
            assert_eq!(
                msg,
                metrics::Msg::VerificationVote {
                    vote_decision: Vote::NotFound,
                    chain_name: STELLAR_CHAIN_NAME.clone(),
                }
            );
        }

        assert!(receiver.try_recv().is_err());
    }

    fn poll_started_event(participants: Vec<TMAddress>, expires_at: u64) -> PollStarted {
        PollStarted::Messages {
            metadata: PollMetadata {
                poll_id: "100".parse().unwrap(),
                source_chain: "stellar".parse().unwrap(),
                source_gateway_address: ScAddress::Contract(stellar_xdr::curr::Hash::from([1; 32]))
                    .to_string()
                    .try_into()
                    .unwrap(),
                confirmation_height: 15,
                expires_at,
                participants: participants
                    .into_iter()
                    .map(|addr| cosmwasm_std::Addr::unchecked(addr.to_string()))
                    .collect(),
            },
>>>>>>> ab8244fd
            messages: (0..2)
                .map(|i| {
                    let msg_id = HexTxHashAndEventIndex::new([3; 32], i as u64);
                    #[allow(deprecated)]
                    // TODO: The below event uses the deprecated tx_id and event_index fields. Remove this attribute when those fields are removed
                    TxEventConfirmation {
                        tx_id: msg_id.tx_hash_as_hex(),
                        event_index: u32::try_from(msg_id.event_index).unwrap(),
                        message_id: msg_id.to_string().parse().unwrap(),
                        source_address: ScAddress::Contract(stellar_xdr::curr::Hash::from([2; 32]))
                            .to_string()
                            .try_into()
                            .unwrap(),
                        destination_chain: "ethereum".parse().unwrap(),
                        destination_address: format!("0x{:x}", H160::repeat_byte(i))
                            .parse()
                            .unwrap(),
                        payload_hash: [i; 32],
                    }
                })
                .collect::<Vec<_>>(),
        }
    }
}<|MERGE_RESOLUTION|>--- conflicted
+++ resolved
@@ -333,7 +333,44 @@
         assert!(MsgExecuteContract::from_any(actual.first().unwrap()).is_ok());
     }
 
-<<<<<<< HEAD
+    #[async_test]
+    async fn should_record_verification_vote_metric() {
+        let mut client = Client::faux();
+        faux::when!(client.transaction_responses).then(|_| Ok(HashMap::new()));
+
+        let voting_verifier = TMAddress::random(PREFIX);
+        let verifier = TMAddress::random(PREFIX);
+        let event = into_structured_event(
+            poll_started_event(participants(5, Some(verifier.clone())), 100),
+            &voting_verifier,
+        );
+
+        let (monitoring_client, mut receiver) = test_utils::monitoring_client();
+
+        let handler = super::Handler::new(
+            verifier,
+            voting_verifier,
+            client,
+            watch::channel(0).1,
+            monitoring_client,
+        );
+
+        let _ = handler.handle(&event).await.unwrap();
+
+        for _ in 0..2 {
+            let msg = receiver.recv().await.unwrap();
+            assert_eq!(
+                msg,
+                metrics::Msg::VerificationVote {
+                    vote_decision: Vote::NotFound,
+                    chain_name: STELLAR_CHAIN_NAME.clone(),
+                }
+            );
+        }
+
+        assert!(receiver.try_recv().is_err());
+    }
+
     fn poll_started_event(participants: Vec<TMAddress>, expires_at: u64) -> VotingVerifierEvent {
         VotingVerifierEvent::MessagesPollStarted {
             poll_id: "100".parse().unwrap(),
@@ -348,62 +385,6 @@
                 .into_iter()
                 .map(|addr| cosmwasm_std::Addr::unchecked(addr.to_string()))
                 .collect(),
-=======
-    #[async_test]
-    async fn should_record_verification_vote_metric() {
-        let mut client = Client::faux();
-        faux::when!(client.transaction_responses).then(|_| Ok(HashMap::new()));
-
-        let voting_verifier = TMAddress::random(PREFIX);
-        let verifier = TMAddress::random(PREFIX);
-        let event = into_structured_event(
-            poll_started_event(participants(5, Some(verifier.clone())), 100),
-            &voting_verifier,
-        );
-
-        let (monitoring_client, mut receiver) = test_utils::monitoring_client();
-
-        let handler = super::Handler::new(
-            verifier,
-            voting_verifier,
-            client,
-            watch::channel(0).1,
-            monitoring_client,
-        );
-
-        let _ = handler.handle(&event).await.unwrap();
-
-        for _ in 0..2 {
-            let msg = receiver.recv().await.unwrap();
-            assert_eq!(
-                msg,
-                metrics::Msg::VerificationVote {
-                    vote_decision: Vote::NotFound,
-                    chain_name: STELLAR_CHAIN_NAME.clone(),
-                }
-            );
-        }
-
-        assert!(receiver.try_recv().is_err());
-    }
-
-    fn poll_started_event(participants: Vec<TMAddress>, expires_at: u64) -> PollStarted {
-        PollStarted::Messages {
-            metadata: PollMetadata {
-                poll_id: "100".parse().unwrap(),
-                source_chain: "stellar".parse().unwrap(),
-                source_gateway_address: ScAddress::Contract(stellar_xdr::curr::Hash::from([1; 32]))
-                    .to_string()
-                    .try_into()
-                    .unwrap(),
-                confirmation_height: 15,
-                expires_at,
-                participants: participants
-                    .into_iter()
-                    .map(|addr| cosmwasm_std::Addr::unchecked(addr.to_string()))
-                    .collect(),
-            },
->>>>>>> ab8244fd
             messages: (0..2)
                 .map(|i| {
                     let msg_id = HexTxHashAndEventIndex::new([3; 32], i as u64);
