use std::collections::HashSet;
use std::convert::TryInto;

use async_trait::async_trait;
use cosmrs::cosmwasm::MsgExecuteContract;
use error_stack::ResultExt;
use serde::Deserialize;
use sui_types::base_types::{SuiAddress, TransactionDigest};

use axelar_wasm_std::voting::{PollId, Vote};
use events::{Error::EventTypeMismatch, Event};
use events_derive::try_from;
<<<<<<< HEAD
use tracing::info;
=======
use tokio::sync::watch::Receiver;
>>>>>>> 7927c2f9
use voting_verifier::msg::ExecuteMsg;

use crate::event_processor::EventHandler;
use crate::handlers::errors::Error;
use crate::queue::queued_broadcaster::BroadcasterClient;
use crate::sui::{json_rpc::SuiClient, verifier::verify_message};
use crate::types::{Hash, TMAddress};

type Result<T> = error_stack::Result<T, Error>;

#[derive(Deserialize, Debug)]
pub struct Message {
    pub tx_id: TransactionDigest,
    pub event_index: u64,
    pub destination_address: String,
    pub destination_chain: connection_router::state::ChainName,
    pub source_address: SuiAddress,
    pub payload_hash: Hash,
}

#[derive(Deserialize, Debug)]
#[try_from("wasm-messages_poll_started")]
struct PollStartedEvent {
    #[serde(rename = "_contract_address")]
    contract_address: TMAddress,
    poll_id: PollId,
    source_gateway_address: SuiAddress,
    messages: Vec<Message>,
    participants: Vec<TMAddress>,
    expires_at: u64,
}

pub struct Handler<C, B>
where
    C: SuiClient + Send + Sync,
    B: BroadcasterClient,
{
    worker: TMAddress,
    voting_verifier: TMAddress,
    rpc_client: C,
    broadcast_client: B,
<<<<<<< HEAD
    latest_block_height: Arc<AtomicU64>,
=======
    _latest_block_height: Receiver<u64>,
>>>>>>> 7927c2f9
}

impl<C, B> Handler<C, B>
where
    C: SuiClient + Send + Sync,
    B: BroadcasterClient,
{
    pub fn new(
        worker: TMAddress,
        voting_verifier: TMAddress,
        rpc_client: C,
        broadcast_client: B,
        latest_block_height: Receiver<u64>,
    ) -> Self {
        Self {
            worker,
            voting_verifier,
            rpc_client,
            broadcast_client,
            latest_block_height,
        }
    }
    async fn broadcast_votes(&self, poll_id: PollId, votes: Vec<Vote>) -> Result<()> {
        let msg = serde_json::to_vec(&ExecuteMsg::Vote { poll_id, votes })
            .expect("vote msg should serialize");
        let tx = MsgExecuteContract {
            sender: self.worker.as_ref().clone(),
            contract: self.voting_verifier.as_ref().clone(),
            msg,
            funds: vec![],
        };

        self.broadcast_client
            .broadcast(tx)
            .await
            .change_context(Error::Broadcaster)
    }
}

#[async_trait]
impl<C, B> EventHandler for Handler<C, B>
where
    C: SuiClient + Send + Sync,
    B: BroadcasterClient + Send + Sync,
{
    type Err = Error;

    async fn handle(&self, event: &Event) -> Result<()> {
        let PollStartedEvent {
            contract_address,
            poll_id,
            source_gateway_address,
            messages,
            participants,
            expires_at,
            ..
        } = match event.try_into() as error_stack::Result<_, _> {
            Err(report) if matches!(report.current_context(), EventTypeMismatch(_)) => {
                return Ok(());
            }
            event => event.change_context(Error::DeserializeEvent)?,
        };

        if self.voting_verifier != contract_address {
            return Ok(());
        }

        if !participants.contains(&self.worker) {
            return Ok(());
        }

        let latest_block_height = self
            .latest_block_height
            .load(std::sync::atomic::Ordering::SeqCst);
        if latest_block_height >= expires_at {
            info!(poll_id = poll_id.to_string(), "Skipping expired poll");
            return Ok(());
        }

        // Does not assume voting verifier emits unique tx ids.
        // RPC will throw an error if the input contains any duplicate, deduplicate tx ids to avoid unnecessary failures.
        let deduplicated_tx_ids: HashSet<_> = messages.iter().map(|msg| msg.tx_id).collect();
        let transaction_blocks = self
            .rpc_client
            .finalized_transaction_blocks(deduplicated_tx_ids)
            .await
            .change_context(Error::TxReceipts)?;

        let votes = messages
            .iter()
            .map(|msg| {
                transaction_blocks
                    .get(&msg.tx_id)
                    .map_or(Vote::NotFound, |tx_block| {
                        verify_message(&source_gateway_address, tx_block, msg)
                    })
            })
            .collect();

        self.broadcast_votes(poll_id, votes).await
    }
}

#[cfg(test)]
mod tests {
    use std::collections::HashMap;
    use std::convert::TryInto;

    use cosmrs::cosmwasm::MsgExecuteContract;
    use cosmwasm_std;
    use error_stack::{Report, Result};
    use ethers::providers::ProviderError;
    use sui_types::base_types::{SuiAddress, TransactionDigest};
    use tendermint::abci;
    use tokio::sync::watch;
    use tokio::test as async_test;
    use voting_verifier::events::{PollMetadata, PollStarted, TxEventConfirmation};

    use super::PollStartedEvent;
    use crate::event_processor::EventHandler;
    use crate::handlers::{errors::Error, tests::get_event};
    use crate::queue::queued_broadcaster;
    use crate::queue::queued_broadcaster::MockBroadcasterClient;
    use crate::sui::json_rpc::MockSuiClient;
    use crate::types::{EVMAddress, Hash, TMAddress};

    const PREFIX: &str = "axelar";

    #[test]
    fn should_deserialize_poll_started_event() {
        let event: Result<PollStartedEvent, events::Error> = get_event(
            poll_started_event(participants(5, None), 100),
            &TMAddress::random(PREFIX),
        )
        .try_into();

        assert!(event.is_ok());
    }

    // Should not handle event if it is not a poll started event
    #[async_test]
    async fn not_poll_started_event() {
        let event = get_event(
            cosmwasm_std::Event::new("transfer"),
            &TMAddress::random(PREFIX),
        );

        let handler = super::Handler::new(
            TMAddress::random(PREFIX),
            TMAddress::random(PREFIX),
            MockSuiClient::new(),
            MockBroadcasterClient::new(),
            watch::channel(0).1,
        );

        assert!(handler.handle(&event).await.is_ok());
    }

    // Should not handle event if it is not emitted from voting verifier
    #[async_test]
    async fn contract_is_not_voting_verifier() {
        let event = get_event(
            poll_started_event(participants(5, None), 100),
            &TMAddress::random(PREFIX),
        );

        let handler = super::Handler::new(
            TMAddress::random(PREFIX),
            TMAddress::random(PREFIX),
            MockSuiClient::new(),
            MockBroadcasterClient::new(),
            watch::channel(0).1,
        );

        assert!(handler.handle(&event).await.is_ok());
    }

    // Should not handle event if worker is not a poll participant
    #[async_test]
    async fn worker_is_not_a_participant() {
        let voting_verifier = TMAddress::random(PREFIX);
        let event = get_event(
            poll_started_event(participants(5, None), 100),
            &voting_verifier,
        );

        let handler = super::Handler::new(
            TMAddress::random(PREFIX),
            voting_verifier,
            MockSuiClient::new(),
            MockBroadcasterClient::new(),
            watch::channel(0).1,
        );

        assert!(handler.handle(&event).await.is_ok());
    }

    #[async_test]
    async fn failed_to_get_finalized_tx_blocks() {
        let mut rpc_client = MockSuiClient::new();
        rpc_client
            .expect_finalized_transaction_blocks()
            .returning(|_| {
                Err(Report::from(ProviderError::CustomError(
                    "failed to get tx blocks".to_string(),
                )))
            });

        let voting_verifier = TMAddress::random(PREFIX);
        let worker = TMAddress::random(PREFIX);

        let event = get_event(
            poll_started_event(participants(5, Some(worker.clone())), 100),
            &voting_verifier,
        );

        let handler = super::Handler::new(
            worker,
            voting_verifier,
            rpc_client,
            MockBroadcasterClient::new(),
            watch::channel(0).1,
        );

        assert!(matches!(
            *handler.handle(&event).await.unwrap_err().current_context(),
            Error::TxReceipts
        ));
    }

    #[async_test]
    async fn failed_to_broadcast() {
        let mut rpc_client = MockSuiClient::new();
        rpc_client
            .expect_finalized_transaction_blocks()
            .returning(|_| Ok(HashMap::new()));

        let mut broadcast_client = MockBroadcasterClient::new();
        broadcast_client
            .expect_broadcast()
            .returning(move |_: MsgExecuteContract| {
                Err(Report::from(queued_broadcaster::Error::Broadcast))
            });

        let voting_verifier = TMAddress::random(PREFIX);
        let worker = TMAddress::random(PREFIX);
        let event = get_event(
            poll_started_event(participants(5, Some(worker.clone())), 100),
            &voting_verifier,
        );

        let handler = super::Handler::new(
            worker,
            voting_verifier,
            rpc_client,
            broadcast_client,
            watch::channel(0).1,
        );

        assert!(matches!(
            *handler.handle(&event).await.unwrap_err().current_context(),
            Error::Broadcaster
        ));
    }

    #[async_test]
    async fn should_skip_expired_poll() {
        let mut rpc_client = MockSuiClient::new();
        // mock the rpc client as erroring. If the handler successfully ignores the poll, we won't hit this
        rpc_client
            .expect_finalized_transaction_blocks()
            .returning(|_| {
                Err(Report::from(ProviderError::CustomError(
                    "failed to get finalized transaction blocks".to_string(),
                )))
            });
        let broadcast_client = MockBroadcasterClient::new();

        let voting_verifier = TMAddress::random(PREFIX);
        let worker = TMAddress::random(PREFIX);
        let expiration = 100u64;
        let event: Event = get_event(
            poll_started_event(participants(5, Some(worker.clone())), expiration),
            &voting_verifier,
        );

        let latest_block = Arc::new(AtomicU64::new(expiration - 1));

        let handler = super::Handler::new(
            worker,
            voting_verifier,
            rpc_client,
            broadcast_client,
            latest_block.clone(),
        );

        // poll is not expired yet, should hit rpc error
        assert!(handler.handle(&event).await.is_err());

        latest_block.store(expiration + 1, std::sync::atomic::Ordering::SeqCst);

        // poll is expired, should not hit rpc error now
        assert!(handler.handle(&event).await.is_ok());
    }

    fn poll_started_event(participants: Vec<TMAddress>, expires_at: u64) -> PollStarted {
        PollStarted::Messages {
            metadata: PollMetadata {
                poll_id: "100".parse().unwrap(),
                source_chain: "sui".parse().unwrap(),
                source_gateway_address: SuiAddress::random_for_testing_only()
                    .to_string()
                    .parse()
                    .unwrap(),
                confirmation_height: 15,
                expires_at,
                participants: participants
                    .into_iter()
                    .map(|addr| cosmwasm_std::Addr::unchecked(addr.to_string()))
                    .collect(),
            },
            messages: vec![TxEventConfirmation {
                tx_id: TransactionDigest::random().to_string().parse().unwrap(),
                event_index: 0,
                source_address: SuiAddress::random_for_testing_only()
                    .to_string()
                    .parse()
                    .unwrap(),
                destination_chain: "ethereum".parse().unwrap(),
                destination_address: format!("0x{:x}", EVMAddress::random()).parse().unwrap(),
                payload_hash: Hash::random().to_fixed_bytes(),
            }],
        }
    }

    fn participants(n: u8, worker: Option<TMAddress>) -> Vec<TMAddress> {
        (0..n)
            .into_iter()
            .map(|_| TMAddress::random(PREFIX))
            .chain(worker.into_iter())
            .collect()
    }
}<|MERGE_RESOLUTION|>--- conflicted
+++ resolved
@@ -10,11 +10,8 @@
 use axelar_wasm_std::voting::{PollId, Vote};
 use events::{Error::EventTypeMismatch, Event};
 use events_derive::try_from;
-<<<<<<< HEAD
+use tokio::sync::watch::Receiver;
 use tracing::info;
-=======
-use tokio::sync::watch::Receiver;
->>>>>>> 7927c2f9
 use voting_verifier::msg::ExecuteMsg;
 
 use crate::event_processor::EventHandler;
@@ -56,11 +53,7 @@
     voting_verifier: TMAddress,
     rpc_client: C,
     broadcast_client: B,
-<<<<<<< HEAD
-    latest_block_height: Arc<AtomicU64>,
-=======
-    _latest_block_height: Receiver<u64>,
->>>>>>> 7927c2f9
+    latest_block_height: Receiver<u64>,
 }
 
 impl<C, B> Handler<C, B>
@@ -132,11 +125,9 @@
             return Ok(());
         }
 
-        let latest_block_height = self
-            .latest_block_height
-            .load(std::sync::atomic::Ordering::SeqCst);
+        let latest_block_height = *self.latest_block_height.borrow();
         if latest_block_height >= expires_at {
-            info!(poll_id = poll_id.to_string(), "Skipping expired poll");
+            info!(poll_id = poll_id.to_string(), "skipping expired poll");
             return Ok(());
         }
 
@@ -173,8 +164,8 @@
     use cosmwasm_std;
     use error_stack::{Report, Result};
     use ethers::providers::ProviderError;
+    use events::Event;
     use sui_types::base_types::{SuiAddress, TransactionDigest};
-    use tendermint::abci;
     use tokio::sync::watch;
     use tokio::test as async_test;
     use voting_verifier::events::{PollMetadata, PollStarted, TxEventConfirmation};
@@ -347,20 +338,15 @@
             &voting_verifier,
         );
 
-        let latest_block = Arc::new(AtomicU64::new(expiration - 1));
-
-        let handler = super::Handler::new(
-            worker,
-            voting_verifier,
-            rpc_client,
-            broadcast_client,
-            latest_block.clone(),
-        );
+        let (tx, rx) = watch::channel(expiration - 1);
+
+        let handler =
+            super::Handler::new(worker, voting_verifier, rpc_client, broadcast_client, rx);
 
         // poll is not expired yet, should hit rpc error
         assert!(handler.handle(&event).await.is_err());
 
-        latest_block.store(expiration + 1, std::sync::atomic::Ordering::SeqCst);
+        let _ = tx.send(expiration + 1);
 
         // poll is expired, should not hit rpc error now
         assert!(handler.handle(&event).await.is_ok());
