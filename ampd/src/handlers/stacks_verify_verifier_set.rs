use std::convert::TryInto;

use async_trait::async_trait;
use axelar_wasm_std::msg_id::HexTxHashAndEventIndex;
use axelar_wasm_std::voting::{PollId, Vote};
use clarity_serialization::types::{PrincipalData, TypeSignature};
use cosmrs::cosmwasm::MsgExecuteContract;
use cosmrs::tx::Msg;
use cosmrs::Any;
use error_stack::ResultExt;
use events::Error::EventTypeMismatch;
use events::{try_from, Event, EventType};
use multisig::verifier_set::VerifierSet;
use router_api::ChainName;
use serde::Deserialize;
use tokio::sync::watch::Receiver;
use tracing::{info, info_span};
use valuable::Valuable;
use voting_verifier::msg::ExecuteMsg;

use crate::event_processor::EventHandler;
use crate::event_sub::event_filter::{EventFilter, EventFilters};
use crate::handlers::errors::Error;
use crate::monitoring;
use crate::monitoring::metrics;
use crate::stacks::finalizer::latest_finalized_block_height;
use crate::stacks::http_client::Client;
use crate::stacks::verifier::{type_signature_signers_rotated, verify_verifier_set};
use crate::types::TMAddress;

type Result<T> = error_stack::Result<T, Error>;

#[derive(Deserialize, Debug)]
pub struct VerifierSetConfirmation {
    pub message_id: HexTxHashAndEventIndex,
    pub verifier_set: VerifierSet,
}

#[derive(Deserialize, Debug)]
#[try_from("wasm-verifier_set_poll_started")]
struct PollStartedEvent {
    poll_id: PollId,
    source_chain: ChainName,
    #[serde(with = "crate::stacks::principal_data_serde")]
    source_gateway_address: PrincipalData,
    verifier_set: VerifierSetConfirmation,
    participants: Vec<TMAddress>,
    expires_at: u64,
    confirmation_height: u64,
}

pub struct Handler {
    chain_name: ChainName,
    verifier: TMAddress,
    voting_verifier_contract: TMAddress,
    http_client: Client,
    latest_block_height: Receiver<u64>,
    type_signature_signers_rotated: TypeSignature,
    monitoring_client: monitoring::Client,
}

impl Handler {
    pub fn new(
        chain_name: ChainName,
        verifier: TMAddress,
        voting_verifier_contract: TMAddress,
        http_client: Client,
        latest_block_height: Receiver<u64>,
        monitoring_client: monitoring::Client,
    ) -> error_stack::Result<Self, crate::stacks::error::Error> {
        let type_signature_signers_rotated = type_signature_signers_rotated()?;

        Ok(Self {
            chain_name,
            verifier,
            voting_verifier_contract,
            http_client,
            latest_block_height,
            type_signature_signers_rotated,
            monitoring_client,
        })
    }

    fn vote_msg(&self, poll_id: PollId, vote: Vote) -> MsgExecuteContract {
        MsgExecuteContract {
            sender: self.verifier.as_ref().clone(),
            contract: self.voting_verifier_contract.as_ref().clone(),
            msg: serde_json::to_vec(&ExecuteMsg::Vote {
                poll_id,
                votes: vec![vote],
            })
            .expect("vote msg should serialize"),
            funds: vec![],
        }
    }
}

#[async_trait]
impl EventHandler for Handler {
    type Err = Error;

    async fn handle(&self, event: &Event) -> Result<Vec<Any>> {
        if !event.is_from_contract(self.voting_verifier_contract.as_ref()) {
            return Ok(vec![]);
        }

        let PollStartedEvent {
            poll_id,
            source_chain,
            source_gateway_address,
            verifier_set,
            participants,
            expires_at,
            confirmation_height,
            ..
        } = match event.try_into() as error_stack::Result<_, _> {
            Err(report) if matches!(report.current_context(), EventTypeMismatch(_)) => {
                return Ok(vec![]);
            }
            event => event.change_context(Error::DeserializeEvent)?,
        };

        if source_chain != self.chain_name {
            return Ok(vec![]);
        }

        if !participants.contains(&self.verifier) {
            return Ok(vec![]);
        }

        let latest_block_height = *self.latest_block_height.borrow();
        if latest_block_height >= expires_at {
            info!(poll_id = poll_id.to_string(), "skipping expired poll");
            return Ok(vec![]);
        }

        let latest_finalized_block_height =
            latest_finalized_block_height(&self.http_client, confirmation_height)
                .await
                .change_context(Error::Finalizer)?;

        let transaction = self
            .http_client
            .valid_transaction(
                &verifier_set.message_id.tx_hash.into(),
                latest_finalized_block_height,
            )
            .await;

        let vote = info_span!(
            "verify a new verifier set for Stacks",
            poll_id = poll_id.to_string(),
            id = verifier_set.message_id.to_string(),
        )
        .in_scope(|| {
            info!("ready to verify a new worker set in poll");

            let vote = transaction.map_or(Vote::NotFound, |transaction| {
                verify_verifier_set(
                    &source_gateway_address,
                    &transaction,
                    verifier_set,
                    &self.type_signature_signers_rotated,
                )
            });

            self.monitoring_client
                .metrics()
                .record_metric(metrics::Msg::VerificationVote {
                    vote_decision: vote.clone(),
                    chain_name: self.chain_name.clone(),
                });
            info!(
                vote = vote.as_value(),
                "ready to vote for a new worker set in poll"
            );

            vote
        });

        Ok(vec![self
            .vote_msg(poll_id, vote)
            .into_any()
            .expect("vote msg should serialize")])
    }

    fn event_filters(&self) -> EventFilters {
        EventFilters::new(
            vec![EventFilter::EventTypeAndContract(
                PollStartedEvent::event_type(),
                self.voting_verifier_contract.clone(),
            )],
            true,
        )
    }
}

#[cfg(test)]
mod tests {
    use std::convert::TryInto;

    use assert_ok::assert_ok;
    use axelar_wasm_std::msg_id::HexTxHashAndEventIndex;
    use axelar_wasm_std::voting::Vote;
    use cosmrs::cosmwasm::MsgExecuteContract;
    use cosmrs::tx::Msg;
    use cosmwasm_std;
    use cosmwasm_std::{HexBinary, Uint128};
    use multisig::key::KeyType;
    use multisig::test::common::{build_verifier_set, ecdsa_test_data};
    use router_api::chain_name;
    use tokio::sync::watch;
    use tokio::test as async_test;
    use voting_verifier::events::{Event, VerifierSetConfirmation};

    use super::{Handler, PollStartedEvent};
    use crate::event_processor::EventHandler;
    use crate::handlers::test_utils::{into_structured_event, participants};
    use crate::monitoring::{metrics, test_utils};
    use crate::stacks::http_client::{Block, Client};
    use crate::types::{Hash, TMAddress};
    use crate::PREFIX;

    const STACKS: &str = "stacks";

    #[test]
    fn stacks_should_deserialize_verifier_set_poll_started_event() {
        let event: PollStartedEvent = assert_ok!(into_structured_event(
            verifier_set_poll_started_event(participants(5, None), 100),
            &TMAddress::random(PREFIX),
        )
        .try_into());

        goldie::assert_debug!(&event);

        assert!(event.poll_id == 100u64.into());
        assert!(
            event.source_gateway_address.to_string()
                == "SP2N959SER36FZ5QT1CX9BR63W3E8X35WQCMBYYWC.axelar-gateway"
        );
        assert!(event.confirmation_height == 15);

        let verifier_set = event.verifier_set;

        assert!(verifier_set.message_id.event_index == 1u64);
        assert!(verifier_set.verifier_set.signers.len() == 3);
        assert_eq!(verifier_set.verifier_set.threshold, Uint128::from(2u128));

        let mut signers = verifier_set.verifier_set.signers.values();
        let signer1 = signers.next().unwrap();
        let signer2 = signers.next().unwrap();

        assert_eq!(
            signer1.pub_key.as_ref(),
            HexBinary::from_hex(
                "02d530fb1b8fcfb978c37d8d74d4a79ca840a01df457e48a81bbe01bc962820921",
            )
            .unwrap()
            .as_ref()
        );
        assert_eq!(signer1.weight, Uint128::from(1u128));

        assert_eq!(
            signer2.pub_key.as_ref(),
            HexBinary::from_hex(
                "0354f1838e4dbc30d4c612633b9dc54c06ead9723bb164afee0bcc516cbb156985",
            )
            .unwrap()
            .as_ref()
        );
        assert_eq!(signer2.weight, Uint128::from(1u128));
    }

    #[async_test]
    async fn not_poll_started_event() {
        let event = into_structured_event(
            cosmwasm_std::Event::new("transfer"),
            &TMAddress::random(PREFIX),
        );

        let (monitoring_client, _) = test_utils::monitoring_client();

        let handler = Handler::new(
            chain_name!(STACKS),
            TMAddress::random(PREFIX),
            TMAddress::random(PREFIX),
            Client::faux(),
            watch::channel(0).1,
            monitoring_client,
        )
        .unwrap();

        assert_eq!(handler.handle(&event).await.unwrap(), vec![]);
    }

    #[async_test]
    async fn contract_is_not_voting_verifier() {
        let event = into_structured_event(
            verifier_set_poll_started_event(participants(5, None), 100),
            &TMAddress::random(PREFIX),
        );

        let (monitoring_client, _) = test_utils::monitoring_client();

        let handler = Handler::new(
            chain_name!(STACKS),
            TMAddress::random(PREFIX),
            TMAddress::random(PREFIX),
            Client::faux(),
            watch::channel(0).1,
            monitoring_client,
        )
        .unwrap();

        assert_eq!(handler.handle(&event).await.unwrap(), vec![]);
    }

    #[async_test]
    async fn incorrect_chain() {
        let client = Client::faux();

        let voting_verifier = TMAddress::random(PREFIX);
        let verifier = TMAddress::random(PREFIX);
        let expiration = 100u64;
        let (monitoring_client, _) = test_utils::monitoring_client();
        let event = into_structured_event(
            verifier_set_poll_started_event(
                vec![verifier.clone()].into_iter().collect(),
                expiration,
            ),
            &voting_verifier,
        );

        let handler = Handler::new(
            chain_name!("other"),
            verifier,
            voting_verifier,
            client,
            watch::channel(0).1,
            monitoring_client,
        )
        .unwrap();

        assert_eq!(handler.handle(&event).await.unwrap(), vec![]);
    }

    #[async_test]
    async fn verifier_is_not_a_participant() {
        let voting_verifier = TMAddress::random(PREFIX);
        let event = into_structured_event(
            verifier_set_poll_started_event(participants(5, None), 100),
            &voting_verifier,
        );

        let (monitoring_client, _) = test_utils::monitoring_client();

        let handler = Handler::new(
            chain_name!(STACKS),
            TMAddress::random(PREFIX),
            voting_verifier,
            Client::faux(),
            watch::channel(0).1,
            monitoring_client,
        )
        .unwrap();

        assert_eq!(handler.handle(&event).await.unwrap(), vec![]);
    }

    #[async_test]
    async fn should_skip_expired_poll() {
        let mut client = Client::faux();
        faux::when!(client.latest_block).then(|_| {
            Ok(Block {
                burn_block_height: 1,
            })
        });
        faux::when!(client.valid_transaction).then(|_| None);

        let voting_verifier = TMAddress::random(PREFIX);
        let verifier = TMAddress::random(PREFIX);
        let expiration = 100u64;
        let event = into_structured_event(
            verifier_set_poll_started_event(
                vec![verifier.clone()].into_iter().collect(),
                expiration,
            ),
            &voting_verifier,
        );

        let (monitoring_client, _) = test_utils::monitoring_client();

        let (tx, rx) = watch::channel(expiration - 1);

        let handler = Handler::new(
            chain_name!(STACKS),
            verifier,
            voting_verifier,
            client,
            rx,
            monitoring_client,
        )
        .unwrap();

        // poll is not expired yet, should hit proxy
        let actual = handler.handle(&event).await.unwrap();
        assert_eq!(actual.len(), 1);

        let _ = tx.send(expiration + 1);

        // poll is expired
        assert_eq!(handler.handle(&event).await.unwrap(), vec![]);
    }

    #[async_test]
    async fn should_vote_correctly() {
        let mut client = Client::faux();
        faux::when!(client.latest_block).then(|_| {
            Ok(Block {
                burn_block_height: 1,
            })
        });
        faux::when!(client.valid_transaction).then(|_| None);

        let voting_verifier = TMAddress::random(PREFIX);
        let worker = TMAddress::random(PREFIX);

        let event = into_structured_event(
            verifier_set_poll_started_event(participants(5, Some(worker.clone())), 100),
            &voting_verifier,
        );

        let (monitoring_client, _) = test_utils::monitoring_client();

        let handler = Handler::new(
            chain_name!(STACKS),
            worker,
            voting_verifier,
            client,
            watch::channel(0).1,
            monitoring_client,
        )
        .unwrap();

        let actual = handler.handle(&event).await.unwrap();
        assert_eq!(actual.len(), 1);
        assert!(MsgExecuteContract::from_any(actual.first().unwrap()).is_ok());
    }

    #[async_test]
    async fn should_record_verification_vote_metric() {
        let mut client = Client::faux();
        faux::when!(client.latest_block).then(|_| {
            Ok(Block {
                burn_block_height: 1,
            })
        });
        faux::when!(client.valid_transaction).then(|_| None);

        let voting_verifier = TMAddress::random(PREFIX);
        let worker = TMAddress::random(PREFIX);

        let event = into_structured_event(
            verifier_set_poll_started_event(participants(5, Some(worker.clone())), 100),
            &voting_verifier,
        );

        let (monitoring_client, mut receiver) = test_utils::monitoring_client();

        let handler = Handler::new(
            chain_name!(STACKS),
            worker,
            voting_verifier,
            client,
            watch::channel(0).1,
            monitoring_client,
        )
        .unwrap();

        let _ = handler.handle(&event).await.unwrap();

        let metric = receiver.recv().await.unwrap();
        assert_eq!(
            metric,
            metrics::Msg::VerificationVote {
                vote_decision: Vote::NotFound,
                chain_name: handler.chain_name.clone(),
            }
        );

        assert!(receiver.try_recv().is_err());
    }

    fn verifier_set_poll_started_event(participants: Vec<TMAddress>, expires_at: u64) -> Event {
        let msg_id = HexTxHashAndEventIndex::new(Hash::from([3; 32]), 1u64);

        Event::VerifierSetPollStarted {
                poll_id: "100".parse().unwrap(),
                source_chain: chain_name!(STACKS),
                source_gateway_address: "SP2N959SER36FZ5QT1CX9BR63W3E8X35WQCMBYYWC.axelar-gateway"
                    .parse()
                    .unwrap(),
                confirmation_height: 15,
                expires_at,
                participants: participants
                    .into_iter()
                    .map(|addr| cosmwasm_std::Addr::unchecked(addr.to_string()))
                    .collect(),
<<<<<<< HEAD
            #[allow(
                deprecated
            )] // TODO: The below events use the deprecated tx_id and event_index fields. Remove this attribute when those fields are removed
=======
            },
>>>>>>> 2eac9c1a
            verifier_set: VerifierSetConfirmation {
                message_id: msg_id.to_string().parse().unwrap(),
                verifier_set: build_verifier_set(KeyType::Ecdsa, &ecdsa_test_data::signers()),
            },
        }
    }
}<|MERGE_RESOLUTION|>--- conflicted
+++ resolved
@@ -495,24 +495,17 @@
         let msg_id = HexTxHashAndEventIndex::new(Hash::from([3; 32]), 1u64);
 
         Event::VerifierSetPollStarted {
-                poll_id: "100".parse().unwrap(),
-                source_chain: chain_name!(STACKS),
-                source_gateway_address: "SP2N959SER36FZ5QT1CX9BR63W3E8X35WQCMBYYWC.axelar-gateway"
-                    .parse()
-                    .unwrap(),
-                confirmation_height: 15,
-                expires_at,
-                participants: participants
-                    .into_iter()
-                    .map(|addr| cosmwasm_std::Addr::unchecked(addr.to_string()))
-                    .collect(),
-<<<<<<< HEAD
-            #[allow(
-                deprecated
-            )] // TODO: The below events use the deprecated tx_id and event_index fields. Remove this attribute when those fields are removed
-=======
-            },
->>>>>>> 2eac9c1a
+            poll_id: "100".parse().unwrap(),
+            source_chain: chain_name!(STACKS),
+            source_gateway_address: "SP2N959SER36FZ5QT1CX9BR63W3E8X35WQCMBYYWC.axelar-gateway"
+                .parse()
+                .unwrap(),
+            confirmation_height: 15,
+            expires_at,
+            participants: participants
+                .into_iter()
+                .map(|addr| cosmwasm_std::Addr::unchecked(addr.to_string()))
+                .collect(),
             verifier_set: VerifierSetConfirmation {
                 message_id: msg_id.to_string().parse().unwrap(),
                 verifier_set: build_verifier_set(KeyType::Ecdsa, &ecdsa_test_data::signers()),
