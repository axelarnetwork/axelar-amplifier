--- conflicted
+++ resolved
@@ -1,4 +1,3 @@
-<<<<<<< HEAD
 use std::convert::TryInto;
 
 use async_trait::async_trait;
@@ -9,8 +8,7 @@
 use cosmrs::Any;
 use error_stack::ResultExt;
 use events::Error::EventTypeMismatch;
-use events::Event;
-use events_derive::try_from;
+use events::{try_from, Event};
 use multisig::verifier_set::VerifierSet;
 use multiversx_sdk::data::address::Address;
 use serde::Deserialize;
@@ -41,6 +39,7 @@
     expires_at: u64,
 }
 
+#[derive(Debug)]
 pub struct Handler<P>
 where
     P: MvxProxy + Send + Sync,
@@ -165,7 +164,7 @@
     use multisig::test::common::{build_verifier_set, ed25519_test_data};
     use tokio::sync::watch;
     use tokio::test as async_test;
-    use voting_verifier::events::VerifierSetConfirmation;
+    use voting_verifier::events::{PollMetadata, PollStarted, VerifierSetConfirmation};
 
     use super::PollStartedEvent;
     use crate::event_processor::EventHandler;
@@ -338,348 +337,4 @@
             },
         }
     }
-}
-=======
-use std::convert::TryInto;
-
-use async_trait::async_trait;
-use axelar_wasm_std::msg_id::HexTxHashAndEventIndex;
-use axelar_wasm_std::voting::{PollId, Vote};
-use cosmrs::cosmwasm::MsgExecuteContract;
-use cosmrs::tx::Msg;
-use cosmrs::Any;
-use error_stack::ResultExt;
-use events::Error::EventTypeMismatch;
-use events::{try_from, Event};
-use multisig::verifier_set::VerifierSet;
-use multiversx_sdk::data::address::Address;
-use serde::Deserialize;
-use tokio::sync::watch::Receiver;
-use tracing::{info, info_span};
-use valuable::Valuable;
-use voting_verifier::msg::ExecuteMsg;
-
-use crate::event_processor::EventHandler;
-use crate::handlers::errors::Error;
-use crate::mvx::proxy::MvxProxy;
-use crate::mvx::verifier::verify_verifier_set;
-use crate::types::TMAddress;
-
-#[derive(Deserialize, Debug)]
-pub struct VerifierSetConfirmation {
-    pub message_id: HexTxHashAndEventIndex,
-    pub verifier_set: VerifierSet,
-}
-
-#[derive(Deserialize, Debug)]
-#[try_from("wasm-verifier_set_poll_started")]
-struct PollStartedEvent {
-    poll_id: PollId,
-    source_gateway_address: Address,
-    verifier_set: VerifierSetConfirmation,
-    participants: Vec<TMAddress>,
-    expires_at: u64,
-}
-
-#[derive(Debug)]
-pub struct Handler<P>
-where
-    P: MvxProxy + Send + Sync,
-{
-    verifier: TMAddress,
-    voting_verifier_contract: TMAddress,
-    blockchain: P,
-    latest_block_height: Receiver<u64>,
-}
-
-impl<P> Handler<P>
-where
-    P: MvxProxy + Send + Sync,
-{
-    pub fn new(
-        verifier: TMAddress,
-        voting_verifier_contract: TMAddress,
-        blockchain: P,
-        latest_block_height: Receiver<u64>,
-    ) -> Self {
-        Self {
-            verifier,
-            voting_verifier_contract,
-            blockchain,
-            latest_block_height,
-        }
-    }
-
-    fn vote_msg(&self, poll_id: PollId, vote: Vote) -> MsgExecuteContract {
-        MsgExecuteContract {
-            sender: self.verifier.as_ref().clone(),
-            contract: self.voting_verifier_contract.as_ref().clone(),
-            msg: serde_json::to_vec(&ExecuteMsg::Vote {
-                poll_id,
-                votes: vec![vote],
-            })
-            .expect("vote msg should serialize"),
-            funds: vec![],
-        }
-    }
-}
-
-#[async_trait]
-impl<P> EventHandler for Handler<P>
-where
-    P: MvxProxy + Send + Sync,
-{
-    type Err = Error;
-
-    async fn handle(&self, event: &Event) -> error_stack::Result<Vec<Any>, Error> {
-        if !event.is_from_contract(self.voting_verifier_contract.as_ref()) {
-            return Ok(vec![]);
-        }
-
-        let PollStartedEvent {
-            poll_id,
-            source_gateway_address,
-            verifier_set,
-            participants,
-            expires_at,
-            ..
-        } = match event.try_into() as error_stack::Result<_, _> {
-            Err(report) if matches!(report.current_context(), EventTypeMismatch(_)) => {
-                return Ok(vec![]);
-            }
-            event => event.change_context(Error::DeserializeEvent)?,
-        };
-
-        if !participants.contains(&self.verifier) {
-            return Ok(vec![]);
-        }
-
-        let latest_block_height = *self.latest_block_height.borrow();
-        if latest_block_height >= expires_at {
-            info!(poll_id = poll_id.to_string(), "skipping expired poll");
-            return Ok(vec![]);
-        }
-
-        let transaction_info = self
-            .blockchain
-            .transaction_info_with_results(&verifier_set.message_id.tx_hash.into())
-            .await;
-
-        let vote = info_span!(
-            "verify a new verifier set for MultiversX",
-            poll_id = poll_id.to_string(),
-            id = verifier_set.message_id.to_string(),
-        )
-        .in_scope(|| {
-            info!("ready to verify a new worker set in poll");
-
-            let vote = transaction_info.map_or(Vote::NotFound, |transaction| {
-                verify_verifier_set(&source_gateway_address, &transaction, verifier_set)
-            });
-            info!(
-                vote = vote.as_value(),
-                "ready to vote for a new worker set in poll"
-            );
-
-            vote
-        });
-
-        Ok(vec![self
-            .vote_msg(poll_id, vote)
-            .into_any()
-            .expect("vote msg should serialize")])
-    }
-}
-
-#[cfg(test)]
-mod tests {
-    use std::convert::TryInto;
-
-    use assert_ok::assert_ok;
-    use cosmrs::cosmwasm::MsgExecuteContract;
-    use cosmrs::tx::Msg;
-    use cosmwasm_std;
-    use cosmwasm_std::Uint128;
-    use events::Event;
-    use hex::ToHex;
-    use multisig::key::KeyType;
-    use multisig::test::common::{build_verifier_set, ed25519_test_data};
-    use tokio::sync::watch;
-    use tokio::test as async_test;
-    use voting_verifier::events::{PollMetadata, PollStarted, VerifierSetConfirmation};
-
-    use super::PollStartedEvent;
-    use crate::event_processor::EventHandler;
-    use crate::handlers::tests::{into_structured_event, participants};
-    use crate::mvx::proxy::MockMvxProxy;
-    use crate::types::TMAddress;
-    use crate::PREFIX;
-
-    #[test]
-    fn mvx_verify_verifier_set_should_deserialize_correct_event() {
-        let event: PollStartedEvent = assert_ok!(into_structured_event(
-            verifier_set_poll_started_event(participants(5, None), 100),
-            &TMAddress::random(PREFIX),
-        )
-        .try_into());
-
-        goldie::assert_debug!(&event);
-
-        assert!(event.poll_id == 100u64.into());
-        assert!(
-            event.source_gateway_address.to_bech32_string().unwrap()
-                == "erd1qqqqqqqqqqqqqpgqsvzyz88e8v8j6x3wquatxuztnxjwnw92kkls6rdtzx"
-        );
-
-        let verifier_set = event.verifier_set;
-
-        assert!(
-            verifier_set.message_id.tx_hash.encode_hex::<String>()
-                == "dfaf64de66510723f2efbacd7ead3c4f8c856aed1afc2cb30254552aeda47312"
-        );
-        assert!(verifier_set.message_id.event_index == 1u64);
-        assert!(verifier_set.verifier_set.signers.len() == 3);
-        assert_eq!(verifier_set.verifier_set.threshold, Uint128::from(2u128));
-    }
-
-    #[async_test]
-    async fn not_poll_started_event() {
-        let event = into_structured_event(
-            cosmwasm_std::Event::new("transfer"),
-            &TMAddress::random(PREFIX),
-        );
-
-        let handler = super::Handler::new(
-            TMAddress::random(PREFIX),
-            TMAddress::random(PREFIX),
-            MockMvxProxy::new(),
-            watch::channel(0).1,
-        );
-
-        assert_eq!(handler.handle(&event).await.unwrap(), vec![]);
-    }
-
-    #[async_test]
-    async fn contract_is_not_voting_verifier() {
-        let event = into_structured_event(
-            verifier_set_poll_started_event(participants(5, None), 100),
-            &TMAddress::random(PREFIX),
-        );
-
-        let handler = super::Handler::new(
-            TMAddress::random(PREFIX),
-            TMAddress::random(PREFIX),
-            MockMvxProxy::new(),
-            watch::channel(0).1,
-        );
-
-        assert_eq!(handler.handle(&event).await.unwrap(), vec![]);
-    }
-
-    #[async_test]
-    async fn verifier_is_not_a_participant() {
-        let voting_verifier = TMAddress::random(PREFIX);
-        let event = into_structured_event(
-            verifier_set_poll_started_event(participants(5, None), 100),
-            &voting_verifier,
-        );
-
-        let handler = super::Handler::new(
-            TMAddress::random(PREFIX),
-            voting_verifier,
-            MockMvxProxy::new(),
-            watch::channel(0).1,
-        );
-
-        assert_eq!(handler.handle(&event).await.unwrap(), vec![]);
-    }
-
-    #[async_test]
-    async fn should_skip_expired_poll() {
-        let mut proxy = MockMvxProxy::new();
-        proxy
-            .expect_transaction_info_with_results()
-            .returning(|_| None);
-
-        let voting_verifier = TMAddress::random(PREFIX);
-        let verifier = TMAddress::random(PREFIX);
-        let expiration = 100u64;
-        let event: Event = into_structured_event(
-            verifier_set_poll_started_event(
-                vec![verifier.clone()].into_iter().collect(),
-                expiration,
-            ),
-            &voting_verifier,
-        );
-
-        let (tx, rx) = watch::channel(expiration - 1);
-
-        let handler = super::Handler::new(verifier, voting_verifier, proxy, rx);
-
-        // poll is not expired yet, should hit proxy
-        let actual = handler.handle(&event).await.unwrap();
-        assert_eq!(actual.len(), 1);
-
-        let _ = tx.send(expiration + 1);
-
-        // poll is expired
-        assert_eq!(handler.handle(&event).await.unwrap(), vec![]);
-    }
-
-    #[async_test]
-    async fn should_vote_correctly() {
-        let mut proxy = MockMvxProxy::new();
-        proxy
-            .expect_transaction_info_with_results()
-            .returning(|_| None);
-
-        let voting_verifier = TMAddress::random(PREFIX);
-        let worker = TMAddress::random(PREFIX);
-
-        let event = into_structured_event(
-            verifier_set_poll_started_event(participants(5, Some(worker.clone())), 100),
-            &voting_verifier,
-        );
-
-        let handler = super::Handler::new(worker, voting_verifier, proxy, watch::channel(0).1);
-
-        let actual = handler.handle(&event).await.unwrap();
-        assert_eq!(actual.len(), 1);
-        assert!(MsgExecuteContract::from_any(actual.first().unwrap()).is_ok());
-    }
-
-    fn verifier_set_poll_started_event(
-        participants: Vec<TMAddress>,
-        expires_at: u64,
-    ) -> PollStarted {
-        PollStarted::VerifierSet {
-            metadata: PollMetadata {
-                poll_id: "100".parse().unwrap(),
-                source_chain: "multiversx".parse().unwrap(),
-                source_gateway_address:
-                    "erd1qqqqqqqqqqqqqpgqsvzyz88e8v8j6x3wquatxuztnxjwnw92kkls6rdtzx"
-                        .parse()
-                        .unwrap(),
-                confirmation_height: 15,
-                expires_at,
-                participants: participants
-                    .into_iter()
-                    .map(|addr| cosmwasm_std::Addr::unchecked(addr.to_string()))
-                    .collect(),
-            },
-            #[allow(deprecated)] // TODO: The below event uses the deprecated tx_id and event_index fields. Remove this attribute when those fields are removed
-            verifier_set: VerifierSetConfirmation {
-                tx_id: "dfaf64de66510723f2efbacd7ead3c4f8c856aed1afc2cb30254552aeda47312"
-                    .parse()
-                    .unwrap(),
-                event_index: 1,
-                message_id: "0xdfaf64de66510723f2efbacd7ead3c4f8c856aed1afc2cb30254552aeda47312-1"
-                    .to_string()
-                    .try_into()
-                    .unwrap(),
-                verifier_set: build_verifier_set(KeyType::Ed25519, &ed25519_test_data::signers()),
-            },
-        }
-    }
-}
->>>>>>> f6cb05ef
+}