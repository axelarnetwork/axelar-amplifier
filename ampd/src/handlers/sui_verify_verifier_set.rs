use std::convert::TryInto;

use async_trait::async_trait;
use cosmrs::cosmwasm::MsgExecuteContract;
use cosmrs::{tx::Msg, Any};
use cosmwasm_std::HexBinary;
use cosmwasm_std::Uint128;
use error_stack::ResultExt;
use multisig::verifier_set::VerifierSet;
use serde::Deserialize;
use sui_types::base_types::{SuiAddress, TransactionDigest};
use tokio::sync::watch::Receiver;
use tracing::{info, info_span};
use valuable::Valuable;

use axelar_wasm_std::msg_id::base_58_event_index::Base58TxDigestAndEventIndex;
use axelar_wasm_std::voting::{PollId, Vote};
use events::{Error::EventTypeMismatch, Event};
use events_derive::try_from;
use voting_verifier::msg::ExecuteMsg;

use crate::event_processor::EventHandler;
use crate::handlers::errors::Error;
use crate::sui::json_rpc::SuiClient;
use crate::sui::verifier::verify_verifier_set;
use crate::types::TMAddress;

#[derive(Deserialize, Debug)]
pub struct Operators {
    pub weights_by_addresses: Vec<(HexBinary, Uint128)>,
    pub threshold: Uint128,
}

#[derive(Deserialize, Debug)]
pub struct VerifierSetConfirmation {
    pub tx_id: TransactionDigest,
    pub event_index: u32,
<<<<<<< HEAD
    pub verifier_set: VerifierSet,
=======
    pub verifier_set: Operators,
>>>>>>> d9d3f9fd
}

#[derive(Deserialize, Debug)]
#[try_from("wasm-verifier_set_poll_started")]
struct PollStartedEvent {
    poll_id: PollId,
    source_gateway_address: SuiAddress,
    verifier_set: VerifierSetConfirmation,
    participants: Vec<TMAddress>,
    expires_at: u64,
}

pub struct Handler<C>
where
    C: SuiClient + Send + Sync,
{
    verifier: TMAddress,
    voting_verifier_contract: TMAddress,
    rpc_client: C,
    latest_block_height: Receiver<u64>,
}

impl<C> Handler<C>
where
    C: SuiClient + Send + Sync,
{
    pub fn new(
        verifier: TMAddress,
        voting_verifier_contract: TMAddress,
        rpc_client: C,
        latest_block_height: Receiver<u64>,
    ) -> Self {
        Self {
            verifier,
            voting_verifier_contract,
            rpc_client,
            latest_block_height,
        }
    }

    fn vote_msg(&self, poll_id: PollId, vote: Vote) -> MsgExecuteContract {
        MsgExecuteContract {
            sender: self.verifier.as_ref().clone(),
            contract: self.voting_verifier_contract.as_ref().clone(),
            msg: serde_json::to_vec(&ExecuteMsg::Vote {
                poll_id,
                votes: vec![vote],
            })
            .expect("vote msg should serialize"),
            funds: vec![],
        }
    }
}

#[async_trait]
impl<C> EventHandler for Handler<C>
where
    C: SuiClient + Send + Sync,
{
    type Err = Error;

    async fn handle(&self, event: &Event) -> error_stack::Result<Vec<Any>, Error> {
        if !event.is_from_contract(self.voting_verifier_contract.as_ref()) {
            return Ok(vec![]);
        }

        let PollStartedEvent {
            poll_id,
            source_gateway_address,
            verifier_set,
            participants,
            expires_at,
            ..
        } = match event.try_into() as error_stack::Result<_, _> {
            Err(report) if matches!(report.current_context(), EventTypeMismatch(_)) => {
                return Ok(vec![]);
            }
            event => event.change_context(Error::DeserializeEvent)?,
        };

        if !participants.contains(&self.verifier) {
            return Ok(vec![]);
        }

        let latest_block_height = *self.latest_block_height.borrow();
        if latest_block_height >= expires_at {
            info!(poll_id = poll_id.to_string(), "skipping expired poll");
            return Ok(vec![]);
        }

        let transaction_block = self
            .rpc_client
            .finalized_transaction_block(verifier_set.tx_id)
            .await
            .change_context(Error::TxReceipts)?;

        let vote = info_span!(
            "verify a new verifier set for Sui",
            poll_id = poll_id.to_string(),
            id = Base58TxDigestAndEventIndex::new(verifier_set.tx_id, verifier_set.event_index)
                .to_string()
        )
        .in_scope(|| {
            let vote = transaction_block.map_or(Vote::NotFound, |tx_receipt| {
                verify_verifier_set(&source_gateway_address, &tx_receipt, &verifier_set)
            });

            info!(
                vote = vote.as_value(),
                "ready to vote for a new verifier set in poll"
            );

            vote
        });

        Ok(vec![self
            .vote_msg(poll_id, vote)
            .into_any()
            .expect("vote msg should serialize")])
    }
}

#[cfg(test)]
mod tests {
    use std::collections::BTreeMap;
    use std::convert::TryInto;

    use cosmwasm_std::{Addr, HexBinary, Uint128};
    use error_stack::{Report, Result};
    use ethers::providers::ProviderError;
    use multisig::key::PublicKey;
    use multisig::msg::Signer;
    use multisig::verifier_set::VerifierSet;
    use sui_types::base_types::{SuiAddress, TransactionDigest};
    use tokio::sync::watch;
    use tokio::test as async_test;

    use events::Event;
    use voting_verifier::events::{PollMetadata, PollStarted, VerifierSetConfirmation};

    use crate::event_processor::EventHandler;
    use crate::sui::json_rpc::MockSuiClient;
    use crate::PREFIX;
    use crate::{handlers::tests::get_event, types::TMAddress};

    use super::PollStartedEvent;

    #[test]
    fn should_deserialize_verifier_set_poll_started_event() {
        let participants = (0..5).map(|_| TMAddress::random(PREFIX)).collect();

        let event: Result<PollStartedEvent, events::Error> = get_event(
            verifier_set_poll_started_event(participants, 100),
            &TMAddress::random(PREFIX),
        )
        .try_into();

        assert!(event.is_ok());
    }

    #[async_test]
    async fn should_skip_expired_poll() {
        let mut rpc_client = MockSuiClient::new();
        // mock the rpc client as erroring. If the handler successfully ignores the poll, we won't hit this
        rpc_client
            .expect_finalized_transaction_block()
            .returning(|_| {
                Err(Report::from(ProviderError::CustomError(
                    "failed to get finalized transaction blocks".to_string(),
                )))
            });

        let voting_verifier = TMAddress::random(PREFIX);
        let verifier = TMAddress::random(PREFIX);
        let expiration = 100u64;
        let event: Event = get_event(
            verifier_set_poll_started_event(
                vec![verifier.clone()].into_iter().collect(),
                expiration,
            ),
            &voting_verifier,
        );

        let (tx, rx) = watch::channel(expiration - 1);

        let handler = super::Handler::new(verifier, voting_verifier, rpc_client, rx);

        // poll is not expired yet, should hit rpc error
        assert!(handler.handle(&event).await.is_err());

        let _ = tx.send(expiration + 1);

        // poll is expired, should not hit rpc error now
        assert_eq!(handler.handle(&event).await.unwrap(), vec![]);
    }

<<<<<<< HEAD
    pub fn new_verifier_set() -> VerifierSet {
        let signers = vec![
            Signer {
                address: Addr::unchecked("axelarvaloper1x86a8prx97ekkqej2x636utrdu23y8wupp9gk5"),
                weight: Uint128::from(10u128),
                pub_key: PublicKey::Ecdsa(
                    HexBinary::from_hex(
                        "03d123ce370b163acd576be0e32e436bb7e63262769881d35fa3573943bf6c6f81",
                    )
                    .unwrap(),
                ),
            },
            Signer {
                address: Addr::unchecked("axelarvaloper1ff675m593vve8yh82lzhdnqfpu7m23cxstr6h4"),
                weight: Uint128::from(10u128),
                pub_key: PublicKey::Ecdsa(
                    HexBinary::from_hex(
                        "03c6ddb0fcee7b528da1ef3c9eed8d51eeacd7cc28a8baa25c33037c5562faa6e4",
                    )
                    .unwrap(),
                ),
            },
            Signer {
                address: Addr::unchecked("axelarvaloper12cwre2gdhyytc3p97z9autzg27hmu4gfzz4rxc"),
                weight: Uint128::from(10u128),
                pub_key: PublicKey::Ecdsa(
                    HexBinary::from_hex(
                        "0274b5d2a4c55d7edbbf9cc210c4d25adbb6194d6b444816235c82984bee518255",
                    )
                    .unwrap(),
                ),
            },
            Signer {
                address: Addr::unchecked("axelarvaloper1vs9rdplntrf7ceqdkznjmanrr59qcpjq6le0yw"),
                weight: Uint128::from(10u128),
                pub_key: PublicKey::Ecdsa(
                    HexBinary::from_hex(
                        "02a670f57de55b8b39b4cb051e178ca8fb3fe3a78cdde7f8238baf5e6ce1893185",
                    )
                    .unwrap(),
                ),
            },
            Signer {
                address: Addr::unchecked("axelarvaloper1hz0slkejw96dukw87fztjkvwjdpcu20jewg6mw"),
                weight: Uint128::from(10u128),
                pub_key: PublicKey::Ecdsa(
                    HexBinary::from_hex(
                        "028584592624e742ba154c02df4c0b06e4e8a957ba081083ea9fe5309492aa6c7b",
                    )
                    .unwrap(),
                ),
            },
        ];

        let mut btree_signers = BTreeMap::new();
        for signer in signers {
            btree_signers.insert(signer.address.clone().to_string(), signer);
        }

        VerifierSet {
            signers: btree_signers,
            threshold: Uint128::from(30u128),
            created_at: 1,
        }
    }

    fn worker_set_poll_started_event(participants: Vec<TMAddress>, expires_at: u64) -> PollStarted {
=======
    fn verifier_set_poll_started_event(
        participants: Vec<TMAddress>,
        expires_at: u64,
    ) -> PollStarted {
>>>>>>> d9d3f9fd
        PollStarted::VerifierSet {
            metadata: PollMetadata {
                poll_id: "100".parse().unwrap(),
                source_chain: "sui".parse().unwrap(),
                source_gateway_address: SuiAddress::random_for_testing_only()
                    .to_string()
                    .parse()
                    .unwrap(),
                confirmation_height: 1,
                expires_at,
                participants: participants
                    .into_iter()
                    .map(|addr| cosmwasm_std::Addr::unchecked(addr.to_string()))
                    .collect(),
            },
            verifier_set: VerifierSetConfirmation {
                tx_id: TransactionDigest::random().to_string().parse().unwrap(),
                event_index: 0,
<<<<<<< HEAD
                verifier_set: new_verifier_set(),
=======
                verifier_set: Operators::new(
                    vec![
                        (
                            HexBinary::from(SuiAddress::random_for_testing_only().to_vec()),
                            1u64.into(),
                        ),
                        (
                            HexBinary::from(SuiAddress::random_for_testing_only().to_vec()),
                            1u64.into(),
                        ),
                        (
                            HexBinary::from(SuiAddress::random_for_testing_only().to_vec()),
                            1u64.into(),
                        ),
                    ],
                    2u64.into(),
                    1,
                ),
>>>>>>> d9d3f9fd
            },
        }
    }
}<|MERGE_RESOLUTION|>--- conflicted
+++ resolved
@@ -35,11 +35,7 @@
 pub struct VerifierSetConfirmation {
     pub tx_id: TransactionDigest,
     pub event_index: u32,
-<<<<<<< HEAD
     pub verifier_set: VerifierSet,
-=======
-    pub verifier_set: Operators,
->>>>>>> d9d3f9fd
 }
 
 #[derive(Deserialize, Debug)]
@@ -236,7 +232,6 @@
         assert_eq!(handler.handle(&event).await.unwrap(), vec![]);
     }
 
-<<<<<<< HEAD
     pub fn new_verifier_set() -> VerifierSet {
         let signers = vec![
             Signer {
@@ -303,13 +298,10 @@
         }
     }
 
-    fn worker_set_poll_started_event(participants: Vec<TMAddress>, expires_at: u64) -> PollStarted {
-=======
     fn verifier_set_poll_started_event(
         participants: Vec<TMAddress>,
         expires_at: u64,
     ) -> PollStarted {
->>>>>>> d9d3f9fd
         PollStarted::VerifierSet {
             metadata: PollMetadata {
                 poll_id: "100".parse().unwrap(),
@@ -328,28 +320,7 @@
             verifier_set: VerifierSetConfirmation {
                 tx_id: TransactionDigest::random().to_string().parse().unwrap(),
                 event_index: 0,
-<<<<<<< HEAD
                 verifier_set: new_verifier_set(),
-=======
-                verifier_set: Operators::new(
-                    vec![
-                        (
-                            HexBinary::from(SuiAddress::random_for_testing_only().to_vec()),
-                            1u64.into(),
-                        ),
-                        (
-                            HexBinary::from(SuiAddress::random_for_testing_only().to_vec()),
-                            1u64.into(),
-                        ),
-                        (
-                            HexBinary::from(SuiAddress::random_for_testing_only().to_vec()),
-                            1u64.into(),
-                        ),
-                    ],
-                    2u64.into(),
-                    1,
-                ),
->>>>>>> d9d3f9fd
             },
         }
     }
