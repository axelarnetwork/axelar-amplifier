--- conflicted
+++ resolved
@@ -33,11 +33,7 @@
 pub struct VerifierSetConfirmation {
     pub tx_id: Hash,
     pub event_index: u32,
-<<<<<<< HEAD
     pub verifier_set: VerifierSet,
-=======
-    pub verifier_set: Operators,
->>>>>>> d9d3f9fd
 }
 
 #[derive(Deserialize, Debug)]
@@ -221,13 +217,8 @@
     use crate::{
         event_processor::EventHandler,
         evm::{finalizer::Finalization, json_rpc::MockEthereumClient},
-<<<<<<< HEAD
-        handlers::evm_verify_verifier_set::{self, PollStartedEvent},
+        handlers::evm_verify_verifier_set::PollStartedEvent,
         types::{Hash, TMAddress},
-=======
-        handlers::evm_verify_verifier_set::PollStartedEvent,
-        types::{EVMAddress, Hash, TMAddress},
->>>>>>> d9d3f9fd
         PREFIX,
     };
 
@@ -350,28 +341,7 @@
             verifier_set: VerifierSetConfirmation {
                 tx_id: format!("0x{:x}", Hash::random()).parse().unwrap(),
                 event_index: 100,
-<<<<<<< HEAD
                 verifier_set: new_verifier_set(),
-=======
-                verifier_set: Operators::new(
-                    vec![
-                        (
-                            HexBinary::from(EVMAddress::random().as_bytes()),
-                            10u64.into(),
-                        ),
-                        (
-                            HexBinary::from(EVMAddress::random().as_bytes()),
-                            20u64.into(),
-                        ),
-                        (
-                            HexBinary::from(EVMAddress::random().as_bytes()),
-                            30u64.into(),
-                        ),
-                    ],
-                    40u64.into(),
-                    1,
-                ),
->>>>>>> d9d3f9fd
             },
             metadata: PollMetadata {
                 poll_id: "100".parse().unwrap(),
