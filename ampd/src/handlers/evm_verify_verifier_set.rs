use std::convert::TryInto;

use async_trait::async_trait;
use axelar_wasm_std::msg_id::HexTxHashAndEventIndex;
use axelar_wasm_std::voting::{PollId, Vote};
use cosmrs::cosmwasm::MsgExecuteContract;
use cosmrs::tx::Msg;
use cosmrs::Any;
use error_stack::ResultExt;
use ethers_core::types::{TransactionReceipt, U64};
use events::try_from;
use events::Error::EventTypeMismatch;
use multisig::verifier_set::VerifierSet;
use router_api::ChainName;
use serde::Deserialize;
use tokio::sync::watch::Receiver;
use tracing::{info, info_span};
use valuable::Valuable;
use voting_verifier::msg::ExecuteMsg;

use crate::event_processor::EventHandler;
use crate::evm::finalizer;
use crate::evm::finalizer::Finalization;
use crate::evm::json_rpc::EthereumClient;
use crate::evm::verifier::verify_verifier_set;
use crate::handlers::errors::Error;
use crate::monitoring;
use crate::monitoring::metrics;
use crate::types::{EVMAddress, Hash, TMAddress};

type Result<T> = error_stack::Result<T, Error>;

#[derive(Deserialize, Debug)]
pub struct VerifierSetConfirmation {
    pub message_id: HexTxHashAndEventIndex,
    pub verifier_set: VerifierSet,
}

#[derive(Deserialize, Debug)]
#[try_from("wasm-verifier_set_poll_started")]
struct PollStartedEvent {
    verifier_set: VerifierSetConfirmation,
    poll_id: PollId,
    source_chain: ChainName,
    source_gateway_address: EVMAddress,
    expires_at: u64,
    confirmation_height: u64,
    participants: Vec<TMAddress>,
}

#[derive(Debug)]
pub struct Handler<C>
where
    C: EthereumClient,
{
    verifier: TMAddress,
    voting_verifier_contract: TMAddress,
    chain: ChainName,
    finalizer_type: Finalization,
    rpc_client: C,
    latest_block_height: Receiver<u64>,
    monitoring_client: monitoring::Client,
}

impl<C> Handler<C>
where
    C: EthereumClient + Send + Sync,
{
    pub fn new(
        verifier: TMAddress,
        voting_verifier_contract: TMAddress,
        chain: ChainName,
        finalizer_type: Finalization,
        rpc_client: C,
        latest_block_height: Receiver<u64>,
        monitoring_client: monitoring::Client,
    ) -> Self {
        Self {
            verifier,
            voting_verifier_contract,
            chain,
            finalizer_type,
            rpc_client,
            latest_block_height,
            monitoring_client,
        }
    }

    async fn finalized_tx_receipt(
        &self,
        tx_hash: Hash,
        confirmation_height: u64,
    ) -> Result<Option<TransactionReceipt>> {
        let latest_finalized_block_height =
            finalizer::pick(&self.finalizer_type, &self.rpc_client, confirmation_height)
                .latest_finalized_block_height()
                .await
                .change_context(Error::Finalizer)?;
        let tx_receipt = self
            .rpc_client
            .transaction_receipt(tx_hash)
            .await
            .change_context(Error::Finalizer)?;

        Ok(tx_receipt.and_then(|tx_receipt| {
            if tx_receipt
                .block_number
                .unwrap_or(U64::MAX)
                .le(&latest_finalized_block_height)
            {
                Some(tx_receipt)
            } else {
                None
            }
        }))
    }

    fn vote_msg(&self, poll_id: PollId, vote: Vote) -> MsgExecuteContract {
        MsgExecuteContract {
            sender: self.verifier.as_ref().clone(),
            contract: self.voting_verifier_contract.as_ref().clone(),
            msg: serde_json::to_vec(&ExecuteMsg::Vote {
                poll_id,
                votes: vec![vote],
            })
            .expect("vote msg should serialize"),
            funds: vec![],
        }
    }
}

#[async_trait]
impl<C> EventHandler for Handler<C>
where
    C: EthereumClient + Send + Sync,
{
    type Err = Error;

    async fn handle(&self, event: &events::Event) -> Result<Vec<Any>> {
        if !event.is_from_contract(self.voting_verifier_contract.as_ref()) {
            return Ok(vec![]);
        }

        let PollStartedEvent {
            poll_id,
            source_chain,
            source_gateway_address,
            expires_at,
            confirmation_height,
            participants,
            verifier_set,
        } = match event.try_into() as error_stack::Result<_, _> {
            Err(report) if matches!(report.current_context(), EventTypeMismatch(_)) => {
                return Ok(vec![])
            }
            event => event.change_context(Error::DeserializeEvent)?,
        };

        if self.chain != source_chain {
            return Ok(vec![]);
        }

        if !participants.contains(&self.verifier) {
            return Ok(vec![]);
        }

        let latest_block_height = *self.latest_block_height.borrow();
        if latest_block_height >= expires_at {
            info!(poll_id = poll_id.to_string(), "skipping expired poll");
            return Ok(vec![]);
        }

        let tx_receipt = self
            .finalized_tx_receipt(verifier_set.message_id.tx_hash.into(), confirmation_height)
            .await?;

        let vote = info_span!(
            "verify a new verifier set for an EVM chain",
            poll_id = poll_id.to_string(),
            source_chain = source_chain.to_string(),
            id = verifier_set.message_id.to_string()
        )
        .in_scope(|| {
            info!("ready to verify a new verifier set in poll");

            let vote = tx_receipt.map_or(Vote::NotFound, |tx_receipt| {
                verify_verifier_set(&source_gateway_address, &tx_receipt, &verifier_set)
            });

            self.monitoring_client
                .metrics()
                .record_metric(metrics::Msg::VerificationVote {
                    vote_decision: vote.clone(),
                    chain_name: self.chain.clone(),
                });

            info!(
                vote = vote.as_value(),
                "ready to vote for a new verifier set in poll"
            );

            vote
        });

        Ok(vec![self
            .vote_msg(poll_id, vote)
            .into_any()
            .expect("vote msg should serialize")])
    }
}

#[cfg(test)]
mod tests {
    use std::convert::TryInto;
    use std::str::FromStr;

    use axelar_wasm_std::msg_id::HexTxHashAndEventIndex;
    use axelar_wasm_std::voting::Vote;
    use error_stack::Report;
    use ethers_core::types::{Block, H256, U64};
    use ethers_providers::ProviderError;
    use events::Event;
    use multisig::key::KeyType;
    use multisig::test::common::{build_verifier_set, ecdsa_test_data};
    use router_api::ChainName;
    use tokio::sync::watch;
    use tokio::test as async_test;
    use voting_verifier::events::{Event as VotingVerifierEvent, VerifierSetConfirmation};

    use crate::event_processor::EventHandler;
    use crate::evm::finalizer::Finalization;
    use crate::evm::json_rpc::MockEthereumClient;
    use crate::handlers::evm_verify_verifier_set::PollStartedEvent;
    use crate::handlers::tests::{into_structured_event, participants};
    use crate::monitoring::{metrics, test_utils};
    use crate::types::{Hash, TMAddress};
    use crate::PREFIX;

    #[test]
    fn evm_verify_verifier_set_should_deserialize_correct_event() {
        let event: Event = into_structured_event(
            poll_started_event(participants(5, None), 100),
            &TMAddress::random(PREFIX),
        );
        let event: PollStartedEvent = event.try_into().unwrap();

        goldie::assert_debug!(event);
    }

    #[async_test]
    async fn should_skip_expired_poll() {
        let mut rpc_client = MockEthereumClient::new();
        // mock the rpc client as erroring. If the handler successfully ignores the poll, we won't hit this
        rpc_client.expect_finalized_block().returning(|| {
            Err(Report::from(ProviderError::CustomError(
                "failed to get finalized block".to_string(),
            )))
        });

        let voting_verifier = TMAddress::random(PREFIX);
        let verifier = TMAddress::random(PREFIX);
        let expiration = 100u64;
        let event: Event = into_structured_event(
            poll_started_event(participants(5, Some(verifier.clone())), expiration),
            &voting_verifier,
        );

        let (tx, rx) = watch::channel(expiration - 1);

        let (monitoring_client, _) = test_utils::monitoring_client();

        let handler = super::Handler::new(
            verifier,
            voting_verifier,
            ChainName::from_str("ethereum").unwrap(),
            Finalization::RPCFinalizedBlock,
            rpc_client,
            rx,
            monitoring_client,
        );

        // poll is not expired yet, should hit rpc error
        assert!(handler.handle(&event).await.is_err());

        let _ = tx.send(expiration + 1);

        // poll is expired, should not hit rpc error now
        assert_eq!(handler.handle(&event).await.unwrap(), vec![]);
    }

<<<<<<< HEAD
    fn poll_started_event(participants: Vec<TMAddress>, expires_at: u64) -> VotingVerifierEvent {
=======
    #[async_test]
    async fn should_record_verification_vote_metric() {
        let mut rpc_client = MockEthereumClient::new();

        let mut block = Block::<Hash>::default();
        let block_number: U64 = 10.into();
        block.number = Some(block_number);

        rpc_client
            .expect_finalized_block()
            .returning(move || Ok(block.clone()));

        rpc_client
            .expect_transaction_receipt()
            .returning(|_| Ok(None));

        let voting_verifier_contract = TMAddress::random(PREFIX);
        let verifier = TMAddress::random(PREFIX);
        let event: Event = into_structured_event(
            poll_started_event(participants(5, Some(verifier.clone())), 100),
            &voting_verifier_contract,
        );
        let (monitoring_client, mut receiver) = test_utils::monitoring_client();

        let handler = super::Handler::new(
            verifier,
            voting_verifier_contract,
            ChainName::from_str("ethereum").unwrap(),
            Finalization::RPCFinalizedBlock,
            rpc_client,
            watch::channel(0).1,
            monitoring_client,
        );

        assert!(handler.handle(&event).await.is_ok());

        let metrics = receiver.recv().await.unwrap();

        assert_eq!(
            metrics,
            metrics::Msg::VerificationVote {
                vote_decision: Vote::NotFound,
                chain_name: ChainName::from_str("ethereum").unwrap(),
            }
        );

        assert!(receiver.try_recv().is_err());
    }

    fn poll_started_event(participants: Vec<TMAddress>, expires_at: u64) -> PollStarted {
>>>>>>> ab8244fd
        let msg_id = HexTxHashAndEventIndex::new(H256::repeat_byte(1), 100u64);
        VotingVerifierEvent::VerifierSetPollStarted {
            #[allow(deprecated)] // TODO: The below event uses the deprecated tx_id and event_index fields. Remove this attribute when those fields are removed
            verifier_set: VerifierSetConfirmation {
                tx_id: msg_id.tx_hash_as_hex(),
                event_index: u32::try_from(msg_id.event_index).unwrap(),
                message_id: msg_id.to_string().parse().unwrap(),
                verifier_set: build_verifier_set(KeyType::Ecdsa, &ecdsa_test_data::signers()),
            },
                poll_id: "100".parse().unwrap(),
                source_chain: "ethereum".parse().unwrap(),
                source_gateway_address: "0x4f4495243837681061c4743b74eedf548d5686a5"
                    .parse()
                    .unwrap(),
                confirmation_height: 15,
                expires_at,
                participants: participants
                    .into_iter()
                .map(|addr| cosmwasm_std::Addr::unchecked(addr.to_string()))
                .collect(),
        }
    }
}<|MERGE_RESOLUTION|>--- conflicted
+++ resolved
@@ -288,9 +288,6 @@
         assert_eq!(handler.handle(&event).await.unwrap(), vec![]);
     }
 
-<<<<<<< HEAD
-    fn poll_started_event(participants: Vec<TMAddress>, expires_at: u64) -> VotingVerifierEvent {
-=======
     #[async_test]
     async fn should_record_verification_vote_metric() {
         let mut rpc_client = MockEthereumClient::new();
@@ -340,8 +337,7 @@
         assert!(receiver.try_recv().is_err());
     }
 
-    fn poll_started_event(participants: Vec<TMAddress>, expires_at: u64) -> PollStarted {
->>>>>>> ab8244fd
+    fn poll_started_event(participants: Vec<TMAddress>, expires_at: u64) -> VotingVerifierEvent {
         let msg_id = HexTxHashAndEventIndex::new(H256::repeat_byte(1), 100u64);
         VotingVerifierEvent::VerifierSetPollStarted {
             #[allow(deprecated)] // TODO: The below event uses the deprecated tx_id and event_index fields. Remove this attribute when those fields are removed
