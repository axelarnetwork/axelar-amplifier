--- conflicted
+++ resolved
@@ -82,15 +82,6 @@
         cosmwasm_contract: TMAddress,
         rpc_url: Url,
     },
-<<<<<<< HEAD
-    StacksMsgVerifier {
-        cosmwasm_contract: TMAddress,
-        http_url: Url,
-    },
-    StacksVerifierSetVerifier {
-        cosmwasm_contract: TMAddress,
-        http_url: Url,
-=======
     SolanaMsgVerifier {
         chain_name: ChainName,
         cosmwasm_contract: TMAddress,
@@ -102,7 +93,14 @@
         cosmwasm_contract: TMAddress,
         rpc_url: Url,
         rpc_timeout: Option<Duration>,
->>>>>>> 9eadd35f
+    },
+    StacksMsgVerifier {
+        cosmwasm_contract: TMAddress,
+        http_url: Url,
+    },
+    StacksVerifierSetVerifier {
+        cosmwasm_contract: TMAddress,
+        http_url: Url,
     },
 }
 
@@ -219,7 +217,16 @@
     )?;
     ensure_unique_config!(
         &configs,
-<<<<<<< HEAD
+        Config::SolanaMsgVerifier,
+        "Solana message verifier"
+    )?;
+    ensure_unique_config!(
+        &configs,
+        Config::SolanaVerifierSetVerifier,
+        "Solana verifier set verifier"
+    )?;
+    ensure_unique_config!(
+        &configs,
         Config::StacksMsgVerifier,
         "Stacks message verifier"
     )?;
@@ -227,15 +234,6 @@
         &configs,
         Config::StacksVerifierSetVerifier,
         "Stacks verifier set verifier"
-=======
-        Config::SolanaMsgVerifier,
-        "Solana message verifier"
-    )?;
-    ensure_unique_config!(
-        &configs,
-        Config::SolanaVerifierSetVerifier,
-        "Solana verifier set verifier"
->>>>>>> 9eadd35f
     )?;
 
     Ok(configs)
@@ -372,39 +370,6 @@
             )
         );
 
-<<<<<<< HEAD
-        let configs = vec![
-            Config::StacksMsgVerifier {
-                cosmwasm_contract: TMAddress::random(PREFIX),
-                http_url: "http://localhost:8080/".parse().unwrap(),
-            },
-            Config::StacksMsgVerifier {
-                cosmwasm_contract: TMAddress::random(PREFIX),
-                http_url: "http://localhost:8080/".parse().unwrap(),
-            },
-        ];
-
-        assert!(
-            matches!(deserialize_handler_configs(to_value(configs).unwrap()),
-                Err(e) if e.to_string().contains("only one Stacks message verifier config is allowed")
-            )
-        );
-
-        let configs = vec![
-            Config::StacksVerifierSetVerifier {
-                cosmwasm_contract: TMAddress::random(PREFIX),
-                http_url: "http://localhost:8080/".parse().unwrap(),
-            },
-            Config::StacksVerifierSetVerifier {
-                cosmwasm_contract: TMAddress::random(PREFIX),
-                http_url: "http://localhost:8080/".parse().unwrap(),
-            },
-        ];
-
-        assert!(
-            matches!(deserialize_handler_configs(to_value(configs).unwrap()),
-                Err(e) if e.to_string().contains("only one Stacks verifier set verifier config is allowed")
-=======
         let sample_config = Config::SolanaMsgVerifier {
             chain_name: ChainName::from_str("solana").unwrap(),
             cosmwasm_contract: TMAddress::random(PREFIX),
@@ -432,7 +397,40 @@
         assert!(
             matches!(deserialize_handler_configs(to_value(configs).unwrap()),
                 Err(e) if e.to_string().contains("only one Solana verifier set verifier config is allowed")
->>>>>>> 9eadd35f
+            )
+        );
+
+        let configs = vec![
+            Config::StacksMsgVerifier {
+                cosmwasm_contract: TMAddress::random(PREFIX),
+                http_url: "http://localhost:8080/".parse().unwrap(),
+            },
+            Config::StacksMsgVerifier {
+                cosmwasm_contract: TMAddress::random(PREFIX),
+                http_url: "http://localhost:8080/".parse().unwrap(),
+            },
+        ];
+
+        assert!(
+            matches!(deserialize_handler_configs(to_value(configs).unwrap()),
+                Err(e) if e.to_string().contains("only one Stacks message verifier config is allowed")
+            )
+        );
+
+        let configs = vec![
+            Config::StacksVerifierSetVerifier {
+                cosmwasm_contract: TMAddress::random(PREFIX),
+                http_url: "http://localhost:8080/".parse().unwrap(),
+            },
+            Config::StacksVerifierSetVerifier {
+                cosmwasm_contract: TMAddress::random(PREFIX),
+                http_url: "http://localhost:8080/".parse().unwrap(),
+            },
+        ];
+
+        assert!(
+            matches!(deserialize_handler_configs(to_value(configs).unwrap()),
+                Err(e) if e.to_string().contains("only one Stacks verifier set verifier config is allowed")
             )
         );
     }
