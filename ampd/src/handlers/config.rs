--- conflicted
+++ resolved
@@ -12,7 +12,6 @@
     pub name: ChainName,
     pub rpc_url: Url,
 }
-
 
 #[derive(Debug, Deserialize, Serialize, PartialEq)]
 pub struct GenericChain {
@@ -45,16 +44,14 @@
         cosmwasm_contract: TMAddress,
         rpc_url: Url,
     },
-<<<<<<< HEAD
+    SolanaMsgVerifier {
+        cosmwasm_contract: TMAddress,
+        rpc_url: Url,
+    },
     SolanaWorkerSetVerifier {
         cosmwasm_contract: TMAddress,
         #[serde(flatten, with = "chain")]
         chain: GenericChain,
-=======
-    SolanaMsgVerifier {
-        cosmwasm_contract: TMAddress,
-        rpc_url: Url,
->>>>>>> a6cc4aec
     },
 }
 
@@ -151,7 +148,22 @@
     }
 }
 
-<<<<<<< HEAD
+fn validate_solana_msg_verifier_config<'de, D>(configs: &[Config]) -> Result<(), D::Error>
+where
+    D: Deserializer<'de>,
+{
+    match configs
+        .iter()
+        .filter(|config| matches!(config, Config::SolanaMsgVerifier { .. }))
+        .count()
+    {
+        count if count > 1 => Err(de::Error::custom(
+            "only one Solana msg verifier config is allowed",
+        )),
+        _ => Ok(()),
+    }
+}
+
 fn validate_solana_worker_set_verifier_configs<'de, D>(configs: &[Config]) -> Result<(), D::Error>
 where
     D: Deserializer<'de>,
@@ -173,22 +185,6 @@
     }
 
     Ok(())
-=======
-fn validate_solana_msg_verifier_config<'de, D>(configs: &[Config]) -> Result<(), D::Error>
-where
-    D: Deserializer<'de>,
-{
-    match configs
-        .iter()
-        .filter(|config| matches!(config, Config::SolanaMsgVerifier { .. }))
-        .count()
-    {
-        count if count > 1 => Err(de::Error::custom(
-            "only one Solana msg verifier config is allowed",
-        )),
-        _ => Ok(()),
-    }
->>>>>>> a6cc4aec
 }
 
 pub fn deserialize_handler_configs<'de, D>(deserializer: D) -> Result<Vec<Config>, D::Error>
@@ -202,11 +198,8 @@
     validate_multisig_signer_config::<D>(&configs)?;
     validate_sui_msg_verifier_config::<D>(&configs)?;
     validate_sui_worker_set_verifier_config::<D>(&configs)?;
-<<<<<<< HEAD
+    validate_solana_msg_verifier_config::<D>(&configs)?;
     validate_solana_worker_set_verifier_configs::<D>(&configs)?;
-=======
-    validate_solana_msg_verifier_config::<D>(&configs)?;
->>>>>>> a6cc4aec
 
     Ok(configs)
 }