pub mod chain;
pub mod config;
pub mod end_block;
mod errors;
pub mod evm_verify_msg;
pub mod evm_verify_worker_set;
pub mod multisig;
<<<<<<< HEAD
pub mod solana_verify_worker_set;
=======
pub mod solana_verify_msg;
>>>>>>> a6cc4aec
pub mod sui_verify_msg;
pub mod sui_verify_worker_set;

#[cfg(test)]
mod tests {
    use std::convert::TryInto;

    use base64::engine::general_purpose::STANDARD;
    use base64::Engine;
    use events::Event;
    use tendermint::abci;

    use crate::types::TMAddress;

    /// Convert a CosmWasm event into an ABCI event
    pub fn get_event(event: impl Into<cosmwasm_std::Event>, contract_address: &TMAddress) -> Event {
        let mut event: cosmwasm_std::Event = event.into();

        event.ty = format!("wasm-{}", event.ty);
        event = event.add_attribute("_contract_address", contract_address.to_string());

        abci::Event::new(
            event.ty,
            event
                .attributes
                .into_iter()
                .map(|cosmwasm_std::Attribute { key, value }| {
                    (STANDARD.encode(key), STANDARD.encode(value))
                }),
        )
        .try_into()
        .expect("should convert to ABCI event")
    }
}<|MERGE_RESOLUTION|>--- conflicted
+++ resolved
@@ -5,11 +5,8 @@
 pub mod evm_verify_msg;
 pub mod evm_verify_worker_set;
 pub mod multisig;
-<<<<<<< HEAD
+pub mod solana_verify_msg;
 pub mod solana_verify_worker_set;
-=======
-pub mod solana_verify_msg;
->>>>>>> a6cc4aec
 pub mod sui_verify_msg;
 pub mod sui_verify_worker_set;
 
