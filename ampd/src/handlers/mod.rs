--- conflicted
+++ resolved
@@ -3,13 +3,10 @@
 pub mod evm_verify_msg;
 pub mod evm_verify_verifier_set;
 pub mod multisig;
-<<<<<<< HEAD
+pub mod mvx_verify_msg;
+pub mod mvx_verify_verifier_set;
 pub mod solana_verify_msg;
 pub mod solana_verify_verifier_set;
-=======
-pub mod mvx_verify_msg;
-pub mod mvx_verify_verifier_set;
->>>>>>> 13390b9b
 pub mod sui_verify_msg;
 pub mod sui_verify_verifier_set;
 
