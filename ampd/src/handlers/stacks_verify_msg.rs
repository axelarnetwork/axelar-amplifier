--- conflicted
+++ resolved
@@ -485,24 +485,17 @@
         let msg_id = HexTxHashAndEventIndex::new(Hash::from([3; 32]), 1u64);
 
         Event::MessagesPollStarted {
-                poll_id: "100".parse().unwrap(),
-                source_chain: chain_name!(STACKS),
-                source_gateway_address: "SP2N959SER36FZ5QT1CX9BR63W3E8X35WQCMBYYWC.axelar-gateway"
-                    .parse()
-                    .unwrap(),
-                confirmation_height: 15,
-                expires_at: 100,
-                participants: participants
-                    .into_iter()
-                    .map(|addr| cosmwasm_std::Addr::unchecked(addr.to_string()))
-                    .collect(),
-<<<<<<< HEAD
-            #[allow(
-                deprecated
-            )] // TODO: The below events use the deprecated tx_id and event_index fields. Remove this attribute when those fields are removed
-=======
-            },
->>>>>>> 2eac9c1a
+            poll_id: "100".parse().unwrap(),
+            source_chain: chain_name!(STACKS),
+            source_gateway_address: "SP2N959SER36FZ5QT1CX9BR63W3E8X35WQCMBYYWC.axelar-gateway"
+                .parse()
+                .unwrap(),
+            confirmation_height: 15,
+            expires_at: 100,
+            participants: participants
+                .into_iter()
+                .map(|addr| cosmwasm_std::Addr::unchecked(addr.to_string()))
+                .collect(),
             messages: vec![TxEventConfirmation {
                 message_id: msg_id.to_string().parse().unwrap(),
                 source_address: address!("ST1PQHQKV0RJXZFY1DGX8MNSNYVE3VGZJSRTPGZGM"),
