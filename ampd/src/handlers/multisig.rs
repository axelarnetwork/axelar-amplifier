use std::collections::HashMap;
<<<<<<< HEAD
use std::convert::{TryFrom, TryInto};
=======
>>>>>>> 197c5ee0

use async_trait::async_trait;
use cosmrs::cosmwasm::MsgExecuteContract;
use cosmwasm_std::{HexBinary, Uint64};
use ecdsa::VerifyingKey;
use error_stack::{IntoReport, ResultExt};
use hex::FromHex;
<<<<<<< HEAD
use serde::de::value::MapDeserializer;
use serde::de::Error as DeserializeError;
use serde::{Deserialize, Deserializer};

use multisig::msg::ExecuteMsg;

use crate::event_processor::EventHandler;
use crate::event_sub;
use crate::handlers::errors::Error;
use crate::queue::queued_broadcaster::BroadcasterClient;
use crate::tofnd::grpc::SharableEcdsaClient;
=======
use serde::de::Error as DeserializeError;
use serde::{Deserialize, Deserializer};

use events_derive;
use multisig::types::KeyID;

>>>>>>> 197c5ee0
use crate::tofnd::MessageDigest;
use crate::types::PublicKey;
use crate::types::TMAddress;
use events_derive::try_from;

#[allow(dead_code)]
#[derive(Debug, Deserialize)]
#[try_from("wasm-signing_started")]
struct SigningStartedEvent {
    #[serde(rename = "_contract_address")]
    contract_address: TMAddress,
    session_id: u64,
    #[serde(deserialize_with = "deserialize_public_keys")]
    pub_keys: HashMap<TMAddress, PublicKey>,
    #[serde(with = "hex")]
    msg: MessageDigest,
}

fn deserialize_public_keys<'de, D>(
    deserializer: D,
) -> Result<HashMap<TMAddress, PublicKey>, D::Error>
where
    D: Deserializer<'de>,
{
    let keys_by_address: HashMap<TMAddress, String> = HashMap::deserialize(deserializer)?;

    keys_by_address
        .into_iter()
        .map(|(address, hex)| {
            Ok((
                address,
                VerifyingKey::from_sec1_bytes(
                    <Vec<u8>>::from_hex(hex)
                        .map_err(D::Error::custom)?
                        .as_slice(),
                )
                .map_err(D::Error::custom)?
                .into(),
            ))
        })
        .collect()
}

<<<<<<< HEAD
impl TryFrom<&event_sub::Event> for Option<SigningStartedEvent> {
    type Error = Error;

    fn try_from(event: &event_sub::Event) -> Result<Self, Self::Error> {
        match event {
            event_sub::Event::Abci {
                event_type,
                attributes,
            } if event_type.as_str() == EVENT_SIGNING_STARTED => {
                Ok(Some(SigningStartedEvent::deserialize(
                    MapDeserializer::new(attributes.clone().into_iter()),
                )?))
            }
            _ => Ok(None),
        }
    }
}

pub struct Handler<B>
where
    B: BroadcasterClient,
{
    worker: TMAddress,
    multisig: TMAddress,
    broadcaster: B,
    signer: SharableEcdsaClient,
}

impl<B> Handler<B>
where
    B: BroadcasterClient,
{
    pub fn new(
        worker: TMAddress,
        multisig: TMAddress,
        broadcaster: B,
        signer: SharableEcdsaClient,
    ) -> Self {
        Self {
            worker,
            multisig,
            broadcaster,
            signer,
        }
    }

    async fn broadcast_signature(
        &self,
        session_id: Uint64,
        signature: HexBinary,
    ) -> error_stack::Result<(), Error> {
        let msg = serde_json::to_vec(&ExecuteMsg::SubmitSignature {
            session_id,
            signature,
        })
        .expect("submit signature msg should serialize");

        let tx = MsgExecuteContract {
            sender: self.worker.as_ref().clone(),
            contract: self.multisig.as_ref().clone(),
            msg,
            funds: vec![],
        };

        self.broadcaster
            .broadcast(tx)
            .await
            .change_context(Error::Broadcaster)
    }
}

#[async_trait]
impl<B> EventHandler for Handler<B>
where
    B: BroadcasterClient + Send + Sync,
{
    type Err = Error;

    async fn handle(&self, event: &event_sub::Event) -> error_stack::Result<(), Error> {
        let SigningStartedEvent {
            contract_address,
            session_id,
            pub_keys,
            msg,
        } = match event.try_into().into_report()? {
            Some(event) => event,
            None => return Ok(()),
        };

        if self.multisig != contract_address {
            return Ok(());
        }

        return match pub_keys.get(&self.worker) {
            Some(pub_key) => {
                let signature = self
                    .signer
                    .sign(self.multisig.to_string().as_str(), msg, pub_key)
                    .await
                    .change_context(Error::Sign)?;

                self.broadcast_signature(session_id.into(), signature.into())
                    .await?;

                Ok(())
            }
            None => Ok(()),
        };
    }
}

#[cfg(test)]
mod test {
    use std::collections::HashMap;
    use std::convert::TryInto;
    use std::time::Duration;

    use base64::engine::general_purpose::STANDARD;
    use base64::Engine;
    use cosmos_sdk_proto::cosmos::base::abci::v1beta1::TxResponse;
    use cosmrs::{AccountId, Gas};
    use cosmwasm_std::{Addr, HexBinary, Uint64};
    use error_stack::Report;
    use tendermint::abci;
=======
#[cfg(test)]
mod test {
    use error_stack::Result;
    use std::collections::HashMap;
    use std::convert::{TryFrom, TryInto};

    use base64::engine::general_purpose::STANDARD;
    use base64::Engine;
    use cosmwasm_std::{Addr, HexBinary, Uint64};
    use tendermint::abci;

    use multisig::events::Event::SigningStarted;
    use multisig::types::{MsgToSign, PublicKey};
>>>>>>> 197c5ee0

    use multisig::events::Event::SigningStarted;
    use multisig::types::{KeyID, MsgToSign, PublicKey};

    use super::*;
    use crate::broadcaster::{key::ECDSASigningKey, MockBroadcaster};
    use crate::queue::queued_broadcaster::{QueuedBroadcaster, QueuedBroadcasterClient};
    use crate::tofnd;
    use crate::tofnd::grpc::{MockEcdsaClient, SharableEcdsaClient};

    const MULTISIG_ADDRESS: &str = "axelarvaloper1zh9wrak6ke4n6fclj5e8yk397czv430ygs5jz7";

    fn rand_account() -> String {
        ECDSASigningKey::random().address().to_string()
    }

    fn rand_public_key() -> PublicKey {
        PublicKey::unchecked(HexBinary::from(
            ECDSASigningKey::random().public_key().to_bytes(),
        ))
    }

    fn rand_message() -> HexBinary {
        let digest: [u8; 32] = rand::random();
        HexBinary::from(digest.as_slice())
    }

    fn signing_started_event() -> events::Event {
        let pub_keys = (0..10)
            .map(|_| (rand_account(), rand_public_key()))
            .collect::<HashMap<String, PublicKey>>();

        let poll_started = SigningStarted {
            session_id: Uint64::one(),
            key_id: KeyID {
                owner: Addr::unchecked("sender"),
                subkey: "key_id".to_string(),
            },
            pub_keys,
            msg: MsgToSign::unchecked(rand_message()),
        };

        let mut event: cosmwasm_std::Event = poll_started.into();
        event.ty = format!("wasm-{}", event.ty);
        event = event.add_attribute("_contract_address", MULTISIG_ADDRESS);

        events::Event::try_from(abci::Event::new(
            event.ty,
            event
                .attributes
                .into_iter()
                .map(|cosmwasm_std::Attribute { key, value }| {
                    (STANDARD.encode(key), STANDARD.encode(value))
                }),
        ))
        .unwrap()
    }

    fn get_handler(
        worker: TMAddress,
        multisig: TMAddress,
        signer: SharableEcdsaClient,
    ) -> Handler<QueuedBroadcasterClient> {
        let mut broadcaster = MockBroadcaster::new();
        broadcaster
            .expect_broadcast()
            .returning(|_| Ok(TxResponse::default()));

        let (broadcaster, _) =
            QueuedBroadcaster::new(broadcaster, Gas::default(), 100, Duration::from_secs(5));

        Handler::new(worker, multisig, broadcaster.client(), signer)
    }

    #[test]
    fn should_not_deserialize_incorrect_event_type() {
        // incorrect event type
        let mut event: events::Event = signing_started_event();
        match event {
            events::Event::Abci {
                ref mut event_type, ..
            } => {
                *event_type = "incorrect".into();
            }
            _ => panic!("incorrect event type"),
        }
        let event: Result<SigningStartedEvent, events::Error> = (&event).try_into();

        assert!(matches!(
            event.unwrap_err().current_context(),
            events::Error::EventTypeMismatch(_)
        ));
    }

    #[test]
    fn should_not_deserialize_invalid_pub_key() {
        let mut event = signing_started_event();

        let invalid_pub_key: [u8; 32] = rand::random();
        let mut map: HashMap<String, PublicKey> = HashMap::new();
        map.insert(
            rand_account(),
            PublicKey::unchecked(HexBinary::from(invalid_pub_key.as_slice())),
        );
        match event {
            events::Event::Abci {
                ref mut attributes, ..
            } => {
                attributes.insert("pub_keys".into(), serde_json::to_value(map).unwrap());
            }
            _ => panic!("incorrect event type"),
        }

        let event: Result<SigningStartedEvent, events::Error> = (&event).try_into();

        assert!(matches!(
            event.unwrap_err().current_context(),
            events::Error::DeserializationFailed(_, _)
        ));
    }

    #[test]
    fn should_deserialize_event() {
        let event: Result<SigningStartedEvent, events::Error> =
            (&signing_started_event()).try_into();

        assert!(event.is_ok());
    }

    #[tokio::test]
    async fn should_not_handle_event_if_multisig_address_does_not_match() {
        let mut client = MockEcdsaClient::new();
        client
            .expect_sign()
            .returning(move |_, _, _| Err(Report::from(tofnd::error::Error::SignFailed)));

        let handler = get_handler(
            ECDSASigningKey::random().address(),
            ECDSASigningKey::random().address(),
            SharableEcdsaClient::new(client),
        );

        assert!(handler.handle(&signing_started_event()).await.is_ok());
    }

    #[tokio::test]
    async fn should_not_handle_event_if_worker_is_not_a_participant() {
        let mut client = MockEcdsaClient::new();
        client
            .expect_sign()
            .returning(move |_, _, _| Err(Report::from(tofnd::error::Error::SignFailed)));

        let handler = get_handler(
            ECDSASigningKey::random().address(),
            TMAddress::from(MULTISIG_ADDRESS.parse::<AccountId>().unwrap()),
            SharableEcdsaClient::new(client),
        );

        assert!(handler.handle(&signing_started_event()).await.is_ok());
    }

    #[tokio::test]
    async fn should_not_handle_event_if_sign_failed() {
        let mut client = MockEcdsaClient::new();
        client
            .expect_sign()
            .returning(move |_, _, _| Err(Report::from(tofnd::error::Error::SignFailed)));

        let event = signing_started_event();
        let signing_started: Option<SigningStartedEvent> = (&event).try_into().unwrap();
        let worker = signing_started
            .unwrap()
            .pub_keys
            .keys()
            .next()
            .unwrap()
            .clone();
        let handler = get_handler(
            worker,
            TMAddress::from(MULTISIG_ADDRESS.parse::<AccountId>().unwrap()),
            SharableEcdsaClient::new(client),
        );

        assert!(matches!(
            *handler.handle(&event).await.unwrap_err().current_context(),
            Error::Sign
        ));
    }
}<|MERGE_RESOLUTION|>--- conflicted
+++ resolved
@@ -1,8 +1,5 @@
 use std::collections::HashMap;
-<<<<<<< HEAD
-use std::convert::{TryFrom, TryInto};
-=======
->>>>>>> 197c5ee0
+use std::convert::TryInto;
 
 use async_trait::async_trait;
 use cosmrs::cosmwasm::MsgExecuteContract;
@@ -10,32 +7,22 @@
 use ecdsa::VerifyingKey;
 use error_stack::{IntoReport, ResultExt};
 use hex::FromHex;
-<<<<<<< HEAD
-use serde::de::value::MapDeserializer;
 use serde::de::Error as DeserializeError;
 use serde::{Deserialize, Deserializer};
 
+use events::Error::EventTypeMismatch;
+use events_derive;
+use events_derive::try_from;
 use multisig::msg::ExecuteMsg;
 
 use crate::event_processor::EventHandler;
-use crate::event_sub;
-use crate::handlers::errors::Error;
+use crate::handlers::errors::Error::{self, DeserializeEvent};
 use crate::queue::queued_broadcaster::BroadcasterClient;
 use crate::tofnd::grpc::SharableEcdsaClient;
-=======
-use serde::de::Error as DeserializeError;
-use serde::{Deserialize, Deserializer};
-
-use events_derive;
-use multisig::types::KeyID;
-
->>>>>>> 197c5ee0
 use crate::tofnd::MessageDigest;
 use crate::types::PublicKey;
 use crate::types::TMAddress;
-use events_derive::try_from;
-
-#[allow(dead_code)]
+
 #[derive(Debug, Deserialize)]
 #[try_from("wasm-signing_started")]
 struct SigningStartedEvent {
@@ -71,25 +58,6 @@
             ))
         })
         .collect()
-}
-
-<<<<<<< HEAD
-impl TryFrom<&event_sub::Event> for Option<SigningStartedEvent> {
-    type Error = Error;
-
-    fn try_from(event: &event_sub::Event) -> Result<Self, Self::Error> {
-        match event {
-            event_sub::Event::Abci {
-                event_type,
-                attributes,
-            } if event_type.as_str() == EVENT_SIGNING_STARTED => {
-                Ok(Some(SigningStartedEvent::deserialize(
-                    MapDeserializer::new(attributes.clone().into_iter()),
-                )?))
-            }
-            _ => Ok(None),
-        }
-    }
 }
 
 pub struct Handler<B>
@@ -152,15 +120,17 @@
 {
     type Err = Error;
 
-    async fn handle(&self, event: &event_sub::Event) -> error_stack::Result<(), Error> {
+    async fn handle(&self, event: &events::Event) -> error_stack::Result<(), Error> {
         let SigningStartedEvent {
             contract_address,
             session_id,
             pub_keys,
             msg,
-        } = match event.try_into().into_report()? {
-            Some(event) => event,
-            None => return Ok(()),
+        } = match event.try_into() as error_stack::Result<_, _> {
+            Err(report) if matches!(report.current_context(), EventTypeMismatch(_)) => {
+                return Ok(());
+            }
+            result => result.change_context(DeserializeEvent)?,
         };
 
         if self.multisig != contract_address {
@@ -187,32 +157,18 @@
 
 #[cfg(test)]
 mod test {
-    use std::collections::HashMap;
-    use std::convert::TryInto;
-    use std::time::Duration;
 
     use base64::engine::general_purpose::STANDARD;
     use base64::Engine;
+    use std::collections::HashMap;
+    use std::convert::{TryFrom, TryInto};
+    use std::time::Duration;
+
     use cosmos_sdk_proto::cosmos::base::abci::v1beta1::TxResponse;
     use cosmrs::{AccountId, Gas};
     use cosmwasm_std::{Addr, HexBinary, Uint64};
-    use error_stack::Report;
+    use error_stack::{Report, Result};
     use tendermint::abci;
-=======
-#[cfg(test)]
-mod test {
-    use error_stack::Result;
-    use std::collections::HashMap;
-    use std::convert::{TryFrom, TryInto};
-
-    use base64::engine::general_purpose::STANDARD;
-    use base64::Engine;
-    use cosmwasm_std::{Addr, HexBinary, Uint64};
-    use tendermint::abci;
-
-    use multisig::events::Event::SigningStarted;
-    use multisig::types::{MsgToSign, PublicKey};
->>>>>>> 197c5ee0
 
     use multisig::events::Event::SigningStarted;
     use multisig::types::{KeyID, MsgToSign, PublicKey};
@@ -382,14 +338,8 @@
             .returning(move |_, _, _| Err(Report::from(tofnd::error::Error::SignFailed)));
 
         let event = signing_started_event();
-        let signing_started: Option<SigningStartedEvent> = (&event).try_into().unwrap();
-        let worker = signing_started
-            .unwrap()
-            .pub_keys
-            .keys()
-            .next()
-            .unwrap()
-            .clone();
+        let signing_started: SigningStartedEvent = ((&event).try_into() as Result<_, _>).unwrap();
+        let worker = signing_started.pub_keys.keys().next().unwrap().clone();
         let handler = get_handler(
             worker,
             TMAddress::from(MULTISIG_ADDRESS.parse::<AccountId>().unwrap()),
