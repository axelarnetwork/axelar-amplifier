use std::collections::HashMap;
use std::convert::TryInto;

use async_trait::async_trait;
use cosmrs::cosmwasm::MsgExecuteContract;
use cosmwasm_std::{HexBinary, Uint64};
use ecdsa::VerifyingKey;
<<<<<<< HEAD
use multisig::types::KeyID;
=======
use error_stack::ResultExt;
use hex::{encode, FromHex};
>>>>>>> a2309b40
use serde::de::Error as DeserializeError;
use serde::{Deserialize, Deserializer};
use tracing::info;

use events::Error::EventTypeMismatch;
use events_derive;
<<<<<<< HEAD
=======
use events_derive::try_from;
use multisig::msg::ExecuteMsg;
>>>>>>> a2309b40

use crate::event_processor::EventHandler;
use crate::handlers::errors::Error::{self, DeserializeEvent};
use crate::queue::queued_broadcaster::BroadcasterClient;
use crate::tofnd::grpc::SharableEcdsaClient;
use crate::tofnd::MessageDigest;
use crate::types::PublicKey;
use crate::types::TMAddress;

#[derive(Debug, Deserialize)]
#[try_from("wasm-signing_started")]
struct SigningStartedEvent {
    #[serde(rename = "_contract_address")]
    contract_address: TMAddress,
    session_id: u64,
    #[serde(deserialize_with = "deserialize_public_keys")]
    pub_keys: HashMap<TMAddress, PublicKey>,
    #[serde(with = "hex")]
    msg: MessageDigest,
}

fn deserialize_public_keys<'de, D>(
    deserializer: D,
) -> Result<HashMap<TMAddress, PublicKey>, D::Error>
where
    D: Deserializer<'de>,
{
    let keys_by_address: HashMap<TMAddress, multisig::key::PublicKey> =
        HashMap::deserialize(deserializer)?;

    keys_by_address
        .into_iter()
        .map(|(address, pk)| match pk {
            multisig::key::PublicKey::Ecdsa(hex) => Ok((
                address,
                VerifyingKey::from_sec1_bytes(hex.as_ref())
                    .map_err(D::Error::custom)?
                    .into(),
            )),
        })
        .collect()
}

pub struct Handler<B>
where
    B: BroadcasterClient,
{
    worker: TMAddress,
    multisig: TMAddress,
    broadcaster: B,
    signer: SharableEcdsaClient,
}

impl<B> Handler<B>
where
    B: BroadcasterClient,
{
    pub fn new(
        worker: TMAddress,
        multisig: TMAddress,
        broadcaster: B,
        signer: SharableEcdsaClient,
    ) -> Self {
        Self {
            worker,
            multisig,
            broadcaster,
            signer,
        }
    }

    async fn broadcast_signature(
        &self,
        session_id: impl Into<Uint64>,
        signature: impl Into<HexBinary>,
    ) -> error_stack::Result<(), Error> {
        let msg = serde_json::to_vec(&ExecuteMsg::SubmitSignature {
            session_id: session_id.into(),
            signature: signature.into(),
        })
        .expect("submit signature msg should serialize");

        let tx = MsgExecuteContract {
            sender: self.worker.as_ref().clone(),
            contract: self.multisig.as_ref().clone(),
            msg,
            funds: vec![],
        };

        self.broadcaster
            .broadcast(tx)
            .await
            .change_context(Error::Broadcaster)
    }
}

#[async_trait]
impl<B> EventHandler for Handler<B>
where
    B: BroadcasterClient + Send + Sync,
{
    type Err = Error;

    async fn handle(&self, event: &events::Event) -> error_stack::Result<(), Error> {
        let SigningStartedEvent {
            contract_address,
            session_id,
            pub_keys,
            msg,
        } = match event.try_into() as error_stack::Result<_, _> {
            Err(report) if matches!(report.current_context(), EventTypeMismatch(_)) => {
                return Ok(());
            }
            result => result.change_context(DeserializeEvent)?,
        };

        if self.multisig != contract_address {
            return Ok(());
        }

        info!(
            session_id = session_id,
            msg = encode(&msg),
            "get signing request",
        );

        match pub_keys.get(&self.worker) {
            Some(pub_key) => {
                let signature = self
                    .signer
                    .sign(self.multisig.to_string().as_str(), msg, pub_key)
                    .await
                    .change_context(Error::Sign)?;

                info!(signature = encode(&signature), "ready to submit signature");

                self.broadcast_signature(session_id, signature).await?;

                Ok(())
            }
            None => {
                info!("worker is not a participant");
                Ok(())
            }
        }
    }
}

#[cfg(test)]
mod test {

    use base64::engine::general_purpose::STANDARD;
    use base64::Engine;
    use std::collections::HashMap;
    use std::convert::{TryFrom, TryInto};
    use std::time::Duration;

    use cosmos_sdk_proto::cosmos::base::abci::v1beta1::TxResponse;
    use cosmrs::{AccountId, Gas};
    use cosmwasm_std::{Addr, HexBinary, Uint64};
    use ecdsa::SigningKey;
    use error_stack::{Report, Result};
    use rand::rngs::OsRng;
    use tendermint::abci;

    use super::*;
    use crate::broadcaster::MockBroadcaster;
    use crate::queue::queued_broadcaster::{QueuedBroadcaster, QueuedBroadcasterClient};
    use crate::tofnd;
    use crate::tofnd::grpc::{MockEcdsaClient, SharableEcdsaClient};
    use crate::types;
    use multisig::events::Event::SigningStarted;
<<<<<<< HEAD
    use multisig::key::PublicKey;
    use multisig::types::MsgToSign;

    use crate::broadcaster::key::ECDSASigningKey;
=======
    use multisig::types::{KeyID, MsgToSign, PublicKey};
>>>>>>> a2309b40

    const MULTISIG_ADDRESS: &str = "axelarvaloper1zh9wrak6ke4n6fclj5e8yk397czv430ygs5jz7";

    fn rand_account() -> TMAddress {
        types::PublicKey::from(SigningKey::random(&mut OsRng).verifying_key())
            .account_id("axelar")
            .unwrap()
            .into()
    }

<<<<<<< HEAD
    fn rand_public_key() -> multisig::key::PublicKey {
        multisig::key::PublicKey::Ecdsa(HexBinary::from(
            ECDSASigningKey::random().public_key().to_bytes(),
=======
    fn rand_public_key() -> PublicKey {
        PublicKey::unchecked(HexBinary::from(
            types::PublicKey::from(SigningKey::random(&mut OsRng).verifying_key()).to_bytes(),
>>>>>>> a2309b40
        ))
    }

    fn rand_message() -> HexBinary {
        let digest: [u8; 32] = rand::random();
        HexBinary::from(digest.as_slice())
    }

    fn signing_started_event() -> events::Event {
        let pub_keys = (0..10)
<<<<<<< HEAD
            .map(|_| (rand_account(), rand_public_key()))
            .collect::<HashMap<String, multisig::key::PublicKey>>();
=======
            .map(|_| (rand_account().to_string(), rand_public_key()))
            .collect::<HashMap<String, PublicKey>>();
>>>>>>> a2309b40

        let poll_started = SigningStarted {
            session_id: Uint64::one(),
            key_id: KeyID {
                owner: Addr::unchecked("sender"),
                subkey: "key_id".to_string(),
            },
            pub_keys,
            msg: MsgToSign::unchecked(rand_message()),
        };

        let mut event: cosmwasm_std::Event = poll_started.into();
        event.ty = format!("wasm-{}", event.ty);
        event = event.add_attribute("_contract_address", MULTISIG_ADDRESS);

        events::Event::try_from(abci::Event::new(
            event.ty,
            event
                .attributes
                .into_iter()
                .map(|cosmwasm_std::Attribute { key, value }| {
                    (STANDARD.encode(key), STANDARD.encode(value))
                }),
        ))
        .unwrap()
    }

    fn get_handler(
        worker: TMAddress,
        multisig: TMAddress,
        signer: SharableEcdsaClient,
    ) -> Handler<QueuedBroadcasterClient> {
        let mut broadcaster = MockBroadcaster::new();
        broadcaster
            .expect_broadcast()
            .returning(|_| Ok(TxResponse::default()));

        let (broadcaster, _) =
            QueuedBroadcaster::new(broadcaster, Gas::default(), 100, Duration::from_secs(5));

        Handler::new(worker, multisig, broadcaster.client(), signer)
    }

    #[test]
    fn should_not_deserialize_incorrect_event_type() {
        // incorrect event type
        let mut event: events::Event = signing_started_event();
        match event {
            events::Event::Abci {
                ref mut event_type, ..
            } => {
                *event_type = "incorrect".into();
            }
            _ => panic!("incorrect event type"),
        }
        let event: Result<SigningStartedEvent, events::Error> = (&event).try_into();

        assert!(matches!(
            event.unwrap_err().current_context(),
            events::Error::EventTypeMismatch(_)
        ));
    }

    #[test]
    fn should_not_deserialize_invalid_pub_key() {
        let mut event = signing_started_event();

        let invalid_pub_key: [u8; 32] = rand::random();
        let mut map: HashMap<String, PublicKey> = HashMap::new();
        map.insert(
<<<<<<< HEAD
            rand_account(),
            PublicKey::Ecdsa(HexBinary::from(invalid_pub_key.as_slice())),
=======
            rand_account().to_string(),
            PublicKey::unchecked(HexBinary::from(invalid_pub_key.as_slice())),
>>>>>>> a2309b40
        );
        match event {
            events::Event::Abci {
                ref mut attributes, ..
            } => {
                attributes.insert("pub_keys".into(), serde_json::to_value(map).unwrap());
            }
            _ => panic!("incorrect event type"),
        }

        let event: Result<SigningStartedEvent, events::Error> = (&event).try_into();

        assert!(matches!(
            event.unwrap_err().current_context(),
            events::Error::DeserializationFailed(_, _)
        ));
    }

    #[test]
    fn should_deserialize_event() {
        let event: Result<SigningStartedEvent, events::Error> =
            (&signing_started_event()).try_into();

        assert!(event.is_ok());
    }

    #[tokio::test]
    async fn should_not_handle_event_if_multisig_address_does_not_match() {
        let mut client = MockEcdsaClient::new();
        client
            .expect_sign()
            .returning(move |_, _, _| Err(Report::from(tofnd::error::Error::SignFailed)));

        let handler = get_handler(
            rand_account(),
            rand_account(),
            SharableEcdsaClient::new(client),
        );

        assert!(handler.handle(&signing_started_event()).await.is_ok());
    }

    #[tokio::test]
    async fn should_not_handle_event_if_worker_is_not_a_participant() {
        let mut client = MockEcdsaClient::new();
        client
            .expect_sign()
            .returning(move |_, _, _| Err(Report::from(tofnd::error::Error::SignFailed)));

        let handler = get_handler(
            rand_account(),
            TMAddress::from(MULTISIG_ADDRESS.parse::<AccountId>().unwrap()),
            SharableEcdsaClient::new(client),
        );

        assert!(handler.handle(&signing_started_event()).await.is_ok());
    }

    #[tokio::test]
    async fn should_not_handle_event_if_sign_failed() {
        let mut client = MockEcdsaClient::new();
        client
            .expect_sign()
            .returning(move |_, _, _| Err(Report::from(tofnd::error::Error::SignFailed)));

        let event = signing_started_event();
        let signing_started: SigningStartedEvent = ((&event).try_into() as Result<_, _>).unwrap();
        let worker = signing_started.pub_keys.keys().next().unwrap().clone();
        let handler = get_handler(
            worker,
            TMAddress::from(MULTISIG_ADDRESS.parse::<AccountId>().unwrap()),
            SharableEcdsaClient::new(client),
        );

        assert!(matches!(
            *handler.handle(&event).await.unwrap_err().current_context(),
            Error::Sign
        ));
    }
}<|MERGE_RESOLUTION|>--- conflicted
+++ resolved
@@ -5,23 +5,16 @@
 use cosmrs::cosmwasm::MsgExecuteContract;
 use cosmwasm_std::{HexBinary, Uint64};
 use ecdsa::VerifyingKey;
-<<<<<<< HEAD
-use multisig::types::KeyID;
-=======
 use error_stack::ResultExt;
-use hex::{encode, FromHex};
->>>>>>> a2309b40
+use hex::encode;
 use serde::de::Error as DeserializeError;
 use serde::{Deserialize, Deserializer};
 use tracing::info;
 
 use events::Error::EventTypeMismatch;
 use events_derive;
-<<<<<<< HEAD
-=======
 use events_derive::try_from;
 use multisig::msg::ExecuteMsg;
->>>>>>> a2309b40
 
 use crate::event_processor::EventHandler;
 use crate::handlers::errors::Error::{self, DeserializeEvent};
@@ -194,14 +187,8 @@
     use crate::tofnd::grpc::{MockEcdsaClient, SharableEcdsaClient};
     use crate::types;
     use multisig::events::Event::SigningStarted;
-<<<<<<< HEAD
     use multisig::key::PublicKey;
-    use multisig::types::MsgToSign;
-
-    use crate::broadcaster::key::ECDSASigningKey;
-=======
-    use multisig::types::{KeyID, MsgToSign, PublicKey};
->>>>>>> a2309b40
+    use multisig::types::{KeyID, MsgToSign};
 
     const MULTISIG_ADDRESS: &str = "axelarvaloper1zh9wrak6ke4n6fclj5e8yk397czv430ygs5jz7";
 
@@ -212,15 +199,9 @@
             .into()
     }
 
-<<<<<<< HEAD
     fn rand_public_key() -> multisig::key::PublicKey {
         multisig::key::PublicKey::Ecdsa(HexBinary::from(
-            ECDSASigningKey::random().public_key().to_bytes(),
-=======
-    fn rand_public_key() -> PublicKey {
-        PublicKey::unchecked(HexBinary::from(
             types::PublicKey::from(SigningKey::random(&mut OsRng).verifying_key()).to_bytes(),
->>>>>>> a2309b40
         ))
     }
 
@@ -231,13 +212,8 @@
 
     fn signing_started_event() -> events::Event {
         let pub_keys = (0..10)
-<<<<<<< HEAD
-            .map(|_| (rand_account(), rand_public_key()))
-            .collect::<HashMap<String, multisig::key::PublicKey>>();
-=======
             .map(|_| (rand_account().to_string(), rand_public_key()))
             .collect::<HashMap<String, PublicKey>>();
->>>>>>> a2309b40
 
         let poll_started = SigningStarted {
             session_id: Uint64::one(),
@@ -308,13 +284,8 @@
         let invalid_pub_key: [u8; 32] = rand::random();
         let mut map: HashMap<String, PublicKey> = HashMap::new();
         map.insert(
-<<<<<<< HEAD
-            rand_account(),
+            rand_account().to_string(),
             PublicKey::Ecdsa(HexBinary::from(invalid_pub_key.as_slice())),
-=======
-            rand_account().to_string(),
-            PublicKey::unchecked(HexBinary::from(invalid_pub_key.as_slice())),
->>>>>>> a2309b40
         );
         match event {
             events::Event::Abci {
