use std::collections::HashMap;
use std::convert::TryInto;

use async_trait::async_trait;
use cosmrs::cosmwasm::MsgExecuteContract;
use cosmwasm_std::{HexBinary, Uint64};
use ecdsa::VerifyingKey;
use error_stack::ResultExt;
use hex::encode;
use serde::de::Error as DeserializeError;
use serde::{Deserialize, Deserializer};
use tokio::sync::watch::Receiver;
use tracing::info;

use events::Error::EventTypeMismatch;
use events_derive;
use events_derive::try_from;
use multisig::msg::ExecuteMsg;

use crate::event_processor::EventHandler;
use crate::handlers::errors::Error::{self, DeserializeEvent};
use crate::queue::queued_broadcaster::BroadcasterClient;
use crate::tofnd::grpc::SharableEcdsaClient;
use crate::tofnd::MessageDigest;
use crate::types::PublicKey;
use crate::types::TMAddress;

#[derive(Debug, Deserialize)]
#[try_from("wasm-signing_started")]
struct SigningStartedEvent {
    session_id: u64,
    #[serde(deserialize_with = "deserialize_public_keys")]
    pub_keys: HashMap<TMAddress, PublicKey>,
    #[serde(with = "hex")]
    msg: MessageDigest,
    expires_at: u64,
}

fn deserialize_public_keys<'de, D>(
    deserializer: D,
) -> Result<HashMap<TMAddress, PublicKey>, D::Error>
where
    D: Deserializer<'de>,
{
    let keys_by_address: HashMap<TMAddress, multisig::key::PublicKey> =
        HashMap::deserialize(deserializer)?;

    keys_by_address
        .into_iter()
        .map(|(address, pk)| match pk {
            multisig::key::PublicKey::Ecdsa(hex) => Ok((
                address,
                VerifyingKey::from_sec1_bytes(hex.as_ref())
                    .map_err(D::Error::custom)?
                    .into(),
            )),

            multisig::key::PublicKey::Ed25519(hex) => {
                let pk: cosmrs::tendermint::PublicKey =
                    cosmrs::tendermint::crypto::ed25519::VerificationKey::try_from(hex.as_ref())
                        .map_err(D::Error::custom)?
                        .into();
                Ok((address, pk.into()))
            }
        })
        .collect()
}

pub struct Handler<B>
where
    B: BroadcasterClient,
{
    worker: TMAddress,
    multisig: TMAddress,
    broadcaster: B,
    signer: SharableEcdsaClient,
    latest_block_height: Receiver<u64>,
}

impl<B> Handler<B>
where
    B: BroadcasterClient,
{
    pub fn new(
        worker: TMAddress,
        multisig: TMAddress,
        broadcaster: B,
        signer: SharableEcdsaClient,
        latest_block_height: Receiver<u64>,
    ) -> Self {
        Self {
            worker,
            multisig,
            broadcaster,
            signer,
            latest_block_height,
        }
    }

    async fn broadcast_signature(
        &self,
        session_id: impl Into<Uint64>,
        signature: impl Into<HexBinary>,
    ) -> error_stack::Result<(), Error> {
        let msg = serde_json::to_vec(&ExecuteMsg::SubmitSignature {
            session_id: session_id.into(),
            signature: signature.into(),
        })
        .expect("submit signature msg should serialize");

        let tx = MsgExecuteContract {
            sender: self.worker.as_ref().clone(),
            contract: self.multisig.as_ref().clone(),
            msg,
            funds: vec![],
        };

        self.broadcaster
            .broadcast(tx)
            .await
            .change_context(Error::Broadcaster)
    }
}

#[async_trait]
impl<B> EventHandler for Handler<B>
where
    B: BroadcasterClient + Send + Sync,
{
    type Err = Error;

    async fn handle(&self, event: &events::Event) -> error_stack::Result<(), Error> {
        if !event.is_from_contract(self.multisig.as_ref()) {
            return Ok(());
        }

        let SigningStartedEvent {
            session_id,
            pub_keys,
            msg,
            expires_at,
        } = match event.try_into() as error_stack::Result<_, _> {
            Err(report) if matches!(report.current_context(), EventTypeMismatch(_)) => {
                return Ok(());
            }
            result => result.change_context(DeserializeEvent)?,
        };

        info!(
            session_id = session_id,
            msg = encode(&msg),
            "get signing request",
        );

        let latest_block_height = *self.latest_block_height.borrow();
        if latest_block_height >= expires_at {
            info!(
                session_id = session_id.to_string(),
                "skipping expired signing session"
            );
            return Ok(());
        }

        match pub_keys.get(&self.worker) {
            Some(pub_key) => {
                let signature = self
                    .signer
                    .sign(self.multisig.to_string().as_str(), msg.clone(), pub_key)
                    .await
                    .change_context(Error::Sign)?;

                info!(signature = encode(&signature), "ready to submit signature");

                self.broadcast_signature(session_id, signature).await?;

                Ok(())
            }
            None => {
                info!("worker is not a participant");
                Ok(())
            }
        }
    }
}

#[cfg(test)]
mod test {
    use std::collections::HashMap;
    use std::convert::{TryFrom, TryInto};
    use std::time::Duration;

    use base64::engine::general_purpose::STANDARD;
    use base64::Engine;
    use connection_router::state::ChainName;
    use cosmos_sdk_proto::cosmos::base::abci::v1beta1::TxResponse;
    use cosmrs::{AccountId, Gas};
    use cosmwasm_std::{HexBinary, Uint64};
    use ecdsa::SigningKey;
    use error_stack::{Report, Result};
    use rand::distributions::Alphanumeric;
    use rand::rngs::OsRng;
    use rand::Rng;
    use tendermint::abci;
    use tokio::sync::watch;

    use multisig::events::Event::SigningStarted;
    use multisig::key::PublicKey;
    use multisig::types::MsgToSign;

    use crate::broadcaster::MockBroadcaster;
    use crate::queue::queued_broadcaster::{QueuedBroadcaster, QueuedBroadcasterClient};
    use crate::tofnd;
    use crate::tofnd::grpc::{MockEcdsaClient, SharableEcdsaClient};
    use crate::types;

    use super::*;

    const MULTISIG_ADDRESS: &str = "axelarvaloper1zh9wrak6ke4n6fclj5e8yk397czv430ygs5jz7";

    fn rand_account() -> TMAddress {
        types::PublicKey::from(SigningKey::random(&mut OsRng).verifying_key())
            .account_id("axelar")
            .unwrap()
            .into()
    }

    fn rand_public_key() -> multisig::key::PublicKey {
        multisig::key::PublicKey::Ecdsa(HexBinary::from(
            types::PublicKey::from(SigningKey::random(&mut OsRng).verifying_key()).to_bytes(),
        ))
    }

    fn rand_message() -> HexBinary {
        let digest: [u8; 32] = rand::random();
        HexBinary::from(digest.as_slice())
    }

    fn rand_chain_name() -> ChainName {
        rand::thread_rng()
            .sample_iter(&Alphanumeric)
            .take(32)
            .map(char::from)
            .collect::<String>()
            .try_into()
            .unwrap()
    }

    fn signing_started_event() -> events::Event {
        let pub_keys = (0..10)
            .map(|_| (rand_account().to_string(), rand_public_key()))
            .collect::<HashMap<String, PublicKey>>();

        let poll_started = SigningStarted {
            session_id: Uint64::one(),
            worker_set_id: "worker_set_id".to_string(),
            pub_keys,
            msg: MsgToSign::unchecked(rand_message()),
            chain_name: rand_chain_name(),
            expires_at: 100u64,
        };

        let mut event: cosmwasm_std::Event = poll_started.into();
        event.ty = format!("wasm-{}", event.ty);
        event = event.add_attribute("_contract_address", MULTISIG_ADDRESS);

        events::Event::try_from(abci::Event::new(
            event.ty,
            event
                .attributes
                .into_iter()
                .map(|cosmwasm_std::Attribute { key, value }| {
                    (STANDARD.encode(key), STANDARD.encode(value))
                }),
        ))
        .unwrap()
    }

    // this returns an event that is named SigningStarted, but some expected fields are missing
    fn signing_started_event_with_missing_fields(contract_address: &str) -> events::Event {
        let pub_keys = (0..10)
            .map(|_| (rand_account().to_string(), rand_public_key()))
            .collect::<HashMap<String, PublicKey>>();

        let poll_started = SigningStarted {
            session_id: Uint64::one(),
            worker_set_id: "worker_set_id".to_string(),
            pub_keys,
            msg: MsgToSign::unchecked(rand_message()),
            chain_name: rand_chain_name(),
            expires_at: 100u64,
        };

        let mut event: cosmwasm_std::Event = poll_started.into();
        event.ty = format!("wasm-{}", event.ty);
        event = event.add_attribute("_contract_address", contract_address);
        event.attributes.retain(|attr| attr.key != "expires_at");

        events::Event::try_from(abci::Event::new(
            event.ty,
            event
                .attributes
                .into_iter()
                .map(|cosmwasm_std::Attribute { key, value }| {
                    (STANDARD.encode(key), STANDARD.encode(value))
                }),
        ))
        .unwrap()
    }

    fn get_handler(
        worker: TMAddress,
        multisig: TMAddress,
        signer: SharableEcdsaClient,
        latest_block_height: u64,
    ) -> Handler<QueuedBroadcasterClient> {
        let mut broadcaster = MockBroadcaster::new();
        broadcaster
            .expect_broadcast()
            .returning(|_| Ok(TxResponse::default()));

        let (broadcaster, _) =
            QueuedBroadcaster::new(broadcaster, Gas::default(), 100, Duration::from_secs(5));

<<<<<<< HEAD
        let (_tx, rx) = watch::channel(latest_block_height);
=======
        let (_, rx) = watch::channel(latest_block_height);
>>>>>>> 360560da

        Handler::new(worker, multisig, broadcaster.client(), signer, rx)
    }

    #[test]
    fn should_not_deserialize_incorrect_event_type() {
        // incorrect event type
        let mut event: events::Event = signing_started_event();
        match event {
            events::Event::Abci {
                ref mut event_type, ..
            } => {
                *event_type = "incorrect".into();
            }
            _ => panic!("incorrect event type"),
        }
        let event: Result<SigningStartedEvent, events::Error> = (&event).try_into();

        assert!(matches!(
            event.unwrap_err().current_context(),
            events::Error::EventTypeMismatch(_)
        ));
    }

    #[test]
    fn should_not_deserialize_invalid_pub_key() {
        let mut event = signing_started_event();

        let invalid_pub_key: [u8; 32] = rand::random();
        let mut map: HashMap<String, PublicKey> = HashMap::new();
        map.insert(
            rand_account().to_string(),
            PublicKey::Ecdsa(HexBinary::from(invalid_pub_key.as_slice())),
        );
        match event {
            events::Event::Abci {
                ref mut attributes, ..
            } => {
                attributes.insert("pub_keys".into(), serde_json::to_value(map).unwrap());
            }
            _ => panic!("incorrect event type"),
        }

        let event: Result<SigningStartedEvent, events::Error> = (&event).try_into();

        assert!(matches!(
            event.unwrap_err().current_context(),
            events::Error::DeserializationFailed(_, _)
        ));
    }

    #[test]
    fn should_deserialize_event() {
        let event: Result<SigningStartedEvent, events::Error> =
            (&signing_started_event()).try_into();

        assert!(event.is_ok());
    }

    #[tokio::test]
    async fn should_not_handle_event_with_missing_fields_if_multisig_address_does_not_match() {
        let client = MockEcdsaClient::new();

        let handler = get_handler(
            rand_account(),
            TMAddress::from(MULTISIG_ADDRESS.parse::<AccountId>().unwrap()),
            SharableEcdsaClient::new(client),
            100u64,
        );

        assert!(handler
            .handle(&signing_started_event_with_missing_fields(
                &rand_account().to_string()
            ))
            .await
            .is_ok());
    }

    #[tokio::test]
    async fn should_error_on_event_with_missing_fields_if_multisig_address_does_match() {
        let client = MockEcdsaClient::new();

        let handler = get_handler(
            rand_account(),
            TMAddress::from(MULTISIG_ADDRESS.parse::<AccountId>().unwrap()),
            SharableEcdsaClient::new(client),
            100u64,
        );

        assert!(handler
            .handle(&signing_started_event_with_missing_fields(MULTISIG_ADDRESS))
            .await
            .is_err());
    }

    #[tokio::test]
    async fn should_not_handle_event_if_multisig_address_does_not_match() {
        let client = MockEcdsaClient::new();

        let handler = get_handler(
            rand_account(),
            rand_account(),
            SharableEcdsaClient::new(client),
            100u64,
        );

        assert!(handler.handle(&signing_started_event()).await.is_ok());
    }

    #[tokio::test]
    async fn should_not_handle_event_if_worker_is_not_a_participant() {
        let mut client = MockEcdsaClient::new();
        client
            .expect_sign()
            .returning(move |_, _, _| Err(Report::from(tofnd::error::Error::SignFailed)));

        let handler = get_handler(
            rand_account(),
            TMAddress::from(MULTISIG_ADDRESS.parse::<AccountId>().unwrap()),
            SharableEcdsaClient::new(client),
            100u64,
        );

        assert!(handler.handle(&signing_started_event()).await.is_ok());
    }

    #[tokio::test]
    async fn should_not_handle_event_if_sign_failed() {
        let mut client = MockEcdsaClient::new();
        client
            .expect_sign()
            .returning(move |_, _, _| Err(Report::from(tofnd::error::Error::SignFailed)));

        let event = signing_started_event();
        let signing_started: SigningStartedEvent = ((&event).try_into() as Result<_, _>).unwrap();
        let worker = signing_started.pub_keys.keys().next().unwrap().clone();
        let handler = get_handler(
            worker,
            TMAddress::from(MULTISIG_ADDRESS.parse::<AccountId>().unwrap()),
            SharableEcdsaClient::new(client),
            99u64,
        );

        assert!(matches!(
            *handler.handle(&event).await.unwrap_err().current_context(),
            Error::Sign
        ));
    }

    #[tokio::test]
    async fn should_not_handle_event_if_session_expired() {
        let mut client = MockEcdsaClient::new();
        client
            .expect_sign()
            .returning(move |_, _, _| Err(Report::from(tofnd::error::Error::SignFailed)));

        let event = signing_started_event();
        let signing_started: SigningStartedEvent = ((&event).try_into() as Result<_, _>).unwrap();
        let worker = signing_started.pub_keys.keys().next().unwrap().clone();
        let handler = get_handler(
            worker,
            TMAddress::from(MULTISIG_ADDRESS.parse::<AccountId>().unwrap()),
            SharableEcdsaClient::new(client),
            101u64,
        );

        assert!(handler.handle(&signing_started_event()).await.is_ok());
    }
}<|MERGE_RESOLUTION|>--- conflicted
+++ resolved
@@ -321,11 +321,7 @@
         let (broadcaster, _) =
             QueuedBroadcaster::new(broadcaster, Gas::default(), 100, Duration::from_secs(5));
 
-<<<<<<< HEAD
-        let (_tx, rx) = watch::channel(latest_block_height);
-=======
         let (_, rx) = watch::channel(latest_block_height);
->>>>>>> 360560da
 
         Handler::new(worker, multisig, broadcaster.client(), signer, rx)
     }
