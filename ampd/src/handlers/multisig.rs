use std::collections::HashMap;
use std::convert::TryInto;

use async_trait::async_trait;
use cosmrs::cosmwasm::MsgExecuteContract;
use cosmwasm_std::{HexBinary, Uint64};
use ecdsa::VerifyingKey;
use error_stack::{IntoReport, ResultExt};
use hex::{encode, FromHex};
use serde::de::Error as DeserializeError;
use serde::{Deserialize, Deserializer};
use tracing::info;

use events::Error::EventTypeMismatch;
use events_derive;
use events_derive::try_from;
use multisig::msg::ExecuteMsg;

use crate::event_processor::EventHandler;
use crate::handlers::errors::Error::{self, DeserializeEvent};
use crate::queue::queued_broadcaster::BroadcasterClient;
use crate::tofnd::grpc::SharableEcdsaClient;
use crate::tofnd::MessageDigest;
use crate::types::PublicKey;
use crate::types::TMAddress;

#[derive(Debug, Deserialize)]
pub struct MultisigConfig {
    pub address: TMAddress,
}

#[derive(Debug, Deserialize)]
#[try_from("wasm-signing_started")]
struct SigningStartedEvent {
    #[serde(rename = "_contract_address")]
    contract_address: TMAddress,
    session_id: u64,
    #[serde(deserialize_with = "deserialize_public_keys")]
    pub_keys: HashMap<TMAddress, PublicKey>,
    #[serde(with = "hex")]
    msg: MessageDigest,
}

fn deserialize_public_keys<'de, D>(
    deserializer: D,
) -> Result<HashMap<TMAddress, PublicKey>, D::Error>
where
    D: Deserializer<'de>,
{
    let keys_by_address: HashMap<TMAddress, String> = HashMap::deserialize(deserializer)?;

    keys_by_address
        .into_iter()
        .map(|(address, hex)| {
            Ok((
                address,
                VerifyingKey::from_sec1_bytes(
                    <Vec<u8>>::from_hex(hex)
                        .map_err(D::Error::custom)?
                        .as_slice(),
                )
                .map_err(D::Error::custom)?
                .into(),
            ))
        })
        .collect()
}

pub struct Handler<B>
where
    B: BroadcasterClient,
{
    worker: TMAddress,
    multisig: TMAddress,
    broadcaster: B,
    signer: SharableEcdsaClient,
}

impl<B> Handler<B>
where
    B: BroadcasterClient,
{
    pub fn new(
        worker: TMAddress,
        multisig: TMAddress,
        broadcaster: B,
        signer: SharableEcdsaClient,
    ) -> Self {
        Self {
            worker,
            multisig,
            broadcaster,
            signer,
        }
    }

    async fn broadcast_signature(
        &self,
        session_id: impl Into<Uint64>,
        signature: impl Into<HexBinary>,
    ) -> error_stack::Result<(), Error> {
        let msg = serde_json::to_vec(&ExecuteMsg::SubmitSignature {
            session_id: session_id.into(),
            signature: signature.into(),
        })
        .expect("submit signature msg should serialize");

        let tx = MsgExecuteContract {
            sender: self.worker.as_ref().clone(),
            contract: self.multisig.as_ref().clone(),
            msg,
            funds: vec![],
        };

        self.broadcaster
            .broadcast(tx)
            .await
            .change_context(Error::Broadcaster)
    }
}

#[async_trait]
impl<B> EventHandler for Handler<B>
where
    B: BroadcasterClient + Send + Sync,
{
    type Err = Error;

    async fn handle(&self, event: &events::Event) -> error_stack::Result<(), Error> {
        let SigningStartedEvent {
            contract_address,
            session_id,
            pub_keys,
            msg,
        } = match event.try_into() as error_stack::Result<_, _> {
            Err(report) if matches!(report.current_context(), EventTypeMismatch(_)) => {
                return Ok(());
            }
            result => result.change_context(DeserializeEvent)?,
        };

        if self.multisig != contract_address {
            return Ok(());
        }

        info!(
            session_id = session_id,
            msg = encode(&msg),
            "get signing request",
        );

        match pub_keys.get(&self.worker) {
            Some(pub_key) => {
                let signature = self
                    .signer
                    .sign(self.multisig.to_string().as_str(), msg, pub_key)
                    .await
                    .change_context(Error::Sign)?;

                info!(signature = encode(&signature), "ready to submit signature");

                self.broadcast_signature(session_id, signature).await?;

                Ok(())
            }
            None => {
                info!("worker is not a participant");
                Ok(())
            }
        }
    }
}

#[cfg(test)]
mod test {

    use base64::engine::general_purpose::STANDARD;
    use base64::Engine;
    use std::collections::HashMap;
    use std::convert::{TryFrom, TryInto};
    use std::time::Duration;

    use cosmos_sdk_proto::cosmos::base::abci::v1beta1::TxResponse;
    use cosmrs::{AccountId, Gas};
    use cosmwasm_std::{Addr, HexBinary, Uint64};
<<<<<<< HEAD
    use error_stack::{Report, Result};
    use tendermint::abci;

    use multisig::events::Event::SigningStarted;
    use multisig::types::{KeyID, MsgToSign, PublicKey};

    use super::*;
    use crate::broadcaster::{key::ECDSASigningKey, MockBroadcaster};
    use crate::queue::queued_broadcaster::{QueuedBroadcaster, QueuedBroadcasterClient};
    use crate::tofnd;
    use crate::tofnd::grpc::{MockEcdsaClient, SharableEcdsaClient};

    const MULTISIG_ADDRESS: &str = "axelarvaloper1zh9wrak6ke4n6fclj5e8yk397czv430ygs5jz7";
=======
    use ecdsa::SigningKey;
    use rand::rngs::OsRng;
    use tendermint::abci;

    use multisig::events::Event::SigningStarted;
    use multisig::types::{MsgToSign, PublicKey};

    use super::*;
    use crate::types;
>>>>>>> 0f7f5143

    fn rand_account() -> String {
        types::PublicKey::from(SigningKey::random(&mut OsRng).verifying_key())
            .account_id("axelar")
            .unwrap()
            .to_string()
    }

    fn rand_public_key() -> PublicKey {
        PublicKey::unchecked(HexBinary::from(
            types::PublicKey::from(SigningKey::random(&mut OsRng).verifying_key()).to_bytes(),
        ))
    }

    fn rand_message() -> HexBinary {
        let digest: [u8; 32] = rand::random();
        HexBinary::from(digest.as_slice())
    }

    fn signing_started_event() -> events::Event {
        let pub_keys = (0..10)
            .map(|_| (rand_account(), rand_public_key()))
            .collect::<HashMap<String, PublicKey>>();

        let poll_started = SigningStarted {
            session_id: Uint64::one(),
            key_id: KeyID {
                owner: Addr::unchecked("sender"),
                subkey: "key_id".to_string(),
            },
            pub_keys,
            msg: MsgToSign::unchecked(rand_message()),
        };

        let mut event: cosmwasm_std::Event = poll_started.into();
        event.ty = format!("wasm-{}", event.ty);
        event = event.add_attribute("_contract_address", MULTISIG_ADDRESS);

        events::Event::try_from(abci::Event::new(
            event.ty,
            event
                .attributes
                .into_iter()
                .map(|cosmwasm_std::Attribute { key, value }| {
                    (STANDARD.encode(key), STANDARD.encode(value))
                }),
        ))
        .unwrap()
    }

    fn get_handler(
        worker: TMAddress,
        multisig: TMAddress,
        signer: SharableEcdsaClient,
    ) -> Handler<QueuedBroadcasterClient> {
        let mut broadcaster = MockBroadcaster::new();
        broadcaster
            .expect_broadcast()
            .returning(|_| Ok(TxResponse::default()));

        let (broadcaster, _) =
            QueuedBroadcaster::new(broadcaster, Gas::default(), 100, Duration::from_secs(5));

        Handler::new(worker, multisig, broadcaster.client(), signer)
    }

    #[test]
    fn should_not_deserialize_incorrect_event_type() {
        // incorrect event type
        let mut event: events::Event = signing_started_event();
        match event {
            events::Event::Abci {
                ref mut event_type, ..
            } => {
                *event_type = "incorrect".into();
            }
            _ => panic!("incorrect event type"),
        }
        let event: Result<SigningStartedEvent, events::Error> = (&event).try_into();

        assert!(matches!(
            event.unwrap_err().current_context(),
            events::Error::EventTypeMismatch(_)
        ));
    }

    #[test]
    fn should_not_deserialize_invalid_pub_key() {
        let mut event = signing_started_event();

        let invalid_pub_key: [u8; 32] = rand::random();
        let mut map: HashMap<String, PublicKey> = HashMap::new();
        map.insert(
            rand_account(),
            PublicKey::unchecked(HexBinary::from(invalid_pub_key.as_slice())),
        );
        match event {
            events::Event::Abci {
                ref mut attributes, ..
            } => {
                attributes.insert("pub_keys".into(), serde_json::to_value(map).unwrap());
            }
            _ => panic!("incorrect event type"),
        }

        let event: Result<SigningStartedEvent, events::Error> = (&event).try_into();

        assert!(matches!(
            event.unwrap_err().current_context(),
            events::Error::DeserializationFailed(_, _)
        ));
    }

    #[test]
    fn should_deserialize_event() {
        let event: Result<SigningStartedEvent, events::Error> =
            (&signing_started_event()).try_into();

        assert!(event.is_ok());
    }

    #[tokio::test]
    async fn should_not_handle_event_if_multisig_address_does_not_match() {
        let mut client = MockEcdsaClient::new();
        client
            .expect_sign()
            .returning(move |_, _, _| Err(Report::from(tofnd::error::Error::SignFailed)));

        let handler = get_handler(
            ECDSASigningKey::random().address(),
            ECDSASigningKey::random().address(),
            SharableEcdsaClient::new(client),
        );

        assert!(handler.handle(&signing_started_event()).await.is_ok());
    }

    #[tokio::test]
    async fn should_not_handle_event_if_worker_is_not_a_participant() {
        let mut client = MockEcdsaClient::new();
        client
            .expect_sign()
            .returning(move |_, _, _| Err(Report::from(tofnd::error::Error::SignFailed)));

        let handler = get_handler(
            ECDSASigningKey::random().address(),
            TMAddress::from(MULTISIG_ADDRESS.parse::<AccountId>().unwrap()),
            SharableEcdsaClient::new(client),
        );

        assert!(handler.handle(&signing_started_event()).await.is_ok());
    }

    #[tokio::test]
    async fn should_not_handle_event_if_sign_failed() {
        let mut client = MockEcdsaClient::new();
        client
            .expect_sign()
            .returning(move |_, _, _| Err(Report::from(tofnd::error::Error::SignFailed)));

        let event = signing_started_event();
        let signing_started: SigningStartedEvent = ((&event).try_into() as Result<_, _>).unwrap();
        let worker = signing_started.pub_keys.keys().next().unwrap().clone();
        let handler = get_handler(
            worker,
            TMAddress::from(MULTISIG_ADDRESS.parse::<AccountId>().unwrap()),
            SharableEcdsaClient::new(client),
        );

        assert!(matches!(
            *handler.handle(&event).await.unwrap_err().current_context(),
            Error::Sign
        ));
    }
}<|MERGE_RESOLUTION|>--- conflicted
+++ resolved
@@ -183,37 +183,27 @@
     use cosmos_sdk_proto::cosmos::base::abci::v1beta1::TxResponse;
     use cosmrs::{AccountId, Gas};
     use cosmwasm_std::{Addr, HexBinary, Uint64};
-<<<<<<< HEAD
+    use ecdsa::SigningKey;
     use error_stack::{Report, Result};
+    use rand::rngs::OsRng;
     use tendermint::abci;
 
-    use multisig::events::Event::SigningStarted;
-    use multisig::types::{KeyID, MsgToSign, PublicKey};
-
     use super::*;
-    use crate::broadcaster::{key::ECDSASigningKey, MockBroadcaster};
+    use crate::broadcaster::MockBroadcaster;
     use crate::queue::queued_broadcaster::{QueuedBroadcaster, QueuedBroadcasterClient};
     use crate::tofnd;
     use crate::tofnd::grpc::{MockEcdsaClient, SharableEcdsaClient};
+    use crate::types;
+    use multisig::events::Event::SigningStarted;
+    use multisig::types::{KeyID, MsgToSign, PublicKey};
 
     const MULTISIG_ADDRESS: &str = "axelarvaloper1zh9wrak6ke4n6fclj5e8yk397czv430ygs5jz7";
-=======
-    use ecdsa::SigningKey;
-    use rand::rngs::OsRng;
-    use tendermint::abci;
-
-    use multisig::events::Event::SigningStarted;
-    use multisig::types::{MsgToSign, PublicKey};
-
-    use super::*;
-    use crate::types;
->>>>>>> 0f7f5143
-
-    fn rand_account() -> String {
+
+    fn rand_account() -> TMAddress {
         types::PublicKey::from(SigningKey::random(&mut OsRng).verifying_key())
             .account_id("axelar")
             .unwrap()
-            .to_string()
+            .into()
     }
 
     fn rand_public_key() -> PublicKey {
@@ -229,7 +219,7 @@
 
     fn signing_started_event() -> events::Event {
         let pub_keys = (0..10)
-            .map(|_| (rand_account(), rand_public_key()))
+            .map(|_| (rand_account().to_string(), rand_public_key()))
             .collect::<HashMap<String, PublicKey>>();
 
         let poll_started = SigningStarted {
@@ -301,7 +291,7 @@
         let invalid_pub_key: [u8; 32] = rand::random();
         let mut map: HashMap<String, PublicKey> = HashMap::new();
         map.insert(
-            rand_account(),
+            rand_account().to_string(),
             PublicKey::unchecked(HexBinary::from(invalid_pub_key.as_slice())),
         );
         match event {
@@ -337,8 +327,8 @@
             .returning(move |_, _, _| Err(Report::from(tofnd::error::Error::SignFailed)));
 
         let handler = get_handler(
-            ECDSASigningKey::random().address(),
-            ECDSASigningKey::random().address(),
+            rand_account(),
+            rand_account(),
             SharableEcdsaClient::new(client),
         );
 
@@ -353,7 +343,7 @@
             .returning(move |_, _, _| Err(Report::from(tofnd::error::Error::SignFailed)));
 
         let handler = get_handler(
-            ECDSASigningKey::random().address(),
+            rand_account(),
             TMAddress::from(MULTISIG_ADDRESS.parse::<AccountId>().unwrap()),
             SharableEcdsaClient::new(client),
         );
