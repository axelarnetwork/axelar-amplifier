--- conflicted
+++ resolved
@@ -431,10 +431,9 @@
         let source_gateway_address =
             Pubkey::from_str("4uX3jFnWLa4vBPyWJKd2XnUEX6JvP8q1BG7mTwQYhQeL").unwrap();
 
-<<<<<<< HEAD
         VotingVerifierEvent::MessagesPollStarted {
             poll_id: "100".parse().unwrap(),
-            source_chain: "solana".parse().unwrap(),
+            source_chain: chain_name!(SOLANA),
             source_gateway_address: source_gateway_address.to_string().parse().unwrap(),
             confirmation_height: 15,
             expires_at,
@@ -442,20 +441,6 @@
                 .into_iter()
                 .map(|addr| cosmwasm_std::Addr::unchecked(addr.to_string()))
                 .collect(),
-=======
-        PollStarted::Messages {
-            metadata: PollMetadata {
-                poll_id: "100".parse().unwrap(),
-                source_chain: chain_name!(SOLANA),
-                source_gateway_address: source_gateway_address.to_string().parse().unwrap(),
-                confirmation_height: 15,
-                expires_at,
-                participants: participants
-                    .into_iter()
-                    .map(|addr| cosmwasm_std::Addr::unchecked(addr.to_string()))
-                    .collect(),
-            },
->>>>>>> f968cc4c
             #[allow(deprecated)]
             messages: vec![
                 TxEventConfirmation {
