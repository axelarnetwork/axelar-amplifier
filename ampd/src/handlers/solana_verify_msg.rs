use async_trait::async_trait;
use connection_router::state::ChainName;
use cosmrs::cosmwasm::MsgExecuteContract;
use error_stack::ResultExt;
use serde::Deserialize;
use solana_sdk::signature::Signature;
use solana_transaction_status::{UiTransactionEncoding};
use std::convert::TryInto;
use std::str::FromStr;
use tracing::{error, info};

use axelar_wasm_std::voting::{PollId, Vote};
use events::{Error::EventTypeMismatch, Event};
use events_derive::try_from;
use tokio::sync::watch::Receiver;
use voting_verifier::msg::ExecuteMsg;

use crate::event_processor::EventHandler;
use crate::handlers::errors::Error;
use crate::queue::queued_broadcaster::BroadcasterClient;
use crate::solana::msg_verifier::verify_message;
use crate::solana::rpc::RpcCacheWrapper;
use crate::types::TMAddress;

type Result<T> = error_stack::Result<T, Error>;

#[derive(Deserialize, Debug, PartialEq)]
pub struct Message {
    pub tx_id: String,
    pub event_index: u64,
    pub destination_address: String,
    pub destination_chain: connection_router::state::ChainName,
    pub source_address: String,
    #[serde(with = "axelar_wasm_std::hex")]
    pub payload_hash: [u8; 32],
}

#[derive(Deserialize, Debug)]
#[try_from("wasm-messages_poll_started")]
struct PollStartedEvent {
    #[serde(rename = "_contract_address")]
    contract_address: TMAddress,
    poll_id: PollId,
    source_gateway_address: String,
    source_chain: ChainName,
    messages: Vec<Message>,
    participants: Vec<TMAddress>,
    expires_at: u64,
}

pub struct Handler<B>
where
    B: BroadcasterClient,
{
    worker: TMAddress,
    voting_verifier: TMAddress,
<<<<<<< HEAD
    rpc_client: RpcCacheWrapper,
=======
    rpc_client: RpcClient,
    chain: ChainName,
>>>>>>> cd5f1819
    broadcast_client: B,
    latest_block_height: Receiver<u64>,
}

impl<B> Handler<B>
where
    B: BroadcasterClient,
{
    pub fn new(
        worker: TMAddress,
        voting_verifier: TMAddress,
<<<<<<< HEAD
        rpc_client: RpcCacheWrapper,
=======
        chain: ChainName,
        rpc_client: RpcClient,
>>>>>>> cd5f1819
        broadcast_client: B,
        latest_block_height: Receiver<u64>,
    ) -> Self {
        Self {
            worker,
            voting_verifier,
            chain,
            rpc_client,
            broadcast_client,
            latest_block_height,
        }
    }
    async fn broadcast_votes(&self, poll_id: PollId, votes: Vec<Vote>) -> Result<()> {
        let msg = serde_json::to_vec(&ExecuteMsg::Vote { poll_id, votes })
            .expect("vote msg should serialize");
        let tx = MsgExecuteContract {
            sender: self.worker.as_ref().clone(),
            contract: self.voting_verifier.as_ref().clone(),
            msg,
            funds: vec![],
        };

        self.broadcast_client
            .broadcast(tx)
            .await
            .change_context(Error::Broadcaster)
    }
}

#[async_trait]
impl<B> EventHandler for Handler<B>
where
    B: BroadcasterClient + Send + Sync,
{
    type Err = Error;

    async fn handle(&self, event: &Event) -> Result<()> {
        let PollStartedEvent {
            contract_address,
            poll_id,
            source_chain,
            source_gateway_address,
            messages,
            participants,
            expires_at,
            ..
        } = match event.try_into() as error_stack::Result<_, _> {
            Err(report) if matches!(report.current_context(), EventTypeMismatch(_)) => {
                return Ok(());
            }
            event => event.change_context(Error::DeserializeEvent)?,
        };

        if self.chain != source_chain {
            return Ok(());
        }

        if self.voting_verifier != contract_address {
            return Ok(());
        }

        if !participants.contains(&self.worker) {
            return Ok(());
        }

        let latest_block_height = *self.latest_block_height.borrow();
        if latest_block_height >= expires_at {
            info!(poll_id = poll_id.to_string(), "skipping expired poll");
            return Ok(());
        }

        let mut votes: Vec<Vote> = Vec::new();

        for msg in messages {
            let sol_tx_signature = match Signature::from_str(&msg.tx_id) {
                Ok(sig) => sig,
                Err(err) => {
                    error!(
                        poll_id = poll_id.to_string(),
                        err = err.to_string(),
                        "Cannot decode solana tx signature"
                    );
                    votes.push(Vote::FailedOnChain);
                    continue;
                }
            };

            let sol_tx = match self
                .rpc_client
                .get_transaction(&sol_tx_signature, UiTransactionEncoding::Json)
                .await
            {
                Ok(tx) => tx,
                Err(err) => match err.kind() {
                    // When tx is not found a null is returned.
                    solana_client::client_error::ClientErrorKind::SerdeJson(_) => {
                        error!(
                            tx_id = msg.tx_id,
                            poll_id = poll_id.to_string(),
                            err = err.to_string(),
                            "Cannot find solana tx signature"
                        );
                        votes.push(Vote::NotFound);
                        continue;
                    }
                    _ => {
                        error!(
                            tx_id = msg.tx_id,
                            poll_id = poll_id.to_string(),
                            "RPC error while fetching solana tx"
                        );
                        return Err(Error::TxReceipts)?;
                    }
                },
            };

            votes.push(verify_message(&source_gateway_address, sol_tx, &msg));
        }

        self.broadcast_votes(poll_id, votes).await
    }
}

#[cfg(test)]
mod test {

    use std::num::NonZeroUsize;

    use axelar_wasm_std::nonempty;
    use base64::{engine::general_purpose::STANDARD, Engine};
    use events::Event;
    use solana_client::rpc_request::RpcRequest;
    use tendermint::abci;
    use tokio::sync::watch;
    use voting_verifier::events::{PollMetadata, PollStarted, TxEventConfirmation};

    use crate::{
        queue::queued_broadcaster::MockBroadcasterClient,
        solana::test_utils::rpc_client_with_recorder,
        types::{EVMAddress, Hash},
        PREFIX,
    };
    use tokio::test as async_test;

    use super::*;

    #[async_test]
    async fn must_correctly_broadcast_message_validation() {
        // Setup the context
        let voting_verifier = TMAddress::random(PREFIX);
        let worker = TMAddress::random(PREFIX);
        let expiration = 100u64;
        let (_, rx) = watch::channel(expiration - 1);
        let source_chain = ChainName::from_str("solana").unwrap();

        // Prepare the message verifier and the vote broadcaster
        let mut broadcast_client = MockBroadcasterClient::new();
        broadcast_client
            .expect_broadcast::<MsgExecuteContract>()
            .once()
            .returning(|_| Ok(()));

        let (rpc_client, rpc_recorder) = rpc_client_with_recorder();

        let event: Event = get_event(
            get_poll_started_event(participants(5, Some(worker.clone())), 100, source_chain.clone()),
            &voting_verifier,
        );

        let handler = super::Handler::new(
            worker,
            voting_verifier,
<<<<<<< HEAD
            RpcCacheWrapper::new(rpc_client, NonZeroUsize::new(10).unwrap()),
=======
            source_chain,
            rpc_client,
>>>>>>> cd5f1819
            broadcast_client,
            rx,
        );

        handler.handle(&event).await.unwrap();
        assert_eq!(
            Some(&2),
            rpc_recorder.read().await.get(&RpcRequest::GetTransaction)
        );
    }

    #[async_test]
    async fn ignores_events_from_other_chains() {
        // Setup the context
        let voting_verifier = TMAddress::random(PREFIX);
        let worker = TMAddress::random(PREFIX);
        let expiration = 100u64;
        let (_, rx) = watch::channel(expiration - 1);
        let source_chain = ChainName::from_str("solana").unwrap();
        let poll_started_source_chain = ChainName::from_str("other_chain").unwrap(); // A different, unexpected source chain.

        // Prepare the message verifier and the vote broadcaster
        let mut broadcast_client = MockBroadcasterClient::new();
        broadcast_client
            .expect_broadcast::<MsgExecuteContract>()
            .never();

        let (rpc_client, rpc_recorder) = rpc_client_with_recorder();

        let event: Event = get_event(
            get_poll_started_event(
                participants(5, Some(worker.clone())),
                100,
                poll_started_source_chain,
            ),
            &voting_verifier,
        );

        let handler = super::Handler::new(
            worker,
            voting_verifier,
            source_chain,
            rpc_client,
            broadcast_client,
            rx,
        );

        handler.handle(&event).await.unwrap();

        assert_eq!(
            None,
            rpc_recorder.read().await.get(&RpcRequest::GetTransaction)
        );
    }

    #[async_test]
    async fn must_skip_duplicated_tx() {
        // Setup the context
        let voting_verifier = TMAddress::random(PREFIX);
        let worker = TMAddress::random(PREFIX);
        let expiration = 100u64;
        let (_, rx) = watch::channel(expiration - 1);
        let source_chain = ChainName::from_str("solana").unwrap();

        // Prepare the message verifier and the vote broadcaster
        let mut broadcast_client = MockBroadcasterClient::new();
        broadcast_client
            .expect_broadcast::<MsgExecuteContract>()
            .once()
            .returning(|_| Ok(()));

        let (rpc_client, rpc_recorder) = rpc_client_with_recorder();

        let event: Event = get_event(
            get_poll_started_event_with_duplicates(participants(5, Some(worker.clone())), 100),
            &voting_verifier,
        );

        let handler = super::Handler::new(
            worker,
            voting_verifier,
<<<<<<< HEAD
            RpcCacheWrapper::new(rpc_client, NonZeroUsize::new(10).unwrap()),
=======
            source_chain,
            rpc_client,
>>>>>>> cd5f1819
            broadcast_client,
            rx,
        );

        handler.handle(&event).await.unwrap();

        assert_eq!(
            Some(&1),
            rpc_recorder.read().await.get(&RpcRequest::GetTransaction)
        );
    }

    #[async_test]
    async fn ignores_poll_event_if_voting_verifier_address_not_match_event_address() {
        // Setup the context
        let voting_verifier = TMAddress::random(PREFIX);
        let worker = TMAddress::random(PREFIX);
        let expiration = 100u64;
        let (_, rx) = watch::channel(expiration - 1);
        let source_chain = ChainName::from_str("solana").unwrap();

        // Prepare the message verifier and the vote broadcaster
        let mut broadcast_client = MockBroadcasterClient::new();
        broadcast_client
            .expect_broadcast::<MsgExecuteContract>()
            .never();

        let (rpc_client, rpc_recorder) = rpc_client_with_recorder();

        let event: Event = get_event(
            get_poll_started_event(
                participants(5, Some(worker.clone())),
                100,
                source_chain.clone(),
            ),
            &TMAddress::random(PREFIX), // A different, unexpected address comes from the event.
        );

        let handler = super::Handler::new(
            worker,
            voting_verifier,
<<<<<<< HEAD
            RpcCacheWrapper::new(rpc_client, NonZeroUsize::new(10).unwrap()),
=======
            source_chain,
            rpc_client,
>>>>>>> cd5f1819
            broadcast_client,
            rx,
        );

        handler.handle(&event).await.unwrap();

        assert_eq!(
            None,
            rpc_recorder.read().await.get(&RpcRequest::GetTransaction)
        );
    }

    #[async_test]
    async fn ignores_poll_event_if_worker_not_part_of_participants() {
        // Setup the context
        let voting_verifier = TMAddress::random(PREFIX);
        let worker = TMAddress::random(PREFIX);
        let expiration = 100u64;
        let (_, rx) = watch::channel(expiration - 1);
        let source_chain = ChainName::from_str("solana").unwrap();

        // Prepare the message verifier and the vote broadcaster
        let mut broadcast_client = MockBroadcasterClient::new();
        broadcast_client
            .expect_broadcast::<MsgExecuteContract>()
            .never();

        let (rpc_client, rpc_recorder) = rpc_client_with_recorder();

        let event: Event = get_event(
            get_poll_started_event(participants(5, None), 100, source_chain.clone()), // This worker is not in participant set. So will skip the event.
            &voting_verifier,
        );

        let handler = super::Handler::new(
            worker,
            voting_verifier,
<<<<<<< HEAD
            RpcCacheWrapper::new(rpc_client, NonZeroUsize::new(10).unwrap()),
=======
            source_chain,
            rpc_client,
>>>>>>> cd5f1819
            broadcast_client,
            rx,
        );

        handler.handle(&event).await.unwrap();

        assert_eq!(
            None,
            rpc_recorder.read().await.get(&RpcRequest::GetTransaction)
        );
    }

    #[async_test]
    async fn ignores_expired_poll_event() {
        // Setup the context
        let voting_verifier = TMAddress::random(PREFIX);
        let worker = TMAddress::random(PREFIX);
        let expiration = 100u64;
        let (_, rx) = watch::channel(expiration); // expired !
        let source_chain = ChainName::from_str("solana").unwrap();

        // Prepare the message verifier and the vote broadcaster
        let mut broadcast_client = MockBroadcasterClient::new();
        broadcast_client
            .expect_broadcast::<MsgExecuteContract>()
            .never();

        let (rpc_client, rpc_recorder) = rpc_client_with_recorder();

        let event: Event = get_event(
            get_poll_started_event(
                participants(5, Some(worker.clone())),
                100,
                source_chain.clone(),
            ),
            &voting_verifier,
        );

        let handler = super::Handler::new(
            worker,
            voting_verifier,
<<<<<<< HEAD
            RpcCacheWrapper::new(rpc_client, NonZeroUsize::new(10).unwrap()),
=======
            source_chain,
            rpc_client,
>>>>>>> cd5f1819
            broadcast_client,
            rx,
        );

        handler.handle(&event).await.unwrap();

        assert_eq!(
            None,
            rpc_recorder.read().await.get(&RpcRequest::GetTransaction)
        );
    }

    fn get_event(event: impl Into<cosmwasm_std::Event>, contract_address: &TMAddress) -> Event {
        let mut event: cosmwasm_std::Event = event.into();

        event.ty = format!("wasm-{}", event.ty);
        event = event.add_attribute("_contract_address", contract_address.to_string());

        abci::Event::new(
            event.ty,
            event
                .attributes
                .into_iter()
                .map(|cosmwasm_std::Attribute { key, value }| {
                    (STANDARD.encode(key), STANDARD.encode(value))
                }),
        )
        .try_into()
        .unwrap()
    }

    fn get_poll_started_event(
        participants: Vec<TMAddress>,
        expires_at: u64,
        source_chain: ChainName,
    ) -> PollStarted {
        get_poll_started_event_with_source_chain(participants, expires_at, source_chain)
    }

    fn get_poll_started_event_with_source_chain(
        participants: Vec<TMAddress>,
        expires_at: u64,
        source_chain: ChainName,
    ) -> PollStarted {
        PollStarted::Messages {
            metadata: PollMetadata {
                poll_id: "100".parse().unwrap(),
                source_chain,
                source_gateway_address: "sol".to_string().parse().unwrap(),
                confirmation_height: 15,
                expires_at,
                participants: participants
                    .into_iter()
                    .map(|addr| cosmwasm_std::Addr::unchecked(addr.to_string()))
                    .collect(),
            },
            messages: vec![
                TxEventConfirmation {
                    tx_id: nonempty::String::from_str("3GLo4z4siudHxW1BMHBbkTKy7kfbssNFaxLR5hTjhEXCUzp2Pi2VVwybc1s96pEKjRre7CcKKeLhni79zWTNUseP").unwrap(),
                    event_index: 10,
                    source_address: "sol".to_string().parse().unwrap(),
                    destination_chain: "ethereum".parse().unwrap(),
                    destination_address: format!("0x{:x}", EVMAddress::random()).parse().unwrap(),
                    payload_hash: Hash::random().to_fixed_bytes(),
                },
                TxEventConfirmation {
                    tx_id: nonempty::String::from_str("41SgBTfsWbkdixDdVNESM6YmDAzEcKEubGPkaXmtTVUd2EhMaqPEy3qh5ReTtTb4Le4F16SSBFjQCxkekamNrFNT").unwrap(),
                    event_index: 11,
                    source_address: "sol".to_string().parse().unwrap(),
                    destination_chain: "ethereum".parse().unwrap(),
                    destination_address: format!("0x{:x}", EVMAddress::random()).parse().unwrap(),
                    payload_hash: Hash::random().to_fixed_bytes(),
                },
            ],
        }
    }

    fn get_poll_started_event_with_duplicates(
        participants: Vec<TMAddress>,
        expires_at: u64,
    ) -> PollStarted {
        let tx_id = nonempty::String::from_str("41SgBTfsWbkdixDdVNESM6YmDAzEcKEubGPkaXmtTVUd2EhMaqPEy3qh5ReTtTb4Le4F16SSBFjQCxkekamNrFNT").unwrap();
        PollStarted::Messages {
            metadata: PollMetadata {
                poll_id: "100".parse().unwrap(),
                source_chain: "solana".parse().unwrap(),
                source_gateway_address: "sol".to_string().parse().unwrap(),
                confirmation_height: 15,
                expires_at,
                participants: participants
                    .into_iter()
                    .map(|addr| cosmwasm_std::Addr::unchecked(addr.to_string()))
                    .collect(),
            },
            messages: vec![
                TxEventConfirmation {
                    tx_id: tx_id.clone(),
                    event_index: 10,
                    source_address: "sol".to_string().parse().unwrap(),
                    destination_chain: "ethereum".parse().unwrap(),
                    destination_address: format!("0x{:x}", EVMAddress::random()).parse().unwrap(),
                    payload_hash: Hash::random().to_fixed_bytes(),
                },
                TxEventConfirmation {
                    tx_id,
                    event_index: 10,
                    source_address: "sol".to_string().parse().unwrap(),
                    destination_chain: "ethereum".parse().unwrap(),
                    destination_address: format!("0x{:x}", EVMAddress::random()).parse().unwrap(),
                    payload_hash: Hash::random().to_fixed_bytes(),
                },
            ],
        }
    }

    fn participants(n: u8, worker: Option<TMAddress>) -> Vec<TMAddress> {
        (0..n)
            .map(|_| TMAddress::random(PREFIX))
            .chain(worker)
            .collect()
    }
}<|MERGE_RESOLUTION|>--- conflicted
+++ resolved
@@ -4,7 +4,7 @@
 use error_stack::ResultExt;
 use serde::Deserialize;
 use solana_sdk::signature::Signature;
-use solana_transaction_status::{UiTransactionEncoding};
+use solana_transaction_status::UiTransactionEncoding;
 use std::convert::TryInto;
 use std::str::FromStr;
 use tracing::{error, info};
@@ -54,12 +54,8 @@
 {
     worker: TMAddress,
     voting_verifier: TMAddress,
-<<<<<<< HEAD
     rpc_client: RpcCacheWrapper,
-=======
-    rpc_client: RpcClient,
     chain: ChainName,
->>>>>>> cd5f1819
     broadcast_client: B,
     latest_block_height: Receiver<u64>,
 }
@@ -71,20 +67,16 @@
     pub fn new(
         worker: TMAddress,
         voting_verifier: TMAddress,
-<<<<<<< HEAD
         rpc_client: RpcCacheWrapper,
-=======
         chain: ChainName,
-        rpc_client: RpcClient,
->>>>>>> cd5f1819
         broadcast_client: B,
         latest_block_height: Receiver<u64>,
     ) -> Self {
         Self {
             worker,
             voting_verifier,
+            rpc_client,
             chain,
-            rpc_client,
             broadcast_client,
             latest_block_height,
         }
@@ -242,19 +234,19 @@
         let (rpc_client, rpc_recorder) = rpc_client_with_recorder();
 
         let event: Event = get_event(
-            get_poll_started_event(participants(5, Some(worker.clone())), 100, source_chain.clone()),
+            get_poll_started_event(
+                participants(5, Some(worker.clone())),
+                100,
+                source_chain.clone(),
+            ),
             &voting_verifier,
         );
 
         let handler = super::Handler::new(
             worker,
             voting_verifier,
-<<<<<<< HEAD
             RpcCacheWrapper::new(rpc_client, NonZeroUsize::new(10).unwrap()),
-=======
-            source_chain,
-            rpc_client,
->>>>>>> cd5f1819
+            source_chain,
             broadcast_client,
             rx,
         );
@@ -296,8 +288,8 @@
         let handler = super::Handler::new(
             worker,
             voting_verifier,
-            source_chain,
-            rpc_client,
+            RpcCacheWrapper::new(rpc_client, NonZeroUsize::new(10).unwrap()),
+            source_chain,
             broadcast_client,
             rx,
         );
@@ -336,12 +328,8 @@
         let handler = super::Handler::new(
             worker,
             voting_verifier,
-<<<<<<< HEAD
             RpcCacheWrapper::new(rpc_client, NonZeroUsize::new(10).unwrap()),
-=======
-            source_chain,
-            rpc_client,
->>>>>>> cd5f1819
+            source_chain,
             broadcast_client,
             rx,
         );
@@ -383,12 +371,8 @@
         let handler = super::Handler::new(
             worker,
             voting_verifier,
-<<<<<<< HEAD
             RpcCacheWrapper::new(rpc_client, NonZeroUsize::new(10).unwrap()),
-=======
-            source_chain,
-            rpc_client,
->>>>>>> cd5f1819
+            source_chain,
             broadcast_client,
             rx,
         );
@@ -426,12 +410,8 @@
         let handler = super::Handler::new(
             worker,
             voting_verifier,
-<<<<<<< HEAD
             RpcCacheWrapper::new(rpc_client, NonZeroUsize::new(10).unwrap()),
-=======
-            source_chain,
-            rpc_client,
->>>>>>> cd5f1819
+            source_chain,
             broadcast_client,
             rx,
         );
@@ -473,12 +453,8 @@
         let handler = super::Handler::new(
             worker,
             voting_verifier,
-<<<<<<< HEAD
             RpcCacheWrapper::new(rpc_client, NonZeroUsize::new(10).unwrap()),
-=======
-            source_chain,
-            rpc_client,
->>>>>>> cd5f1819
+            source_chain,
             broadcast_client,
             rx,
         );
