--- conflicted
+++ resolved
@@ -62,11 +62,7 @@
     chain: ChainName,
     rpc_client: C,
     broadcast_client: B,
-<<<<<<< HEAD
-    latest_block_height: Arc<AtomicU64>,
-=======
-    _latest_block_height: Receiver<u64>,
->>>>>>> 7927c2f9
+    latest_block_height: Receiver<u64>,
 }
 
 impl<C, B> Handler<C, B>
@@ -179,11 +175,9 @@
             return Ok(());
         }
 
-        let latest_block_height = self
-            .latest_block_height
-            .load(std::sync::atomic::Ordering::SeqCst);
+        let latest_block_height = *self.latest_block_height.borrow();
         if latest_block_height >= expires_at {
-            info!(poll_id = poll_id.to_string(), "Skipping expired poll");
+            info!(poll_id = poll_id.to_string(), "skipping expired poll");
             return Ok(());
         }
 
@@ -219,10 +213,7 @@
 
 #[cfg(test)]
 mod tests {
-    use std::{
-        convert::TryInto,
-        sync::{atomic::AtomicU64, Arc},
-    };
+    use std::convert::TryInto;
 
     use base64::engine::general_purpose::STANDARD;
     use base64::Engine;
@@ -244,7 +235,7 @@
     };
 
     use error_stack::{Report, Result};
-    use tokio::test as async_test;
+    use tokio::{sync::watch, test as async_test};
 
     #[test]
     fn should_deserialize_correct_event() {
@@ -276,7 +267,7 @@
             &voting_verifier,
         );
 
-        let latest_block = Arc::new(AtomicU64::new(expiration - 1));
+        let (tx, rx) = watch::channel(expiration - 1);
 
         let handler = super::Handler::new(
             worker,
@@ -284,13 +275,13 @@
             ChainName::Ethereum,
             rpc_client,
             broadcast_client,
-            latest_block.clone(),
+            rx,
         );
 
         // poll is not expired yet, should hit rpc error
         assert!(handler.handle(&event).await.is_err());
 
-        latest_block.store(expiration + 1, std::sync::atomic::Ordering::SeqCst);
+        let _ = tx.send(expiration + 1);
 
         // poll is expired, should not hit rpc error now
         assert!(handler.handle(&event).await.is_ok());
