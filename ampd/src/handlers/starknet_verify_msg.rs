--- conflicted
+++ resolved
@@ -501,11 +501,10 @@
     fn get_two_poll_started_events_within_the_same_tx(
         participants: Vec<TMAddress>,
         expires_at: u64,
-<<<<<<< HEAD
     ) -> VotingVerifierEvent {
         VotingVerifierEvent::MessagesPollStarted {
             poll_id: "100".parse().unwrap(),
-            source_chain: "starknet".parse().unwrap(),
+            source_chain: chain_name!(STARKNET),
             source_gateway_address: "source-gw-addr".parse().unwrap(),
             confirmation_height: 15,
             expires_at,
@@ -513,21 +512,6 @@
                 .into_iter()
                 .map(|addr| cosmwasm_std::Addr::unchecked(addr.to_string()))
                 .collect(),
-=======
-    ) -> PollStarted {
-        PollStarted::Messages {
-            metadata: PollMetadata {
-                poll_id: "100".parse().unwrap(),
-                source_chain: chain_name!(STARKNET),
-                source_gateway_address: "source-gw-addr".parse().unwrap(),
-                confirmation_height: 15,
-                expires_at,
-                participants: participants
-                    .into_iter()
-                    .map(|addr| cosmwasm_std::Addr::unchecked(addr.to_string()))
-                    .collect(),
-            },
->>>>>>> f968cc4c
             messages: vec![
                 #[allow(deprecated)] // TODO: Use message_id, on deprecating tx_id and event_index
                 TxEventConfirmation {
@@ -580,11 +564,10 @@
     fn get_poll_started_event_with_two_msgs(
         participants: Vec<TMAddress>,
         expires_at: u64,
-<<<<<<< HEAD
     ) -> VotingVerifierEvent {
         VotingVerifierEvent::MessagesPollStarted {
             poll_id: "100".parse().unwrap(),
-            source_chain: "starknet".parse().unwrap(),
+            source_chain: chain_name!(STARKNET),
             source_gateway_address: "source-gw-addr".parse().unwrap(),
             confirmation_height: 15,
             expires_at,
@@ -592,21 +575,6 @@
                 .into_iter()
                 .map(|addr| cosmwasm_std::Addr::unchecked(addr.to_string()))
                 .collect(),
-=======
-    ) -> PollStarted {
-        PollStarted::Messages {
-            metadata: PollMetadata {
-                poll_id: "100".parse().unwrap(),
-                source_chain: chain_name!(STARKNET),
-                source_gateway_address: "source-gw-addr".parse().unwrap(),
-                confirmation_height: 15,
-                expires_at,
-                participants: participants
-                    .into_iter()
-                    .map(|addr| cosmwasm_std::Addr::unchecked(addr.to_string()))
-                    .collect(),
-            },
->>>>>>> f968cc4c
             messages: vec![
                 #[allow(deprecated)] // TODO: Use message_id, on deprecating tx_id and event_index
                 TxEventConfirmation {
@@ -659,11 +627,10 @@
     fn get_poll_started_event_with_duplicate_msgs(
         participants: Vec<TMAddress>,
         expires_at: u64,
-<<<<<<< HEAD
     ) -> VotingVerifierEvent {
         VotingVerifierEvent::MessagesPollStarted {
             poll_id: "100".parse().unwrap(),
-            source_chain: "starknet".parse().unwrap(),
+            source_chain: chain_name!(STARKNET),
             source_gateway_address: "source-gw-addr".parse().unwrap(),
             confirmation_height: 15,
             expires_at,
@@ -671,21 +638,6 @@
                 .into_iter()
                 .map(|addr| cosmwasm_std::Addr::unchecked(addr.to_string()))
                 .collect(),
-=======
-    ) -> PollStarted {
-        PollStarted::Messages {
-            metadata: PollMetadata {
-                poll_id: "100".parse().unwrap(),
-                source_chain: chain_name!(STARKNET),
-                source_gateway_address: "source-gw-addr".parse().unwrap(),
-                confirmation_height: 15,
-                expires_at,
-                participants: participants
-                    .into_iter()
-                    .map(|addr| cosmwasm_std::Addr::unchecked(addr.to_string()))
-                    .collect(),
-            },
->>>>>>> f968cc4c
             messages: vec![
                 #[allow(deprecated)] // TODO: Use message_id, on deprecating tx_id and event_index
                 TxEventConfirmation {
