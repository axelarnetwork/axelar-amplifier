--- conflicted
+++ resolved
@@ -356,12 +356,13 @@
         // Create an event with a different gateway address
         let mut event_data =
             verifier_set_poll_started_event(participants(Some(worker.clone())), 100);
-        if let PollStarted::VerifierSet {
-            ref mut metadata, ..
+        if let VotingVerifierEvent::VerifierSetPollStarted {
+            ref mut source_gateway_address,
+            ..
         } = event_data
         {
             // Use a different gateway address
-            metadata.source_gateway_address = "DifferentGatewayAddress123456789".parse().unwrap();
+            *source_gateway_address = "DifferentGatewayAddress123456789".parse().unwrap();
         }
 
         let event = into_structured_event(event_data, &voting_verifier);
@@ -496,17 +497,10 @@
         expires_at: u64,
     ) -> VotingVerifierEvent {
         let signature_1 = "3GLo4z4siudHxW1BMHBbkTKy7kfbssNFaxLR5hTjhEXCUzp2Pi2VVwybc1s96pEKjRre7CcKKeLhni79zWTNUseP";
-<<<<<<< HEAD
-        let event_idx_1 = 10_u32;
-        let message_id_1 = format!("{signature_1}-{event_idx_1}");
-        VotingVerifierEvent::VerifierSetPollStarted {
-=======
         let inner_ix_group_index_1 = 1_u32;
         let inner_ix_index_1 = 10_u32;
         let message_id_1 = format!("{signature_1}-{inner_ix_group_index_1}.{inner_ix_index_1}");
-        PollStarted::VerifierSet {
-            metadata: PollMetadata {
->>>>>>> 2eac9c1a
+        VotingVerifierEvent::VerifierSetPollStarted {
                 poll_id: "100".parse().unwrap(),
                 source_chain: chain_name!(SOLANA),
                 source_gateway_address: axelar_solana_gateway::ID.to_string().parse().unwrap(),
