--- conflicted
+++ resolved
@@ -40,11 +40,8 @@
 mod json_rpc;
 mod mvx;
 mod queue;
-<<<<<<< HEAD
 mod stacks;
-=======
 mod starknet;
->>>>>>> 69466b71
 mod stellar;
 mod sui;
 mod tm_client;
@@ -393,32 +390,6 @@
                     ),
                     event_processor_config.clone(),
                 ),
-<<<<<<< HEAD
-                handlers::config::Config::StacksMsgVerifier {
-                    cosmwasm_contract,
-                    http_url,
-                } => self.create_handler_task(
-                    "stacks-msg-verifier",
-                    handlers::stacks_verify_msg::Handler::new(
-                        verifier.clone(),
-                        cosmwasm_contract,
-                        Client::new_http(http_url),
-                        self.block_height_monitor.latest_block_height(),
-                    )
-                    .await
-                    .change_context(Error::Connection)?,
-                    event_processor_config.clone(),
-                ),
-                handlers::config::Config::StacksVerifierSetVerifier {
-                    cosmwasm_contract,
-                    http_url,
-                } => self.create_handler_task(
-                    "stacks-verifier-set-verifier",
-                    handlers::stacks_verify_verifier_set::Handler::new(
-                        verifier.clone(),
-                        cosmwasm_contract,
-                        Client::new_http(http_url),
-=======
                 handlers::config::Config::StarknetMsgVerifier {
                     cosmwasm_contract,
                     rpc_url,
@@ -447,7 +418,34 @@
                             &rpc_url,
                         ))
                         .change_context(Error::Connection)?,
->>>>>>> 69466b71
+                        self.block_height_monitor.latest_block_height(),
+                    ),
+                    event_processor_config.clone(),
+                ),
+                handlers::config::Config::StacksMsgVerifier {
+                    cosmwasm_contract,
+                    http_url,
+                } => self.create_handler_task(
+                    "stacks-msg-verifier",
+                    handlers::stacks_verify_msg::Handler::new(
+                        verifier.clone(),
+                        cosmwasm_contract,
+                        Client::new_http(http_url),
+                        self.block_height_monitor.latest_block_height(),
+                    )
+                    .await
+                    .change_context(Error::Connection)?,
+                    event_processor_config.clone(),
+                ),
+                handlers::config::Config::StacksVerifierSetVerifier {
+                    cosmwasm_contract,
+                    http_url,
+                } => self.create_handler_task(
+                    "stacks-verifier-set-verifier",
+                    handlers::stacks_verify_verifier_set::Handler::new(
+                        verifier.clone(),
+                        cosmwasm_contract,
+                        Client::new_http(http_url),
                         self.block_height_monitor.latest_block_height(),
                     ),
                     event_processor_config.clone(),
