--- conflicted
+++ resolved
@@ -147,12 +147,9 @@
         .msg_queue_client(msg_queue_client.clone())
         .cosmos_grpc_client(cosmos_client.clone())
         .multisig_client(multisig_client.clone())
-<<<<<<< HEAD
         .service_registry(service_registry.cosmwasm_contract)
         .rewards(rewards.cosmwasm_contract)
-=======
         .monitoring_client(monitoring_client.clone())
->>>>>>> cc9bd8f7
         .build();
     let (tx_confirmer, tx_confirmer_client) = broadcast::TxConfirmer::new_confirmer_and_client(
         cosmos_client,
