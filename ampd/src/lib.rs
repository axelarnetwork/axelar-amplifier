--- conflicted
+++ resolved
@@ -687,56 +687,39 @@
                 cosmwasm_contract,
                 rpc_url,
                 rpc_timeout,
-<<<<<<< HEAD
-            } => Ok(self.create_handler_task(
-                "solana-msg-verifier",
-                handlers::solana_verify_msg::Handler::new(
-                    chain_name.clone(),
-                    verifier.clone(),
-                    cosmwasm_contract.clone(),
-                    solana::Client::new(
-                        RpcClient::new_with_timeout_and_commitment(
-                            rpc_url.as_str().to_string(),
-                            rpc_timeout.unwrap_or(default_rpc_timeout),
-                            CommitmentConfig::finalized(),
-=======
-            } => {
+            } =>{
                 let task_name = "solana-msg-verifier".to_string();
-                Ok((
-                    task_name.clone(),
-                    self.create_handler_task(
-                        task_name,
-                        handlers::solana_verify_msg::Handler::new(
+                Ok((task_name.clone(), self.create_handler_task(
+                    task_name,
+                    handlers::solana_verify_msg::Handler::new(
+                        chain_name.clone(),
+                        verifier.clone(),
+                        cosmwasm_contract.clone(),
+                        solana::Client::new(
+                            RpcClient::new_with_timeout_and_commitment(
+                                rpc_url.as_str().to_string(),
+                                rpc_timeout.unwrap_or(default_rpc_timeout),
+                                CommitmentConfig::finalized(),
+                            ),
+                            self.monitoring_client.clone(),
                             chain_name.clone(),
-                            verifier.clone(),
-                            cosmwasm_contract.clone(),
-                            solana::Client::new(
-                                RpcClient::new_with_timeout_and_commitment(
-                                    rpc_url.to_string(),
-                                    rpc_timeout.unwrap_or(default_rpc_timeout),
-                                    CommitmentConfig::finalized(),
-                                ),
-                                self.monitoring_client.clone(),
-                                chain_name.clone(),
-                            ),
-                            self.block_height_monitor.latest_block_height(),
-                            self.monitoring_client.clone(),
->>>>>>> 4ec0aaa0
-                        ),
-                        event_processor_config.clone(),
-                        self.monitoring_client.clone(),
-                    ),
-                ))
-            }
+                        ),
+                        self.block_height_monitor.latest_block_height(),
+                        self.monitoring_client.clone(),
+                    ),
+                    event_processor_config.clone(),
+                    self.monitoring_client.clone(),
+                )))
+            },
             handlers::config::Config::SolanaVerifierSetVerifier {
                 chain_name,
                 cosmwasm_contract,
                 rpc_url,
                 rpc_timeout,
             } => {
-<<<<<<< HEAD
-                Ok(self.create_handler_task(
-                    "solana-verifier-set-verifier",
+                let task_name = "solana-verifier-set-verifier".to_string();
+                Ok((task_name.clone(), self.create_handler_task(
+                    task_name,
                     handlers::solana_verify_verifier_set::Handler::new(
                         chain_name.clone(),
                         verifier.clone(),
@@ -757,34 +740,7 @@
                     .change_context(Error::Connection)?,
                     event_processor_config.clone(),
                     self.monitoring_client.clone(),
-=======
-                let task_name = "solana-verifier-set-verifier".to_string();
-                Ok((
-                    task_name.clone(),
-                    self.create_handler_task(
-                        task_name,
-                        handlers::solana_verify_verifier_set::Handler::new(
-                            chain_name.clone(),
-                            verifier.clone(),
-                            cosmwasm_contract.clone(),
-                            solana::Client::new(
-                                RpcClient::new_with_timeout_and_commitment(
-                                    rpc_url.to_string(),
-                                    rpc_timeout.unwrap_or(default_rpc_timeout),
-                                    CommitmentConfig::finalized(),
-                                ),
-                                self.monitoring_client.clone(),
-                                chain_name.clone(),
-                            ),
-                            self.block_height_monitor.latest_block_height(),
-                            self.monitoring_client.clone(),
-                        )
-                        .await,
-                        event_processor_config.clone(),
-                        self.monitoring_client.clone(),
-                    ),
->>>>>>> 4ec0aaa0
-                ))
+                )))
             }
             handlers::config::Config::StacksMsgVerifier {
                 chain_name,
