use std::pin::Pin;
use std::time::Duration;

use asyncutil::future::RetryPolicy;
use asyncutil::task::{CancellableTask, TaskError, TaskGroup};
use block_height_monitor::BlockHeightMonitor;
use broadcaster_v2::MsgQueue;
use error_stack::{FutureExt, Result, ResultExt};
use event_processor::EventHandler;
use event_sub::EventSub;
use evm::finalizer::{pick, Finalization};
use evm::json_rpc::EthereumClient;
use multiversx_sdk::gateway::GatewayProxy;
<<<<<<< HEAD
=======
use prometheus_metrics::monitor::MetricsClient;
use queue::queued_broadcaster::QueuedBroadcaster;
>>>>>>> c5014026
use router_api::ChainName;
use solana_client::nonblocking::rpc_client::RpcClient;
use solana_sdk::commitment_config::CommitmentConfig;
use starknet_providers::jsonrpc::HttpTransport;
use thiserror::Error;
use tofnd::grpc::{Multisig, MultisigClient};
use tokio::signal::unix::{signal, SignalKind};
use tokio_util::sync::CancellationToken;
use tracing::info;
use types::{CosmosPublicKey, TMAddress};

use crate::config::Config;
use crate::prometheus_metrics::monitor;

mod asyncutil;
mod block_height_monitor;
#[allow(dead_code)]
mod broadcaster_v2;
pub mod commands;
pub mod config;
mod cosmos;
mod event_processor;
mod event_sub;
mod evm;
mod grpc;
mod handlers;
mod json_rpc;
mod mvx;
<<<<<<< HEAD
=======
pub mod prometheus_metrics;
mod queue;
>>>>>>> c5014026
mod solana;
mod starknet;
mod stellar;
mod sui;
mod tm_client;
mod tofnd;
mod types;
mod url;
mod xrpl;

const PREFIX: &str = "axelar";
const DEFAULT_RPC_TIMEOUT: Duration = Duration::from_secs(3);

pub async fn run(cfg: Config) -> Result<(), Error> {
    prepare_app(cfg).await?.run().await
}

async fn prepare_app(cfg: Config) -> Result<App, Error> {
    let Config {
        tm_jsonrpc,
        tm_grpc,
        tm_grpc_timeout,
        broadcast,
        handlers,
        tofnd_config,
        event_processor,
        service_registry: _service_registry,
        rewards: _rewards,
        prometheus_monitor_bind_addr,
        grpc: grpc_config,
    } = cfg;

    let (prometheus_monitor_server, metrics_client) =
        monitor::Server::new(prometheus_monitor_bind_addr).change_context(Error::Monitor)?;
    let tm_client = tendermint_rpc::HttpClient::new(tm_jsonrpc.as_str())
        .change_context(Error::Connection)
        .attach_printable(tm_jsonrpc.clone())?;
    let multisig_client = MultisigClient::new(
        tofnd_config.party_uid,
        tofnd_config.url.as_str(),
        tofnd_config.timeout,
    )
    .await
    .change_context(Error::Connection)
    .attach_printable(tofnd_config.url)?;
    let block_height_monitor = BlockHeightMonitor::connect(tm_client.clone())
        .await
        .change_context(Error::Connection)
        .attach_printable(tm_jsonrpc)?;
    let pub_key = multisig_client
        .keygen(&tofnd_config.key_uid, tofnd::Algorithm::Ecdsa)
        .await
        .change_context(Error::Tofnd)?;
    let pub_key = CosmosPublicKey::try_from(pub_key).change_context(Error::Tofnd)?;
    let (event_publisher, event_subscriber) = event_sub::EventPublisher::new(
        tm_client.clone(),
        event_processor.stream_buffer_size,
        event_processor.delay,
    );
    let cosmos_client = cosmos::CosmosGrpcClient::new(tm_grpc.as_str(), tm_grpc_timeout)
        .await
        .change_context(Error::Connection)
        .attach_printable(tm_grpc.clone())?;
    let broadcaster =
        broadcaster_v2::Broadcaster::new(cosmos_client.clone(), broadcast.chain_id, pub_key)
            .await
            .change_context(Error::Broadcaster)?;
    let (msg_queue, msg_queue_client) = broadcaster_v2::MsgQueue::new_msg_queue_and_client(
        broadcaster.clone(),
        broadcast.queue_cap,
        broadcast.batch_gas_limit,
        broadcast.broadcast_interval,
    );
    let grpc_server = grpc::Server::builder()
        .config(grpc_config)
        .event_sub(event_subscriber.clone())
        .msg_queue_client(msg_queue_client.clone())
        .cosmos_grpc_client(cosmos_client.clone())
        .build();
    let (tx_confirmer, tx_confirmer_client) = broadcaster_v2::TxConfirmer::new(
        cosmos_client,
        RetryPolicy::repeat_constant(
            broadcast.tx_fetch_interval,
            broadcast.tx_fetch_max_retries.saturating_add(1).into(),
        ),
    );
    let broadcaster_task = broadcaster_v2::BroadcasterTask::builder()
        .broadcaster(broadcaster)
        .msg_queue(msg_queue)
        .signer(multisig_client.clone())
        .key_id(tofnd_config.key_uid.clone())
        .gas_adjustment(broadcast.gas_adjustment)
        .gas_price(broadcast.gas_price)
        .tx_confirmer_client(tx_confirmer_client)
        .build()
        .validate()
        .await
        .change_context(Error::Broadcaster)?;
<<<<<<< HEAD
    let health_check_server = health_check::Server::new(health_check_bind_addr);
=======

    let broadcaster = QueuedBroadcaster::new(
        broadcaster,
        broadcast.batch_gas_limit,
        broadcast.queue_cap,
        interval(broadcast.broadcast_interval),
    );

    let tx_confirmer = TxConfirmer::new(
        cosmos_client,
        RetryPolicy::RepeatConstant {
            sleep: broadcast.tx_fetch_interval,
            max_attempts: broadcast.tx_fetch_max_retries.saturating_add(1).into(),
        },
    );
>>>>>>> c5014026

    let verifier: TMAddress = pub_key
        .account_id(PREFIX)
        .expect("failed to convert to account identifier")
        .into();

    App::new(
        event_publisher,
        event_subscriber,
        multisig_client,
        block_height_monitor,
        prometheus_monitor_server,
        grpc_server,
        broadcaster_task,
<<<<<<< HEAD
        msg_queue_client,
        tx_confirmer,
=======
        metrics_client,
>>>>>>> c5014026
    )
    .configure_handlers(verifier, handlers, event_processor)
    .await
}

async fn check_finalizer<C>(
    chain_name: &ChainName,
    finalization: &Finalization,
    rpc_client: &C,
) -> Result<(), Error>
where
    C: EthereumClient + Send + Sync,
{
    let _ = pick(finalization, rpc_client, 0)
        .latest_finalized_block_height()
        .await
        .change_context_lazy(|| Error::InvalidFinalizerType(chain_name.to_owned()))?;

    Ok(())
}

struct App {
    event_publisher: event_sub::EventPublisher<tendermint_rpc::HttpClient>,
    event_subscriber: event_sub::EventSubscriber,
    event_processor: TaskGroup<event_processor::Error>,
    multisig_client: MultisigClient,
    block_height_monitor: BlockHeightMonitor<tendermint_rpc::HttpClient>,
    prometheus_monitor_server: monitor::Server,
    grpc_server: grpc::Server,
    broadcaster_task: broadcaster_v2::ValidatedBroadcasterTask<
        cosmos::CosmosGrpcClient,
        Pin<Box<MsgQueue>>,
        MultisigClient,
    >,
<<<<<<< HEAD
    msg_queue_client: broadcaster_v2::MsgQueueClient<cosmos::CosmosGrpcClient>,
    tx_confirmer: broadcaster_v2::TxConfirmer<cosmos::CosmosGrpcClient>,
=======
    metrics_client: MetricsClient,
>>>>>>> c5014026
}

impl App {
    #[allow(clippy::too_many_arguments)]
    fn new(
        event_publisher: event_sub::EventPublisher<tendermint_rpc::HttpClient>,
        event_subscriber: event_sub::EventSubscriber,
        multisig_client: MultisigClient,
        block_height_monitor: BlockHeightMonitor<tendermint_rpc::HttpClient>,
        prometheus_monitor_server: monitor::Server,
        grpc_server: grpc::Server,
        broadcaster_task: broadcaster_v2::ValidatedBroadcasterTask<
            cosmos::CosmosGrpcClient,
            Pin<Box<MsgQueue>>,
            MultisigClient,
        >,
<<<<<<< HEAD
        msg_queue_client: broadcaster_v2::MsgQueueClient<cosmos::CosmosGrpcClient>,
        tx_confirmer: broadcaster_v2::TxConfirmer<cosmos::CosmosGrpcClient>,
=======
        metrics_client: MetricsClient,
>>>>>>> c5014026
    ) -> Self {
        let event_processor = TaskGroup::new("event handler");

        Self {
            event_publisher,
            event_subscriber,
            event_processor,
            multisig_client,
            block_height_monitor,
            prometheus_monitor_server,
            grpc_server,
            broadcaster_task,
<<<<<<< HEAD
            msg_queue_client,
            tx_confirmer,
=======
            metrics_client,
>>>>>>> c5014026
        }
    }

    async fn configure_handlers(
        mut self,
        verifier: TMAddress,
        handler_configs: Vec<handlers::config::Config>,
        event_processor_config: event_processor::Config,
    ) -> Result<App, Error> {
        for config in handler_configs {
            match self
                .try_create_handler_task(&config, &verifier, &event_processor_config)
                .await
            {
                Ok(task) => {
                    self.event_processor = self.event_processor.add_task(task);
                }
                Err(e) => {
                    tracing::warn!(error = %e, config = ?config,
                        "Failed to create a handler, skipping instantiation. This handler will not run (and not vote or sign for this specific chain) until the issue is fixed and ampd is restarted."
                    );
                }
            };
        }

        Ok(self)
    }

    async fn try_create_handler_task(
        &mut self,
        config: &handlers::config::Config,
        verifier: &TMAddress,
        event_processor_config: &event_processor::Config,
    ) -> Result<CancellableTask<Result<(), event_processor::Error>>, Error> {
        match config {
            handlers::config::Config::EvmMsgVerifier {
                chain,
                cosmwasm_contract,
                rpc_timeout,
            } => {
                let rpc_client = json_rpc::Client::new_http(
                    chain.rpc_url.clone(),
                    reqwest::ClientBuilder::new()
                        .connect_timeout(rpc_timeout.unwrap_or(DEFAULT_RPC_TIMEOUT))
                        .timeout(rpc_timeout.unwrap_or(DEFAULT_RPC_TIMEOUT))
                        .build()
                        .change_context(Error::Connection)?,
                );

                check_finalizer(&chain.name, &chain.finalization, &rpc_client).await?;

                Ok(self.create_handler_task(
                    format!("{}-msg-verifier", chain.name),
                    handlers::evm_verify_msg::Handler::new(
                        verifier.clone(),
                        cosmwasm_contract.clone(),
                        chain.name.clone(),
                        chain.finalization.clone(),
                        rpc_client,
                        self.block_height_monitor.latest_block_height(),
                    ),
                    event_processor_config.clone(),
                    self.metrics_client.clone(),
                ))
            }
            handlers::config::Config::EvmVerifierSetVerifier {
                chain,
                cosmwasm_contract,
                rpc_timeout,
            } => {
                let rpc_client = json_rpc::Client::new_http(
                    chain.rpc_url.clone(),
                    reqwest::ClientBuilder::new()
                        .connect_timeout(rpc_timeout.unwrap_or(DEFAULT_RPC_TIMEOUT))
                        .timeout(rpc_timeout.unwrap_or(DEFAULT_RPC_TIMEOUT))
                        .build()
                        .change_context(Error::Connection)?,
                );

                check_finalizer(&chain.name, &chain.finalization, &rpc_client).await?;

                Ok(self.create_handler_task(
                    format!("{}-verifier-set-verifier", chain.name),
                    handlers::evm_verify_verifier_set::Handler::new(
                        verifier.clone(),
                        cosmwasm_contract.clone(),
                        chain.name.clone(),
                        chain.finalization.clone(),
                        rpc_client,
                        self.block_height_monitor.latest_block_height(),
                    ),
                    event_processor_config.clone(),
                    self.metrics_client.clone(),
                ))
            }
            handlers::config::Config::MultisigSigner {
                cosmwasm_contract,
                chain_name,
            } => Ok(self.create_handler_task(
                "multisig-signer",
                handlers::multisig::Handler::new(
                    verifier.clone(),
                    cosmwasm_contract.clone(),
                    chain_name.clone(),
                    self.multisig_client.clone(),
                    self.block_height_monitor.latest_block_height(),
                ),
                event_processor_config.clone(),
                self.metrics_client.clone(),
            )),
            handlers::config::Config::SuiMsgVerifier {
                cosmwasm_contract,
                rpc_url,
                rpc_timeout,
            } => Ok(self.create_handler_task(
                "sui-msg-verifier",
                handlers::sui_verify_msg::Handler::new(
                    verifier.clone(),
                    cosmwasm_contract.clone(),
                    json_rpc::Client::new_http(
                        rpc_url.clone(),
                        reqwest::ClientBuilder::new()
                            .connect_timeout(rpc_timeout.unwrap_or(DEFAULT_RPC_TIMEOUT))
                            .timeout(rpc_timeout.unwrap_or(DEFAULT_RPC_TIMEOUT))
                            .build()
                            .change_context(Error::Connection)?,
                    ),
                    self.block_height_monitor.latest_block_height(),
                ),
                event_processor_config.clone(),
                self.metrics_client.clone(),
            )),
            handlers::config::Config::XRPLMsgVerifier {
                cosmwasm_contract,
                chain_name,
                chain_rpc_url,
                rpc_timeout,
            } => {
                let rpc_client = xrpl_http_client::Client::builder()
                    .base_url(chain_rpc_url.as_str())
                    .http_client(
                        reqwest::ClientBuilder::new()
                            .connect_timeout(rpc_timeout.unwrap_or(DEFAULT_RPC_TIMEOUT))
                            .timeout(rpc_timeout.unwrap_or(DEFAULT_RPC_TIMEOUT))
                            .build()
                            .change_context(Error::Connection)?,
                    )
                    .build();

                Ok(self.create_handler_task(
                    format!("{}-msg-verifier", chain_name),
                    handlers::xrpl_verify_msg::Handler::new(
                        verifier.clone(),
                        cosmwasm_contract.clone(),
                        rpc_client,
                        self.block_height_monitor.latest_block_height(),
                    ),
                    event_processor_config.clone(),
                    self.metrics_client.clone(),
                ))
            }
            handlers::config::Config::XRPLMultisigSigner {
                cosmwasm_contract,
                chain_name,
            } => Ok(self.create_handler_task(
                "xrpl-multisig-signer",
                handlers::xrpl_multisig::Handler::new(
                    verifier.clone(),
                    cosmwasm_contract.clone(),
                    chain_name.clone(),
                    self.multisig_client.clone(),
                    self.block_height_monitor.latest_block_height(),
                ),
                event_processor_config.clone(),
                self.metrics_client.clone(),
            )),
            handlers::config::Config::SuiVerifierSetVerifier {
                cosmwasm_contract,
                rpc_url,
                rpc_timeout,
            } => Ok(self.create_handler_task(
                "sui-verifier-set-verifier",
                handlers::sui_verify_verifier_set::Handler::new(
                    verifier.clone(),
                    cosmwasm_contract.clone(),
                    json_rpc::Client::new_http(
                        rpc_url.clone(),
                        reqwest::ClientBuilder::new()
                            .connect_timeout(rpc_timeout.unwrap_or(DEFAULT_RPC_TIMEOUT))
                            .timeout(rpc_timeout.unwrap_or(DEFAULT_RPC_TIMEOUT))
                            .build()
                            .change_context(Error::Connection)?,
                    ),
                    self.block_height_monitor.latest_block_height(),
                ),
                event_processor_config.clone(),
                self.metrics_client.clone(),
            )),
            handlers::config::Config::MvxMsgVerifier {
                cosmwasm_contract,
                proxy_url,
            } => Ok(self.create_handler_task(
                "mvx-msg-verifier",
                handlers::mvx_verify_msg::Handler::new(
                    verifier.clone(),
                    cosmwasm_contract.clone(),
                    GatewayProxy::new(proxy_url.to_string().trim_end_matches('/').into()),
                    self.block_height_monitor.latest_block_height(),
                ),
                event_processor_config.clone(),
                self.metrics_client.clone(),
            )),
            handlers::config::Config::MvxVerifierSetVerifier {
                cosmwasm_contract,
                proxy_url,
            } => Ok(self.create_handler_task(
                "mvx-worker-set-verifier",
                handlers::mvx_verify_verifier_set::Handler::new(
                    verifier.clone(),
                    cosmwasm_contract.clone(),
                    GatewayProxy::new(proxy_url.to_string().trim_end_matches('/').into()),
                    self.block_height_monitor.latest_block_height(),
                ),
                event_processor_config.clone(),
                self.metrics_client.clone(),
            )),
            handlers::config::Config::StellarMsgVerifier {
                cosmwasm_contract,
                rpc_url,
            } => Ok(self.create_handler_task(
                "stellar-msg-verifier",
                handlers::stellar_verify_msg::Handler::new(
                    verifier.clone(),
                    cosmwasm_contract.clone(),
                    stellar::rpc_client::Client::new(
                        rpc_url.to_string().trim_end_matches('/').into(),
                    )
                    .change_context(Error::Connection)?,
                    self.block_height_monitor.latest_block_height(),
                ),
                event_processor_config.clone(),
                self.metrics_client.clone(),
            )),
            handlers::config::Config::StellarVerifierSetVerifier {
                cosmwasm_contract,
                rpc_url,
            } => Ok(self.create_handler_task(
                "stellar-verifier-set-verifier",
                handlers::stellar_verify_verifier_set::Handler::new(
                    verifier.clone(),
                    cosmwasm_contract.clone(),
                    stellar::rpc_client::Client::new(
                        rpc_url.to_string().trim_end_matches('/').into(),
                    )
                    .change_context(Error::Connection)?,
                    self.block_height_monitor.latest_block_height(),
                ),
                event_processor_config.clone(),
                self.metrics_client.clone(),
            )),
            handlers::config::Config::StarknetMsgVerifier {
                cosmwasm_contract,
                rpc_url,
            } => Ok(self.create_handler_task(
                "starknet-msg-verifier",
                handlers::starknet_verify_msg::Handler::new(
                    verifier.clone(),
                    cosmwasm_contract.clone(),
                    starknet::json_rpc::Client::new_with_transport(HttpTransport::new(
                        rpc_url.clone(),
                    ))
                    .change_context(Error::Connection)?,
                    self.block_height_monitor.latest_block_height(),
                ),
                event_processor_config.clone(),
                self.metrics_client.clone(),
            )),
            handlers::config::Config::StarknetVerifierSetVerifier {
                cosmwasm_contract,
                rpc_url,
            } => Ok(self.create_handler_task(
                "starknet-verifier-set-verifier",
                handlers::starknet_verify_verifier_set::Handler::new(
                    verifier.clone(),
                    cosmwasm_contract.clone(),
                    starknet::json_rpc::Client::new_with_transport(HttpTransport::new(
                        rpc_url.clone(),
                    ))
                    .change_context(Error::Connection)?,
                    self.block_height_monitor.latest_block_height(),
                ),
                event_processor_config.clone(),
                self.metrics_client.clone(),
            )),
            handlers::config::Config::SolanaMsgVerifier {
                chain_name,
                cosmwasm_contract,
                rpc_url,
                rpc_timeout,
            } => Ok(self.create_handler_task(
                "solana-msg-verifier",
                handlers::solana_verify_msg::Handler::new(
                    chain_name.clone(),
                    verifier.clone(),
                    cosmwasm_contract.clone(),
                    RpcClient::new_with_timeout_and_commitment(
                        rpc_url.to_string(),
                        rpc_timeout.unwrap_or(DEFAULT_RPC_TIMEOUT),
                        CommitmentConfig::finalized(),
                    ),
                    self.block_height_monitor.latest_block_height(),
                ),
                event_processor_config.clone(),
                self.metrics_client.clone(),
            )),
            handlers::config::Config::SolanaVerifierSetVerifier {
                chain_name,
                cosmwasm_contract,
                rpc_url,
                rpc_timeout,
            } => Ok(self.create_handler_task(
                "solana-verifier-set-verifier",
                handlers::solana_verify_verifier_set::Handler::new(
                    chain_name.clone(),
                    verifier.clone(),
                    cosmwasm_contract.clone(),
                    RpcClient::new_with_timeout_and_commitment(
                        rpc_url.to_string(),
                        rpc_timeout.unwrap_or(DEFAULT_RPC_TIMEOUT),
                        CommitmentConfig::finalized(),
                    ),
                    self.block_height_monitor.latest_block_height(),
                )
                .await,
                event_processor_config.clone(),
                self.metrics_client.clone(),
            )),
        }
    }

    fn create_handler_task<L, H>(
        &mut self,
        label: L,
        handler: H,
        event_processor_config: event_processor::Config,
        metrics_client: MetricsClient,
    ) -> CancellableTask<Result<(), event_processor::Error>>
    where
        L: AsRef<str>,
        H: EventHandler + Send + Sync + 'static,
    {
        let label = label.as_ref().to_string();
        let event_sub = self.event_subscriber.subscribe();
        let msg_queue_client = self.msg_queue_client.clone();

        CancellableTask::create(|token| {
            event_processor::consume_events(
                label,
                handler,
                event_sub,
                event_processor_config,
                token,
<<<<<<< HEAD
                msg_queue_client,
=======
                metrics_client,
>>>>>>> c5014026
            )
        })
    }

    async fn run(self) -> Result<(), Error> {
        let Self {
            event_publisher,
            event_processor,
            block_height_monitor,
            prometheus_monitor_server,
            grpc_server,
            broadcaster_task,
            tx_confirmer,
            ..
        } = self;

        let main_token = CancellationToken::new();
        let exit_token = main_token.clone();
        tokio::spawn(async move {
            let mut sigint = signal(SignalKind::interrupt()).expect("failed to capture SIGINT");
            let mut sigterm = signal(SignalKind::terminate()).expect("failed to capture SIGTERM");

            tokio::select! {
                _ = sigint.recv() => {},
                _ = sigterm.recv() => {},
            }

            info!("signal received, waiting for program to exit gracefully");

            exit_token.cancel();
        });

        TaskGroup::new("ampd")
            .add_task(CancellableTask::create(|token| {
                block_height_monitor
                    .run(token)
                    .change_context(Error::BlockHeightMonitor)
            }))
            .add_task(CancellableTask::create(|token| {
                event_publisher
                    .run(token)
                    .change_context(Error::EventPublisher)
            }))
            .add_task(CancellableTask::create(|token| {
                prometheus_monitor_server
                    .run(token)
                    .change_context(Error::Monitor)
            }))
            .add_task(CancellableTask::create(|token| {
                event_processor
                    .run(token)
                    .change_context(Error::EventProcessor)
            }))
            .add_task(CancellableTask::create(|token| {
                grpc_server.run(token).change_context(Error::GrpcServer)
            }))
            .add_task(CancellableTask::create(|_| {
                tx_confirmer.run().change_context(Error::TxConfirmation)
            }))
            .add_task(CancellableTask::create(|_| {
                broadcaster_task.run().change_context(Error::Broadcaster)
            }))
            .run(main_token)
            .await
    }
}

#[derive(Error, Debug)]
pub enum Error {
    #[error("event publisher failed")]
    EventPublisher,
    #[error("event processor failed")]
    EventProcessor,
    #[error("broadcaster failed")]
    Broadcaster,
    #[error("tx confirmation failed")]
    TxConfirmation,
    #[error("tofnd failed")]
    Tofnd,
    #[error("connection failed")]
    Connection,
    #[error("task execution failed")]
    Task(#[from] TaskError),
    #[error("failed to return updated state")]
    ReturnState,
    #[error("failed to load config")]
    LoadConfig,
    #[error("invalid input")]
    InvalidInput,
    #[error("block height monitor failed")]
    BlockHeightMonitor,
    #[error("invalid finalizer type for chain {0}")]
    InvalidFinalizerType(ChainName),
    #[error("metrics monitor failed")]
    Monitor,
    #[error("gRPC server failed")]
    GrpcServer,
}

#[cfg(test)]
mod tests {

    use super::*;
    use crate::url::Url;

    #[test]
    fn test_invalid_url_parsing_returns_error() {
        // Test that invalid URLs are properly detected
        let invalid_url = "http://definitely-does-not-exist-12345.invalid";
        let result = Url::new_non_sensitive(invalid_url);

        // Should be able to parse the URL (syntax is valid)
        assert!(
            result.is_ok(),
            "URL parsing should succeed for syntactically valid URLs"
        );

        // The actual connection failure will happen during handler creation
        let parsed_url = result.unwrap();
        // URL parsing may normalize the URL (e.g., add trailing slash)
        assert!(parsed_url
            .as_str()
            .starts_with("http://definitely-does-not-exist-12345.invalid"));
    }

    #[test]
    fn test_handler_config_creation_with_invalid_url() {
        // Test URL creation with invalid host - this should succeed syntactically
        let invalid_url = "http://invalid-nonexistent-host:8545";
        let parsed_url = Url::new_non_sensitive(invalid_url);

        // URL parsing should succeed for syntactically valid URLs
        assert!(
            parsed_url.is_ok(),
            "URL parsing should succeed for syntactically valid URLs"
        );

        // The actual connection failure will happen during handler creation, not URL parsing
        let url = parsed_url.unwrap();
        assert!(url
            .as_str()
            .starts_with("http://invalid-nonexistent-host:8545"));
    }

    #[test]
    fn test_resilient_handler_configuration_concept() {
        // Test the concept behind resilient handler configuration
        // This verifies that individual handler failures should not prevent app startup

        // Simulate handler creation results - some succeed, some fail
        let handler_results = vec![
            Ok("MultisigSigner created successfully"),
            Err("Connection failed: invalid-stellar-host unreachable"),
            Ok("Another handler created successfully"),
            Err("Connection failed: invalid-ethereum-host unreachable"),
        ];

        let mut successful_handlers = 0;
        let mut failed_handlers = 0;

        // This simulates the error handling logic in configure_handlers
        for result in handler_results {
            match result {
                Ok(_) => {
                    successful_handlers += 1;
                }
                Err(error) => {
                    // Log warning and continue (simulated)
                    failed_handlers += 1;
                    assert!(
                        error.contains("Connection failed"),
                        "Error should be connection-related: {}",
                        error
                    );
                }
            }
        }

        // Verify that we continue processing even with failures
        assert_eq!(successful_handlers, 2);
        assert_eq!(failed_handlers, 2);

        // The key insight: ampd should start with 2 working handlers,
        // even though 2 handlers failed to initialize
        assert!(
            successful_handlers > 0,
            "At least some handlers should succeed"
        );
    }

    #[test]
    fn test_error_context_propagation() {
        // Test that error context is properly maintained
        use error_stack::Report;

        // Simulate an error that would occur during handler creation
        let connection_error: Report<Error> = Report::new(Error::Connection);

        // Verify error context
        assert!(matches!(
            connection_error.current_context(),
            Error::Connection
        ));

        // Test error message
        let error_string = format!("{}", connection_error);
        assert!(error_string.contains("connection failed"));
    }
}<|MERGE_RESOLUTION|>--- conflicted
+++ resolved
@@ -11,11 +11,7 @@
 use evm::finalizer::{pick, Finalization};
 use evm::json_rpc::EthereumClient;
 use multiversx_sdk::gateway::GatewayProxy;
-<<<<<<< HEAD
-=======
 use prometheus_metrics::monitor::MetricsClient;
-use queue::queued_broadcaster::QueuedBroadcaster;
->>>>>>> c5014026
 use router_api::ChainName;
 use solana_client::nonblocking::rpc_client::RpcClient;
 use solana_sdk::commitment_config::CommitmentConfig;
@@ -44,11 +40,7 @@
 mod handlers;
 mod json_rpc;
 mod mvx;
-<<<<<<< HEAD
-=======
 pub mod prometheus_metrics;
-mod queue;
->>>>>>> c5014026
 mod solana;
 mod starknet;
 mod stellar;
@@ -147,25 +139,6 @@
         .validate()
         .await
         .change_context(Error::Broadcaster)?;
-<<<<<<< HEAD
-    let health_check_server = health_check::Server::new(health_check_bind_addr);
-=======
-
-    let broadcaster = QueuedBroadcaster::new(
-        broadcaster,
-        broadcast.batch_gas_limit,
-        broadcast.queue_cap,
-        interval(broadcast.broadcast_interval),
-    );
-
-    let tx_confirmer = TxConfirmer::new(
-        cosmos_client,
-        RetryPolicy::RepeatConstant {
-            sleep: broadcast.tx_fetch_interval,
-            max_attempts: broadcast.tx_fetch_max_retries.saturating_add(1).into(),
-        },
-    );
->>>>>>> c5014026
 
     let verifier: TMAddress = pub_key
         .account_id(PREFIX)
@@ -180,12 +153,9 @@
         prometheus_monitor_server,
         grpc_server,
         broadcaster_task,
-<<<<<<< HEAD
         msg_queue_client,
         tx_confirmer,
-=======
         metrics_client,
->>>>>>> c5014026
     )
     .configure_handlers(verifier, handlers, event_processor)
     .await
@@ -220,12 +190,9 @@
         Pin<Box<MsgQueue>>,
         MultisigClient,
     >,
-<<<<<<< HEAD
     msg_queue_client: broadcaster_v2::MsgQueueClient<cosmos::CosmosGrpcClient>,
     tx_confirmer: broadcaster_v2::TxConfirmer<cosmos::CosmosGrpcClient>,
-=======
     metrics_client: MetricsClient,
->>>>>>> c5014026
 }
 
 impl App {
@@ -242,12 +209,9 @@
             Pin<Box<MsgQueue>>,
             MultisigClient,
         >,
-<<<<<<< HEAD
         msg_queue_client: broadcaster_v2::MsgQueueClient<cosmos::CosmosGrpcClient>,
         tx_confirmer: broadcaster_v2::TxConfirmer<cosmos::CosmosGrpcClient>,
-=======
         metrics_client: MetricsClient,
->>>>>>> c5014026
     ) -> Self {
         let event_processor = TaskGroup::new("event handler");
 
@@ -260,12 +224,9 @@
             prometheus_monitor_server,
             grpc_server,
             broadcaster_task,
-<<<<<<< HEAD
             msg_queue_client,
             tx_confirmer,
-=======
             metrics_client,
->>>>>>> c5014026
         }
     }
 
@@ -628,11 +589,8 @@
                 event_sub,
                 event_processor_config,
                 token,
-<<<<<<< HEAD
                 msg_queue_client,
-=======
                 metrics_client,
->>>>>>> c5014026
             )
         })
     }
