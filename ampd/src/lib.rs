--- conflicted
+++ resolved
@@ -21,11 +21,8 @@
 use types::TMAddress;
 
 use crate::config::Config;
-<<<<<<< HEAD
 use crate::state::State;
-=======
 use crate::error::Error;
->>>>>>> 0174f8cc
 
 mod broadcaster;
 pub mod config;
