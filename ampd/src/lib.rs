--- conflicted
+++ resolved
@@ -21,13 +21,8 @@
 mod solana;
 mod stacks;
 mod starknet;
-<<<<<<< HEAD
 pub mod stellar;
-mod sui;
-=======
-mod stellar;
 pub mod sui;
->>>>>>> ee7cd712
 mod tm_client;
 mod tofnd;
 pub mod types;
