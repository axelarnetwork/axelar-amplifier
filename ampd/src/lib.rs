--- conflicted
+++ resolved
@@ -76,7 +76,6 @@
 const PREFIX: &str = "axelar";
 const DEFAULT_RPC_TIMEOUT: Duration = Duration::from_secs(3);
 
-<<<<<<< HEAD
 static INSTALL_DEBUG_HOOKS: Once = Once::new();
 
 pub fn install_debug_hooks() {
@@ -85,9 +84,7 @@
     });
 }
 
-=======
 #[cfg(feature = "config")]
->>>>>>> b3f0c296
 pub async fn run(cfg: Config) -> Result<(), Error> {
     prepare_app(cfg).await?.run().await
 }
