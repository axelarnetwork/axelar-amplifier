--- conflicted
+++ resolved
@@ -1,8 +1,4 @@
-<<<<<<< HEAD
 use std::num::NonZeroUsize;
-use std::pin::Pin;
-=======
->>>>>>> 3a184af7
 use std::time::Duration;
 
 use block_height_monitor::BlockHeightMonitor;
@@ -48,11 +44,7 @@
 mod health_check;
 mod json_rpc;
 mod queue;
-<<<<<<< HEAD
 mod solana;
-pub mod state;
-=======
->>>>>>> 3a184af7
 mod sui;
 mod tm_client;
 mod tofnd;
