--- conflicted
+++ resolved
@@ -42,11 +42,8 @@
 mod json_rpc;
 mod mvx;
 mod queue;
-<<<<<<< HEAD
+mod solana;
 mod stacks;
-=======
-mod solana;
->>>>>>> 9eadd35f
 mod starknet;
 mod stellar;
 mod sui;
@@ -474,34 +471,6 @@
                     ),
                     event_processor_config.clone(),
                 ),
-<<<<<<< HEAD
-                handlers::config::Config::StacksMsgVerifier {
-                    cosmwasm_contract,
-                    http_url,
-                } => self.create_handler_task(
-                    "stacks-msg-verifier",
-                    handlers::stacks_verify_msg::Handler::new(
-                        verifier.clone(),
-                        cosmwasm_contract,
-                        Client::new_http(http_url),
-                        self.block_height_monitor.latest_block_height(),
-                    )
-                    .await
-                    .change_context(Error::Connection)?,
-                    event_processor_config.clone(),
-                ),
-                handlers::config::Config::StacksVerifierSetVerifier {
-                    cosmwasm_contract,
-                    http_url,
-                } => self.create_handler_task(
-                    "stacks-verifier-set-verifier",
-                    handlers::stacks_verify_verifier_set::Handler::new(
-                        verifier.clone(),
-                        cosmwasm_contract,
-                        Client::new_http(http_url),
-                        self.block_height_monitor.latest_block_height(),
-                    ),
-=======
                 handlers::config::Config::SolanaMsgVerifier {
                     chain_name,
                     cosmwasm_contract,
@@ -541,7 +510,34 @@
                         self.block_height_monitor.latest_block_height(),
                     )
                     .await,
->>>>>>> 9eadd35f
+                    event_processor_config.clone(),
+                ),
+                handlers::config::Config::StacksMsgVerifier {
+                    cosmwasm_contract,
+                    http_url,
+                } => self.create_handler_task(
+                    "stacks-msg-verifier",
+                    handlers::stacks_verify_msg::Handler::new(
+                        verifier.clone(),
+                        cosmwasm_contract,
+                        Client::new_http(http_url),
+                        self.block_height_monitor.latest_block_height(),
+                    )
+                    .await
+                    .change_context(Error::Connection)?,
+                    event_processor_config.clone(),
+                ),
+                handlers::config::Config::StacksVerifierSetVerifier {
+                    cosmwasm_contract,
+                    http_url,
+                } => self.create_handler_task(
+                    "stacks-verifier-set-verifier",
+                    handlers::stacks_verify_verifier_set::Handler::new(
+                        verifier.clone(),
+                        cosmwasm_contract,
+                        Client::new_http(http_url),
+                        self.block_height_monitor.latest_block_height(),
+                    ),
                     event_processor_config.clone(),
                 ),
             };
