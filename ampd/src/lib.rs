--- conflicted
+++ resolved
@@ -257,7 +257,19 @@
                         self.block_height_monitor.latest_block_height(),
                     ),
                 ),
-<<<<<<< HEAD
+                handlers::config::Config::SolanaMsgVerifier {
+                    cosmwasm_contract,
+                    rpc_url,
+                } => self.configure_handler(
+                    "solana-msg-verifier",
+                    handlers::solana_verify_msg::Handler::new(
+                        worker.clone(),
+                        cosmwasm_contract,
+                        json_rpc::Client::new_http(&rpc_url).change_context(Error::Connection)?,
+                        self.broadcaster.client(),
+                        self.block_height_monitor.latest_block_height(),
+                    ),
+                ),
                 handlers::config::Config::SolanaWorkerSetVerifier {
                     cosmwasm_contract,
                     chain,
@@ -269,17 +281,6 @@
                         chain.name,
                         json_rpc::Client::new_http(&chain.rpc_url)
                             .change_context(Error::Connection)?,
-=======
-                handlers::config::Config::SolanaMsgVerifier {
-                    cosmwasm_contract,
-                    rpc_url,
-                } => self.configure_handler(
-                    "solana-msg-verifier",
-                    handlers::solana_verify_msg::Handler::new(
-                        worker.clone(),
-                        cosmwasm_contract,
-                        json_rpc::Client::new_http(&rpc_url).change_context(Error::Connection)?,
->>>>>>> a6cc4aec
                         self.broadcaster.client(),
                         self.block_height_monitor.latest_block_height(),
                     ),
