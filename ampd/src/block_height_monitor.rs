use error_stack::{Result, ResultExt};
use std::time::Duration;
use thiserror::Error;
use tokio::{
    select,
    sync::watch::{self, Receiver, Sender},
    time,
};
use tokio_util::sync::CancellationToken;
use tracing::info;

use crate::tm_client::TmClient;

pub struct BlockHeightMonitor<T: TmClient + Sync> {
    latest_height_tx: Sender<u64>,
    latest_height_rx: Receiver<u64>,
    client: T,
    poll_interval: Duration,
}

#[derive(Error, Debug)]
pub enum BlockHeightMonitorError {
    #[error("failed to get latest block")]
    LatestBlock,
}

impl<T: TmClient + Sync> BlockHeightMonitor<T> {
    pub async fn connect(client: T) -> Result<Self, BlockHeightMonitorError> {
        let latest_block = client
            .latest_block()
            .await
            .change_context(BlockHeightMonitorError::LatestBlock)?;
        let (latest_height_tx, latest_height_rx) =
            watch::channel(latest_block.block.header.height.into());
        Ok(Self {
            latest_height_tx,
            latest_height_rx,
            client,
            poll_interval: Duration::new(3, 0),
        })
    }

    #[allow(dead_code)]
    pub fn poll_interval(mut self, poll_interval: Duration) -> Self {
        self.poll_interval = poll_interval;
        self
    }

    pub async fn run(self, token: CancellationToken) -> Result<(), BlockHeightMonitorError> {
        let mut interval = time::interval(self.poll_interval);

        loop {
            select! {
                _ = interval.tick() => {
                    let latest_block = self.client.latest_block().await.change_context(BlockHeightMonitorError::LatestBlock)?;
<<<<<<< HEAD
=======

                    // expect is ok here, because the latest_height_rx receiver is never closed, and thus the channel should always be open
>>>>>>> d88f9b4c
                    self.latest_height_tx.send(latest_block.block.header.height.into()).expect("failed to publish latest block height");
                },
                _ = token.cancelled() => {
                    info!("block height monitor exiting");

                    return Ok(())
                },
            }
        }
    }

    #[allow(dead_code)]
    pub fn latest_block_height(&self) -> Receiver<u64> {
        self.latest_height_rx.clone()
    }
}

#[cfg(test)]
mod tests {
    use std::convert::TryInto;
    use std::time::Duration;

    use mockall::mock;
    use tendermint::block::Height;
    use tokio::test;
    use tokio::time;
    use tokio_util::sync::CancellationToken;

    use crate::tm_client;

    use crate::BlockHeightMonitor;
    use async_trait::async_trait;

    #[test]
    async fn latest_block_height_should_work() {
        let block: tendermint::Block =
            serde_json::from_str(include_str!("tests/axelar_block.json")).unwrap();
        let mut height = u64::from(block.header.height);

        let mut mock_client = MockTmClientClonable::new();
        mock_client.expect_latest_block().returning(move || {
            let mut block = block.clone();
            height += 1;
            block.header.height = height.try_into().unwrap();
            Ok(tm_client::BlockResponse {
                block_id: Default::default(),
                block,
            })
        });
        let mock_client_2 = MockTmClientClonable::new();
        mock_client
            .expect_clone()
            .return_once(move || mock_client_2);

        let token = CancellationToken::new();
        let poll_interval = Duration::new(0, 1e7 as u32);
        let monitor = BlockHeightMonitor::connect(mock_client)
            .await
            .unwrap()
            .poll_interval(poll_interval.clone());
        let exit_token = token.clone();

        let latest_block_height = monitor.latest_block_height();
        let handle = tokio::spawn(async move { monitor.run(exit_token).await });

        let mut prev_height = latest_block_height.borrow().clone();
        for _ in 1..10 {
            time::sleep(poll_interval * 2).await;
            let next_height = latest_block_height.borrow().clone();
            assert!(next_height > prev_height);
            prev_height = next_height;
        }

        token.cancel();

        assert!(handle.await.is_ok());
    }

    type BlockResultsResponse = tendermint_rpc::endpoint::block_results::Response;
    type BlockResponse = tendermint_rpc::endpoint::block::Response;
    type Error = tendermint_rpc::Error;

    use error_stack::Result;
    mock! {
        TmClientClonable {}

        #[async_trait]
        impl tm_client::TmClient for TmClientClonable {
            async fn latest_block(&self) -> Result<BlockResponse, Error>;
            async fn block_results(&self, block_height: Height) -> Result<BlockResultsResponse, Error>;
        }

        impl Clone for TmClientClonable {
            fn clone(&self) -> Self;
        }
    }
}<|MERGE_RESOLUTION|>--- conflicted
+++ resolved
@@ -53,11 +53,8 @@
             select! {
                 _ = interval.tick() => {
                     let latest_block = self.client.latest_block().await.change_context(BlockHeightMonitorError::LatestBlock)?;
-<<<<<<< HEAD
-=======
 
                     // expect is ok here, because the latest_height_rx receiver is never closed, and thus the channel should always be open
->>>>>>> d88f9b4c
                     self.latest_height_tx.send(latest_block.block.header.height.into()).expect("failed to publish latest block height");
                 },
                 _ = token.cancelled() => {
