use std::fmt::Debug;
use std::fs::canonicalize;
use std::path::{Path, PathBuf};
use std::process::ExitCode;

use ::config::{Config as cfg, Environment, File, FileFormat, FileSourceFile};
use ampd::commands::{
<<<<<<< HEAD
    bond_verifier, claim_stake, daemon, deregister_chain_support, register_chain_support,
    register_public_key, unbond_verifier, verifier_address, SubCommand,
=======
    bond_verifier, daemon, deregister_chain_support, register_chain_support, register_public_key,
    send_tokens, verifier_address, SubCommand,
>>>>>>> 8bb895d7
};
use ampd::config::Config;
use ampd::Error;
use axelar_wasm_std::FnExt;
use clap::{arg, command, Parser, ValueEnum};
use config::ConfigError;
use error_stack::{Report, ResultExt};
use report::LoggableError;
use tracing::{error, info};
use valuable::Valuable;

#[derive(Debug, Parser, Valuable)]
#[command(version)]
struct Args {
    /// Set the paths for config file lookup. Can be defined multiple times (configs get merged)
    #[arg(short, long, default_values_os_t = vec![std::path::PathBuf::from("~/.ampd/config.toml"), std::path::PathBuf::from("config.toml")])]
    pub config: Vec<PathBuf>,

    /// Set the output style of the logs
    #[arg(short, long, value_enum, default_value_t = Output::Text)]
    pub output: Output,

    #[clap(subcommand)]
    pub cmd: Option<SubCommand>,
}

#[derive(Debug, Clone, Parser, ValueEnum, Valuable)]
enum Output {
    Text,
    Json,
}

#[tokio::main]
async fn main() -> ExitCode {
    let args: Args = Args::parse();
    set_up_logger(&args.output);

    let cfg = init_config(&args.config);

    let result = match args.cmd {
        Some(SubCommand::Daemon) | None => {
            info!(args = args.as_value(), "starting daemon");

            daemon::run(cfg).await.then(|result| {
                info!("shutting down");
                result
            })
        }
        Some(SubCommand::BondVerifier(args)) => bond_verifier::run(cfg, args).await,
        Some(SubCommand::RegisterChainSupport(args)) => {
            register_chain_support::run(cfg, args).await
        }
        Some(SubCommand::DeregisterChainSupport(args)) => {
            deregister_chain_support::run(cfg, args).await
        }
        Some(SubCommand::RegisterPublicKey(args)) => register_public_key::run(cfg, args).await,
        Some(SubCommand::VerifierAddress) => verifier_address::run(cfg.tofnd_config).await,
<<<<<<< HEAD
        Some(SubCommand::UnbondVerifier(args)) => unbond_verifier::run(cfg, args).await,
        Some(SubCommand::ClaimStake(args)) => claim_stake::run(cfg, args).await,
=======
        Some(SubCommand::SendTokens(args)) => send_tokens::run(cfg, args).await,
>>>>>>> 8bb895d7
    };

    match result {
        Ok(response) => {
            if let Some(resp) = response {
                info!("{}", resp);
            }
            ExitCode::SUCCESS
        }
        Err(report) => {
            error!(err = LoggableError::from(&report).as_value(), "{report:#}");

            // print detailed error report as the last output if in text mode
            if matches!(args.output, Output::Text) {
                eprintln!("{report:?}");
            }

            ExitCode::FAILURE
        }
    }
}

fn set_up_logger(output: &Output) {
    match output {
        Output::Json => {
            tracing_subscriber::fmt().json().flatten_event(true).init();
        }
        Output::Text => {
            tracing_subscriber::fmt().compact().init();
        }
    };
}

fn init_config(config_paths: &[PathBuf]) -> Config {
    let files = find_config_files(config_paths);

    parse_config(files)
        .change_context(Error::LoadConfig)
        .inspect_err(|report| error!(err = LoggableError::from(report).as_value(), "{report}"))
        .unwrap_or_default()
}

fn find_config_files(config: &[PathBuf]) -> Vec<File<FileSourceFile, FileFormat>> {
    let files = config
        .iter()
        .map(expand_home_dir)
        .map(canonicalize)
        .filter_map(Result::ok)
        .inspect(|path| info!("found config file {}", path.to_string_lossy()))
        .map(File::from)
        .collect::<Vec<_>>();

    if files.is_empty() {
        info!("found no config files to load");
    }

    files
}

fn parse_config(
    files: Vec<File<FileSourceFile, FileFormat>>,
) -> error_stack::Result<Config, ConfigError> {
    cfg::builder()
        .add_source(files)
        .add_source(Environment::with_prefix(clap::crate_name!()))
        .build()?
        .try_deserialize::<Config>()
        .map_err(Report::from)
}

fn expand_home_dir(path: impl AsRef<Path>) -> PathBuf {
    let path = path.as_ref();
    let Ok(home_subfolder) = path.strip_prefix("~") else {
        return path.to_path_buf();
    };

    dirs::home_dir().map_or(path.to_path_buf(), |home| home.join(home_subfolder))
}<|MERGE_RESOLUTION|>--- conflicted
+++ resolved
@@ -5,13 +5,8 @@
 
 use ::config::{Config as cfg, Environment, File, FileFormat, FileSourceFile};
 use ampd::commands::{
-<<<<<<< HEAD
     bond_verifier, claim_stake, daemon, deregister_chain_support, register_chain_support,
-    register_public_key, unbond_verifier, verifier_address, SubCommand,
-=======
-    bond_verifier, daemon, deregister_chain_support, register_chain_support, register_public_key,
-    send_tokens, verifier_address, SubCommand,
->>>>>>> 8bb895d7
+    register_public_key, send_tokens, unbond_verifier, verifier_address, SubCommand,
 };
 use ampd::config::Config;
 use ampd::Error;
@@ -69,12 +64,9 @@
         }
         Some(SubCommand::RegisterPublicKey(args)) => register_public_key::run(cfg, args).await,
         Some(SubCommand::VerifierAddress) => verifier_address::run(cfg.tofnd_config).await,
-<<<<<<< HEAD
         Some(SubCommand::UnbondVerifier(args)) => unbond_verifier::run(cfg, args).await,
         Some(SubCommand::ClaimStake(args)) => claim_stake::run(cfg, args).await,
-=======
         Some(SubCommand::SendTokens(args)) => send_tokens::run(cfg, args).await,
->>>>>>> 8bb895d7
     };
 
     match result {
