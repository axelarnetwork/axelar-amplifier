--- conflicted
+++ resolved
@@ -123,11 +123,7 @@
         uses: actions-rs/cargo@v1
         with:
           command: clippy
-<<<<<<< HEAD
           args: --all-targets -- -D warnings -A deprecated
-=======
-          args: -- -D warnings -A deprecated -D clippy::arithmetic_side_effects
->>>>>>> 36f756bb
 
       - name: Check Diff
         # fails if any changes not committed
