--- conflicted
+++ resolved
@@ -13,11 +13,7 @@
 jobs:
   docs:
     name: Build and validate documentation
-<<<<<<< HEAD
-    runs-on: ubuntu-22.04
-=======
     runs-on: blacksmith-16vcpu-ubuntu-2204
->>>>>>> 6c642035
 
     steps:
       - name: Checkout repository
