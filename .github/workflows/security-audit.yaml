--- conflicted
+++ resolved
@@ -8,11 +8,7 @@
 #
 # Despite the recommendation in the related audit-check documentation (https://github.com/rustsec/audit-check?tab=readme-ov-file#audit-changes),
 # this does not restrict the check to just when Cargo.toml or Cargo.lock files have changed, so retroactive vulnerabilities
-<<<<<<< HEAD
-# on existing dependencies will be notices as soon as possible.
-=======
 # on existing dependencies will be noticed as soon as possible.
->>>>>>> 414fbea1
 
 on:
   pull_request:
@@ -43,23 +39,8 @@
       - name: Install cargo-audit
         uses: baptiste0928/cargo-install@v3
         with:
-<<<<<<< HEAD
-          crate: cargo-audit
-          version: 0.21.2
-          locked: true
-
-=======
-          profile: minimal
-          toolchain: 1.86.0
-          default: true
-
-      # Install cargo-audit explicitly because available github actions don't support Cargo.lock v4 yet
-      - name: Install cargo-audit
-        uses: baptiste0928/cargo-install@v3
-        with:
           crate: cargo-audit
           version: 0.21.2
 
->>>>>>> 414fbea1
       - name: Run cargo audit
         run: cargo audit