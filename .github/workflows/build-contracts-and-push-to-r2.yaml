--- conflicted
+++ resolved
@@ -141,12 +141,7 @@
           echo "release-artifacts-dir=./${crate_version}" >> $GITHUB_OUTPUT
           echo "r2-destination-dir=./releases/cosmwasm/${crate_name}" >> $GITHUB_OUTPUT
 
-<<<<<<< HEAD
-      - uses: ryand56/r2-upload-action@v1.3.2
-=======
-
       - uses: ryand56/r2-upload-action@31453780fdaaf43c8eff7231dd521f8669b48621 # v1.3.2
->>>>>>> 63ba20c3
         if: steps.check-release.outputs.is-release == 'true'
         with:
           r2-account-id: ${{ secrets.R2_ACCOUNT_ID }}
@@ -156,12 +151,7 @@
           source-dir: ${{ steps.prepare-release.outputs.release-artifacts-dir }}
           destination-dir: ${{ steps.prepare-release.outputs.r2-destination-dir }}
 
-<<<<<<< HEAD
-      - uses: ryand56/r2-upload-action@v1.3.2
-=======
-
       - uses: ryand56/r2-upload-action@31453780fdaaf43c8eff7231dd521f8669b48621 # v1.3.2
->>>>>>> 63ba20c3
         if: steps.check-release.outputs.is-release != 'true'
         with:
           r2-account-id: ${{ secrets.R2_ACCOUNT_ID }}
