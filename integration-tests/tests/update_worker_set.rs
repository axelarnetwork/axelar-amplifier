use cosmwasm_std::Addr;
use cw_multi_test::Executor;
use test_utils::Worker;

mod test_utils;

#[test]
fn worker_set_can_be_initialized_and_then_manually_updated() {
    let chains: Vec<connection_router_api::ChainName> = vec![
        "Ethereum".to_string().try_into().unwrap(),
        "Polygon".to_string().try_into().unwrap(),
    ];
    let (mut protocol, ethereum, _, initial_workers, min_worker_bond) =
        test_utils::setup_test_case();

    let simulated_worker_set = test_utils::workers_to_worker_set(&mut protocol, &initial_workers);

    let worker_set = test_utils::get_worker_set(&mut protocol.app, &ethereum.multisig_prover);

    assert_eq!(worker_set, simulated_worker_set);

    // add third and fourth worker
    let mut new_workers = Vec::new();
    let new_worker = Worker {
        addr: Addr::unchecked("worker3"),
        supported_chains: chains.clone(),
        key_pair: test_utils::generate_key(2),
    };
    new_workers.push(new_worker);
    let new_worker = Worker {
        addr: Addr::unchecked("worker4"),
        supported_chains: chains.clone(),
        key_pair: test_utils::generate_key(3),
    };
    new_workers.push(new_worker);

    let expected_new_worker_set = test_utils::workers_to_worker_set(&mut protocol, &new_workers);

    test_utils::register_workers(&mut protocol, &new_workers, min_worker_bond);

    // remove old workers
    test_utils::deregister_workers(&mut protocol, &initial_workers);

<<<<<<< HEAD
    let response = test_utils::update_worker_set(
        &mut protocol.app,
        Addr::unchecked("relayer"),
        &ethereum.multisig_prover,
    );
=======
    let response = protocol
        .app
        .execute_contract(
            Addr::unchecked("relayer"),
            ethereum.multisig_prover_address.clone(),
            &multisig_prover::msg::ExecuteMsg::UpdateWorkerSet,
            &[],
        )
        .unwrap();
>>>>>>> 8d91126c

    // sign with old workers
    let session_id = test_utils::sign_proof(&mut protocol, &initial_workers, response);

    let proof = test_utils::get_proof(&mut protocol.app, &ethereum.multisig_prover, &session_id);
    assert!(matches!(
        proof.status,
        multisig_prover::msg::ProofStatus::Completed { .. }
    ));

    assert_eq!(proof.message_ids.len(), 0);

    let (poll_id, expiry) = test_utils::create_worker_set_poll(
        &mut protocol.app,
        Addr::unchecked("relayer"),
        &ethereum.voting_verifier,
        expected_new_worker_set.clone(),
    );

    // do voting
    test_utils::vote_true_for_worker_set(
        &mut protocol.app,
        &ethereum.voting_verifier,
        &new_workers,
        poll_id,
    );

    test_utils::advance_at_least_to_height(&mut protocol.app, expiry);

    test_utils::end_poll(&mut protocol.app, &ethereum.voting_verifier, poll_id);

    test_utils::confirm_worker_set(
        &mut protocol.app,
        Addr::unchecked("relayer"),
        &ethereum.multisig_prover,
    );

    let new_worker_set = test_utils::get_worker_set(&mut protocol.app, &ethereum.multisig_prover);

    assert_eq!(new_worker_set, expected_new_worker_set);
}

#[test]
fn worker_set_cannot_be_updated_again_while_pending_worker_is_not_yet_confirmed() {
    let chains = vec![
        "Ethereum".to_string().try_into().unwrap(),
        "Polygon".to_string().try_into().unwrap(),
    ];
    let (mut protocol, ethereum, _, initial_workers, min_worker_bond) =
        test_utils::setup_test_case();

    let simulated_worker_set = test_utils::workers_to_worker_set(&mut protocol, &initial_workers);

    let worker_set = test_utils::get_worker_set(&mut protocol.app, &ethereum.multisig_prover);

    assert_eq!(worker_set, simulated_worker_set);

    // creating a new worker set that only consists of two new workers
    let first_wave_of_new_workers = test_utils::create_new_workers_vec(
        chains.clone(),
        vec![("worker3".to_string(), 2), ("worker4".to_string(), 3)],
    );

<<<<<<< HEAD
    test_utils::register_workers(&mut protocol, &new_workers, min_worker_bond);

    // remove old workers
    test_utils::deregister_workers(&mut protocol, &initial_workers);

    let session_id = test_utils::construct_proof_and_sign(
        &mut protocol,
        &ethereum.multisig_prover,
        &Vec::<Message>::new(),
        &initial_workers,
    );

    let proof = test_utils::get_proof(&mut protocol.app, &ethereum.multisig_prover, &session_id);
    assert!(matches!(
        proof.status,
        multisig_prover::msg::ProofStatus::Completed { .. }
    ));

    assert_eq!(proof.message_ids.len(), 0);

    let (poll_id, expiry) = test_utils::create_worker_set_poll(
        &mut protocol.app,
        Addr::unchecked("relayer"),
        &ethereum.voting_verifier,
        expected_new_worker_set.clone(),
    );

    // do voting
    test_utils::vote_true_for_worker_set(
        &mut protocol.app,
        &ethereum.voting_verifier,
        &new_workers,
        poll_id,
    );

    test_utils::advance_at_least_to_height(&mut protocol.app, expiry);

    test_utils::end_poll(&mut protocol.app, &ethereum.voting_verifier, poll_id);

    test_utils::confirm_worker_set(
        &mut protocol.app,
        Addr::unchecked("relayer"),
        &ethereum.multisig_prover,
    );

    let new_worker_set = test_utils::get_worker_set(&mut protocol.app, &ethereum.multisig_prover);

    assert_eq!(new_worker_set, expected_new_worker_set);
}

#[test]
fn worker_set_cannot_be_updated_again_while_pending_worker_is_not_yet_confirmed() {
    let chains = vec![
        "Ethereum".to_string().try_into().unwrap(),
        "Polygon".to_string().try_into().unwrap(),
    ];
    let (mut protocol, ethereum, _, initial_workers, min_worker_bond) =
        test_utils::setup_test_case();

    let simulated_worker_set = test_utils::workers_to_worker_set(&mut protocol, &initial_workers);

    let worker_set = test_utils::get_worker_set(&mut protocol.app, &ethereum.multisig_prover);

    assert_eq!(worker_set, simulated_worker_set);

    // creating a new worker set that only consists of two new workers
    let first_wave_of_new_workers = test_utils::create_new_workers_vec(
        chains.clone(),
        vec![("worker3".to_string(), 2), ("worker4".to_string(), 3)],
    );

    let first_wave_worker_set =
        test_utils::workers_to_worker_set(&mut protocol, &first_wave_of_new_workers);

    // register the new workers (3 and 4), deregister all old workers, then create proof and get id
    let session_id = test_utils::update_registry_and_construct_proof(
        &mut protocol,
        &first_wave_of_new_workers,
        &initial_workers,
        &initial_workers,
        &ethereum.multisig_prover,
        min_worker_bond,
=======
    test_utils::register_workers(
        &mut protocol.app,
        protocol.service_registry_address.clone(),
        protocol.multisig_address.clone(),
        protocol.governance_address.clone(),
        protocol.genesis_address.clone(),
        &first_wave_of_new_workers,
        protocol.service_name.clone(),
        min_worker_bond,
    );

    // Deregister old workers
    test_utils::deregister_workers(
        &mut protocol.app,
        protocol.service_registry_address.clone(),
        protocol.governance_address.clone(),
        &initial_workers,
        protocol.service_name.clone(),
    );

    let response = protocol
        .app
        .execute_contract(
            Addr::unchecked("relayer"),
            ethereum.multisig_prover_address.clone(),
            &multisig_prover::msg::ExecuteMsg::UpdateWorkerSet,
            &[],
        )
        .unwrap();

    let session_id = test_utils::sign_proof(
        &mut protocol.app,
        &protocol.multisig_address,
        &initial_workers,
        response,
>>>>>>> 8d91126c
    );

    let proof = test_utils::get_proof(&mut protocol.app, &ethereum.multisig_prover, &session_id);

    // proof must be completed
    assert!(matches!(
        proof.status,
        multisig_prover::msg::ProofStatus::Completed { .. }
    ));
    assert_eq!(proof.message_ids.len(), 0);

    // starting and ending a poll for the first worker set rotation
    test_utils::execute_worker_set_poll(
        &mut protocol,
        &Addr::unchecked("relayer"),
        &ethereum.voting_verifier,
        &first_wave_of_new_workers,
    );

    // try to rotate again. this should be ignored, because the first rotation is not yet confirmed
    let second_wave_of_new_workers =
        test_utils::create_new_workers_vec(chains.clone(), vec![("worker5".to_string(), 5)]);

    test_utils::register_workers(
        &mut protocol.app,
        protocol.service_registry_address.clone(),
        protocol.multisig_address.clone(),
        protocol.governance_address.clone(),
        protocol.genesis_address.clone(),
        &second_wave_of_new_workers,
<<<<<<< HEAD
        &first_wave_of_new_workers,
        &initial_workers,
        &ethereum.multisig_prover,
=======
        protocol.service_name.clone(),
>>>>>>> 8d91126c
        min_worker_bond,
    );

    // Deregister old workers
    test_utils::deregister_workers(
        &mut protocol.app,
<<<<<<< HEAD
        Addr::unchecked("relayer"),
        &ethereum.multisig_prover,
    );

    // get the latest worker set, it should be equal to the first wave worker set
    let latest_worker_set =
        test_utils::get_worker_set(&mut protocol.app, &ethereum.multisig_prover);
    assert_eq!(latest_worker_set, first_wave_worker_set);

    // attempt to confirm the second rotation
    test_utils::execute_worker_set_poll(
        &mut protocol,
        &Addr::unchecked("relayer"),
        &ethereum.voting_verifier,
        &second_wave_of_new_workers,
=======
        protocol.service_registry_address.clone(),
        protocol.governance_address.clone(),
        &first_wave_of_new_workers,
        protocol.service_name.clone(),
>>>>>>> 8d91126c
    );

    let response = protocol.app.execute_contract(
        Addr::unchecked("relayer"),
<<<<<<< HEAD
        ethereum.multisig_prover.contract_addr,
        &multisig_prover::msg::ExecuteMsg::ConfirmWorkerSet,
=======
        ethereum.multisig_prover_address.clone(),
        &multisig_prover::msg::ExecuteMsg::UpdateWorkerSet,
>>>>>>> 8d91126c
        &[],
    );

    assert!(response.is_err());
}<|MERGE_RESOLUTION|>--- conflicted
+++ resolved
@@ -41,13 +41,6 @@
     // remove old workers
     test_utils::deregister_workers(&mut protocol, &initial_workers);
 
-<<<<<<< HEAD
-    let response = test_utils::update_worker_set(
-        &mut protocol.app,
-        Addr::unchecked("relayer"),
-        &ethereum.multisig_prover,
-    );
-=======
     let response = protocol
         .app
         .execute_contract(
@@ -57,7 +50,6 @@
             &[],
         )
         .unwrap();
->>>>>>> 8d91126c
 
     // sign with old workers
     let session_id = test_utils::sign_proof(&mut protocol, &initial_workers, response);
@@ -121,90 +113,6 @@
         vec![("worker3".to_string(), 2), ("worker4".to_string(), 3)],
     );
 
-<<<<<<< HEAD
-    test_utils::register_workers(&mut protocol, &new_workers, min_worker_bond);
-
-    // remove old workers
-    test_utils::deregister_workers(&mut protocol, &initial_workers);
-
-    let session_id = test_utils::construct_proof_and_sign(
-        &mut protocol,
-        &ethereum.multisig_prover,
-        &Vec::<Message>::new(),
-        &initial_workers,
-    );
-
-    let proof = test_utils::get_proof(&mut protocol.app, &ethereum.multisig_prover, &session_id);
-    assert!(matches!(
-        proof.status,
-        multisig_prover::msg::ProofStatus::Completed { .. }
-    ));
-
-    assert_eq!(proof.message_ids.len(), 0);
-
-    let (poll_id, expiry) = test_utils::create_worker_set_poll(
-        &mut protocol.app,
-        Addr::unchecked("relayer"),
-        &ethereum.voting_verifier,
-        expected_new_worker_set.clone(),
-    );
-
-    // do voting
-    test_utils::vote_true_for_worker_set(
-        &mut protocol.app,
-        &ethereum.voting_verifier,
-        &new_workers,
-        poll_id,
-    );
-
-    test_utils::advance_at_least_to_height(&mut protocol.app, expiry);
-
-    test_utils::end_poll(&mut protocol.app, &ethereum.voting_verifier, poll_id);
-
-    test_utils::confirm_worker_set(
-        &mut protocol.app,
-        Addr::unchecked("relayer"),
-        &ethereum.multisig_prover,
-    );
-
-    let new_worker_set = test_utils::get_worker_set(&mut protocol.app, &ethereum.multisig_prover);
-
-    assert_eq!(new_worker_set, expected_new_worker_set);
-}
-
-#[test]
-fn worker_set_cannot_be_updated_again_while_pending_worker_is_not_yet_confirmed() {
-    let chains = vec![
-        "Ethereum".to_string().try_into().unwrap(),
-        "Polygon".to_string().try_into().unwrap(),
-    ];
-    let (mut protocol, ethereum, _, initial_workers, min_worker_bond) =
-        test_utils::setup_test_case();
-
-    let simulated_worker_set = test_utils::workers_to_worker_set(&mut protocol, &initial_workers);
-
-    let worker_set = test_utils::get_worker_set(&mut protocol.app, &ethereum.multisig_prover);
-
-    assert_eq!(worker_set, simulated_worker_set);
-
-    // creating a new worker set that only consists of two new workers
-    let first_wave_of_new_workers = test_utils::create_new_workers_vec(
-        chains.clone(),
-        vec![("worker3".to_string(), 2), ("worker4".to_string(), 3)],
-    );
-
-    let first_wave_worker_set =
-        test_utils::workers_to_worker_set(&mut protocol, &first_wave_of_new_workers);
-
-    // register the new workers (3 and 4), deregister all old workers, then create proof and get id
-    let session_id = test_utils::update_registry_and_construct_proof(
-        &mut protocol,
-        &first_wave_of_new_workers,
-        &initial_workers,
-        &initial_workers,
-        &ethereum.multisig_prover,
-        min_worker_bond,
-=======
     test_utils::register_workers(
         &mut protocol.app,
         protocol.service_registry_address.clone(),
@@ -240,7 +148,6 @@
         &protocol.multisig_address,
         &initial_workers,
         response,
->>>>>>> 8d91126c
     );
 
     let proof = test_utils::get_proof(&mut protocol.app, &ethereum.multisig_prover, &session_id);
@@ -271,52 +178,23 @@
         protocol.governance_address.clone(),
         protocol.genesis_address.clone(),
         &second_wave_of_new_workers,
-<<<<<<< HEAD
-        &first_wave_of_new_workers,
-        &initial_workers,
-        &ethereum.multisig_prover,
-=======
-        protocol.service_name.clone(),
->>>>>>> 8d91126c
+        protocol.service_name.clone(),
         min_worker_bond,
     );
 
     // Deregister old workers
     test_utils::deregister_workers(
         &mut protocol.app,
-<<<<<<< HEAD
-        Addr::unchecked("relayer"),
-        &ethereum.multisig_prover,
-    );
-
-    // get the latest worker set, it should be equal to the first wave worker set
-    let latest_worker_set =
-        test_utils::get_worker_set(&mut protocol.app, &ethereum.multisig_prover);
-    assert_eq!(latest_worker_set, first_wave_worker_set);
-
-    // attempt to confirm the second rotation
-    test_utils::execute_worker_set_poll(
-        &mut protocol,
-        &Addr::unchecked("relayer"),
-        &ethereum.voting_verifier,
-        &second_wave_of_new_workers,
-=======
         protocol.service_registry_address.clone(),
         protocol.governance_address.clone(),
         &first_wave_of_new_workers,
         protocol.service_name.clone(),
->>>>>>> 8d91126c
     );
 
     let response = protocol.app.execute_contract(
         Addr::unchecked("relayer"),
-<<<<<<< HEAD
-        ethereum.multisig_prover.contract_addr,
-        &multisig_prover::msg::ExecuteMsg::ConfirmWorkerSet,
-=======
         ethereum.multisig_prover_address.clone(),
         &multisig_prover::msg::ExecuteMsg::UpdateWorkerSet,
->>>>>>> 8d91126c
         &[],
     );
 
