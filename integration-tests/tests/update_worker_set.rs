use cw_multi_test::Executor;
use integration_tests::contract::Contract;
<<<<<<< HEAD
=======
use multisig_prover_api::msg::ExecuteMsg;
>>>>>>> 5a82e47e
use router_api::{chain_name, cosmos_addr};
use service_registry::WeightedVerifier;
use service_registry_api::msg::QueryMsg as ServiceRegistryQueryMsg;
use solana_multisig_prover::msg::ExecuteMsg;

pub mod test_utils;

#[test]
fn verifier_set_can_be_initialized_and_then_manually_updated() {
    let chains: Vec<router_api::ChainName> = vec![
        chain_name!(test_utils::ETHEREUM),
        chain_name!(test_utils::POLYGON),
    ];

    let test_utils::TestCase {
        mut protocol,
        chain1: ethereum,
        verifiers: initial_verifiers,
        min_verifier_bond,
        ..
    } = test_utils::setup_test_case();

    let simulated_verifier_set =
        test_utils::verifiers_to_verifier_set(&mut protocol, &initial_verifiers);

    let verifier_set =
        test_utils::verifier_set_from_prover(&mut protocol.app, &ethereum.multisig_prover);

    assert_eq!(verifier_set, simulated_verifier_set);

    // add third and fourth verifier
    let mut new_verifiers = Vec::new();
    let new_verifier = test_utils::Verifier {
        addr: cosmos_addr!("verifier3"),
        supported_chains: chains.clone(),
        key_pair: test_utils::generate_key(2),
    };
    new_verifiers.push(new_verifier);
    let new_verifier = test_utils::Verifier {
        addr: cosmos_addr!("verifier4"),
        supported_chains: chains.clone(),
        key_pair: test_utils::generate_key(3),
    };
    new_verifiers.push(new_verifier);

    let expected_new_verifier_set =
        test_utils::verifiers_to_verifier_set(&mut protocol, &new_verifiers);

    test_utils::register_verifiers(&mut protocol, &new_verifiers, min_verifier_bond);

    // remove old verifiers
    test_utils::deregister_verifiers(&mut protocol, &initial_verifiers);

    let response = protocol
        .app
        .execute_contract(
            ethereum.multisig_prover.admin_addr.clone(),
            ethereum.multisig_prover.contract_addr.clone(),
<<<<<<< HEAD
            &solana_multisig_prover::msg::ExecuteMsg::UpdateVerifierSet,
=======
            &multisig_prover_api::msg::ExecuteMsg::UpdateVerifierSet,
>>>>>>> 5a82e47e
            &[],
        )
        .unwrap();

    // sign with old verifiers
    let session_id = test_utils::sign_proof(&mut protocol, &initial_verifiers, response);

    let proof = test_utils::proof(&mut protocol.app, &ethereum.multisig_prover, &session_id);
    assert!(matches!(
        proof.status,
<<<<<<< HEAD
        solana_multisig_prover::msg::ProofStatus::Completed { .. }
=======
        multisig_prover_api::msg::ProofStatus::Completed { .. }
>>>>>>> 5a82e47e
    ));

    assert_eq!(proof.message_ids.len(), 0);

    let (poll_id, expiry) = test_utils::create_verifier_set_poll(
        &mut protocol.app,
        cosmos_addr!(test_utils::RELAYER),
        &ethereum.voting_verifier,
        expected_new_verifier_set.clone(),
    );

    // do voting
    test_utils::vote_true_for_verifier_set(
        &mut protocol.app,
        &ethereum.voting_verifier,
        &new_verifiers,
        poll_id,
    );

    test_utils::advance_at_least_to_height(&mut protocol.app, expiry);

    test_utils::end_poll(&mut protocol.app, &ethereum.voting_verifier, poll_id);

    test_utils::confirm_verifier_set(
        &mut protocol.app,
        cosmos_addr!(test_utils::RELAYER),
        &ethereum.multisig_prover,
    );

    let new_verifier_set =
        test_utils::verifier_set_from_prover(&mut protocol.app, &ethereum.multisig_prover);
    assert_eq!(new_verifier_set, expected_new_verifier_set);
}

#[test]
fn verifier_set_cannot_be_updated_again_while_pending_verifier_is_not_yet_confirmed() {
    let chains = vec![
        chain_name!(test_utils::ETHEREUM),
        chain_name!(test_utils::POLYGON),
    ];
    let test_utils::TestCase {
        mut protocol,
        chain1: ethereum,
        verifiers: initial_verifiers,
        min_verifier_bond,
        ..
    } = test_utils::setup_test_case();

    let simulated_verifier_set =
        test_utils::verifiers_to_verifier_set(&mut protocol, &initial_verifiers);

    let verifier_set =
        test_utils::verifier_set_from_prover(&mut protocol.app, &ethereum.multisig_prover);

    assert_eq!(verifier_set, simulated_verifier_set);

    // creating a new verifier set that only consists of two new verifiers
    let first_wave_of_new_verifiers = test_utils::create_new_verifiers_vec(
        chains.clone(),
        vec![("verifier3".to_string(), 2), ("verifier4".to_string(), 3)],
    );

    let expected_new_verifier_set =
        test_utils::verifiers_to_verifier_set(&mut protocol, &first_wave_of_new_verifiers);

    test_utils::register_verifiers(
        &mut protocol,
        &first_wave_of_new_verifiers,
        min_verifier_bond,
    );

    // Deregister old verifiers
    test_utils::deregister_verifiers(&mut protocol, &initial_verifiers);

    let response = protocol
        .app
        .execute_contract(
            ethereum.multisig_prover.admin_addr.clone(),
            ethereum.multisig_prover.contract_addr.clone(),
<<<<<<< HEAD
            &solana_multisig_prover::msg::ExecuteMsg::UpdateVerifierSet,
=======
            &multisig_prover_api::msg::ExecuteMsg::UpdateVerifierSet,
>>>>>>> 5a82e47e
            &[],
        )
        .unwrap();

    let session_id = test_utils::sign_proof(&mut protocol, &initial_verifiers, response);

    let proof = test_utils::proof(&mut protocol.app, &ethereum.multisig_prover, &session_id);

    // proof must be completed
    assert!(matches!(
        proof.status,
<<<<<<< HEAD
        solana_multisig_prover::msg::ProofStatus::Completed { .. }
=======
        multisig_prover_api::msg::ProofStatus::Completed { .. }
>>>>>>> 5a82e47e
    ));
    assert_eq!(proof.message_ids.len(), 0);

    // starting and ending a poll for the first verifier set rotation
    test_utils::execute_verifier_set_poll(
        &mut protocol,
        &cosmos_addr!(test_utils::RELAYER),
        &ethereum.voting_verifier,
        &first_wave_of_new_verifiers,
    );

    // try to rotate again. this should be ignored, because the first rotation is not yet confirmed
    let second_wave_of_new_verifiers =
        test_utils::create_new_verifiers_vec(chains.clone(), vec![("verifier5".to_string(), 5)]);

    test_utils::register_verifiers(
        &mut protocol,
        &second_wave_of_new_verifiers,
        min_verifier_bond,
    );

    // Deregister old verifiers
    test_utils::deregister_verifiers(&mut protocol, &first_wave_of_new_verifiers);

    // call update_verifier_set again. This should just trigger resigning for the initial verifier set update,
    // ignoring any further changes to the verifier set
    let response = ethereum.multisig_prover.execute(
        &mut protocol.app,
        ethereum.multisig_prover.admin_addr.clone(),
<<<<<<< HEAD
        &solana_multisig_prover::msg::ExecuteMsg::UpdateVerifierSet,
=======
        &multisig_prover_api::msg::ExecuteMsg::UpdateVerifierSet,
>>>>>>> 5a82e47e
    );
    assert!(response.is_ok());

    test_utils::confirm_verifier_set(
        &mut protocol.app,
        ethereum.multisig_prover.admin_addr.clone(),
        &ethereum.multisig_prover,
    );

    let new_verifier_set =
        test_utils::verifier_set_from_prover(&mut protocol.app, &ethereum.multisig_prover);

    assert_eq!(new_verifier_set, expected_new_verifier_set);

    // starting and ending a poll for the second verifier rotation
    // in reality, this shouldn't succeed, because the prover should have prevented another rotation while an existing rotation was in progress.
    // But even if there is a poll, the prover should ignore it
    test_utils::execute_verifier_set_poll(
        &mut protocol,
        &cosmos_addr!(test_utils::RELAYER),
        &ethereum.voting_verifier,
        &second_wave_of_new_verifiers,
    );

    let response = ethereum.multisig_prover.execute(
        &mut protocol.app,
        ethereum.multisig_prover.admin_addr.clone(),
<<<<<<< HEAD
        &solana_multisig_prover::msg::ExecuteMsg::ConfirmVerifierSet,
=======
        &multisig_prover_api::msg::ExecuteMsg::ConfirmVerifierSet,
>>>>>>> 5a82e47e
    );
    assert!(response.is_err());
}

#[test]
fn verifier_set_update_can_be_resigned() {
    let chains = vec![
        chain_name!(test_utils::ETHEREUM),
        chain_name!(test_utils::POLYGON),
    ];
    let test_utils::TestCase {
        mut protocol,
        chain1: ethereum,
        verifiers: initial_verifiers,
        min_verifier_bond,
        ..
    } = test_utils::setup_test_case();

    let simulated_verifier_set =
        test_utils::verifiers_to_verifier_set(&mut protocol, &initial_verifiers);

    let verifier_set =
        test_utils::verifier_set_from_prover(&mut protocol.app, &ethereum.multisig_prover);

    assert_eq!(verifier_set, simulated_verifier_set);

    // creating a new verifier set that only consists of two new verifiers
    let first_wave_of_new_verifiers = test_utils::create_new_verifiers_vec(
        chains.clone(),
        vec![("verifier3".to_string(), 2), ("verifier4".to_string(), 3)],
    );

    test_utils::register_verifiers(
        &mut protocol,
        &first_wave_of_new_verifiers,
        min_verifier_bond,
    );

    // Deregister old verifiers
    test_utils::deregister_verifiers(&mut protocol, &initial_verifiers);

    let response = protocol
        .app
        .execute_contract(
            ethereum.multisig_prover.admin_addr.clone(),
            ethereum.multisig_prover.contract_addr.clone(),
<<<<<<< HEAD
            &solana_multisig_prover::msg::ExecuteMsg::UpdateVerifierSet,
=======
            &multisig_prover_api::msg::ExecuteMsg::UpdateVerifierSet,
>>>>>>> 5a82e47e
            &[],
        )
        .unwrap();

    let first_session_id = test_utils::multisig_session_id(response.clone());

    // signing didn't occur, trigger signing again
    let response = protocol
        .app
        .execute_contract(
            ethereum.multisig_prover.admin_addr.clone(),
            ethereum.multisig_prover.contract_addr.clone(),
<<<<<<< HEAD
            &solana_multisig_prover::msg::ExecuteMsg::UpdateVerifierSet,
=======
            &multisig_prover_api::msg::ExecuteMsg::UpdateVerifierSet,
>>>>>>> 5a82e47e
            &[],
        )
        .unwrap();

    let second_session_id = test_utils::multisig_session_id(response.clone());
    assert_ne!(first_session_id, second_session_id);

    test_utils::sign_proof(&mut protocol, &initial_verifiers, response);

    // signing did occur, trigger signing again (in case proof was lost)
    let response = protocol
        .app
        .execute_contract(
            ethereum.multisig_prover.admin_addr.clone(),
            ethereum.multisig_prover.contract_addr.clone(),
<<<<<<< HEAD
            &solana_multisig_prover::msg::ExecuteMsg::UpdateVerifierSet,
=======
            &multisig_prover_api::msg::ExecuteMsg::UpdateVerifierSet,
>>>>>>> 5a82e47e
            &[],
        )
        .unwrap();

    let third_session_id = test_utils::multisig_session_id(response.clone());
    assert_ne!(first_session_id, second_session_id);
    assert_ne!(second_session_id, third_session_id);

    test_utils::sign_proof(&mut protocol, &initial_verifiers, response);

    let proof = test_utils::proof(
        &mut protocol.app,
        &ethereum.multisig_prover,
        &second_session_id,
    );

    // proof must be completed
    assert!(matches!(
        proof.status,
<<<<<<< HEAD
        solana_multisig_prover::msg::ProofStatus::Completed { .. }
=======
        multisig_prover_api::msg::ProofStatus::Completed { .. }
>>>>>>> 5a82e47e
    ));
}

#[test]
fn governance_should_confirm_new_verifier_set_without_verification() {
    let chains: Vec<router_api::ChainName> = vec![chain_name!(test_utils::ETHEREUM)];
    let test_utils::TestCase {
        mut protocol,
        chain1: ethereum,
        verifiers: initial_verifiers,
        min_verifier_bond,
        ..
    } = test_utils::setup_test_case();

    // add third verifier
    let mut new_verifiers = Vec::new();
    let new_verifier = test_utils::Verifier {
        addr: cosmos_addr!("verifier3"),
        supported_chains: chains.clone(),
        key_pair: test_utils::generate_key(2),
    };
    new_verifiers.push(new_verifier);

    let expected_new_verifier_set =
        test_utils::verifiers_to_verifier_set(&mut protocol, &new_verifiers);

    test_utils::register_verifiers(&mut protocol, &new_verifiers, min_verifier_bond);

    test_utils::deregister_verifiers(&mut protocol, &initial_verifiers);

    let _ = protocol
        .app
        .execute_contract(
            ethereum.multisig_prover.admin_addr.clone(),
            ethereum.multisig_prover.contract_addr.clone(),
            &ExecuteMsg::UpdateVerifierSet,
            &[],
        )
        .unwrap();

    test_utils::confirm_verifier_set(
        &mut protocol.app,
        protocol.governance_address.clone(),
        &ethereum.multisig_prover,
    );

    let new_verifier_set =
        test_utils::verifier_set_from_prover(&mut protocol.app, &ethereum.multisig_prover);

    assert_eq!(new_verifier_set, expected_new_verifier_set);
}

#[test]
fn rotate_signers_should_filter_out_signers_without_pubkey() {
    let test_utils::TestCase {
        mut protocol,
        chain1,
        verifiers: initial_verifiers,
        min_verifier_bond,
        ..
    } = test_utils::setup_test_case();

    let chains: Vec<router_api::ChainName> = vec![chain1.chain_name.clone()];

    // add a third verifier to satisfy min verifier change threshold
    test_utils::register_verifiers(
        &mut protocol,
        &test_utils::create_new_verifiers_vec(chains.clone(), vec![("verifier3".to_string(), 2)]),
        min_verifier_bond,
    );

    // add a fourth verifier in service registry but does not submit a pubkey to multisig
    test_utils::register_in_service_registry(
        &mut protocol,
        &test_utils::create_new_verifiers_vec(chains.clone(), vec![("verifier4".to_string(), 3)]),
        min_verifier_bond,
    );

    // the fourth verifier should be filtered out in prover because it does not have a pubkey
    let expect_new_verifiers = test_utils::create_new_verifiers_vec(
        chains.clone(),
        vec![
            ("verifier1".to_string(), 0),
            ("verifier2".to_string(), 1),
            ("verifier3".to_string(), 2),
        ],
    );
    let expected_verifier_set =
        test_utils::verifiers_to_verifier_set(&mut protocol, &expect_new_verifiers);

    // should get initial + 2 active verifiers from service registry
    let active_verifiers: Vec<WeightedVerifier> = protocol
        .service_registry
        .query(
            &protocol.app,
            &ServiceRegistryQueryMsg::ActiveVerifiers {
                service_name: protocol.service_name.to_string(),
                chain_name: chains[0].clone(),
            },
        )
        .unwrap();

    assert_eq!(
        active_verifiers.len(),
        initial_verifiers.len().checked_add(2).unwrap()
    );

    // rotate signers
    test_utils::rotate_active_verifier_set(
        &mut protocol,
        chain1.clone(),
        &initial_verifiers,
        &expect_new_verifiers,
    );

    let verifier_set =
        test_utils::verifier_set_from_prover(&mut protocol.app, &chain1.multisig_prover);

    assert_eq!(verifier_set, expected_verifier_set);
}<|MERGE_RESOLUTION|>--- conflicted
+++ resolved
@@ -1,13 +1,9 @@
 use cw_multi_test::Executor;
 use integration_tests::contract::Contract;
-<<<<<<< HEAD
-=======
 use multisig_prover_api::msg::ExecuteMsg;
->>>>>>> 5a82e47e
 use router_api::{chain_name, cosmos_addr};
 use service_registry::WeightedVerifier;
 use service_registry_api::msg::QueryMsg as ServiceRegistryQueryMsg;
-use solana_multisig_prover::msg::ExecuteMsg;
 
 pub mod test_utils;
 
@@ -62,11 +58,7 @@
         .execute_contract(
             ethereum.multisig_prover.admin_addr.clone(),
             ethereum.multisig_prover.contract_addr.clone(),
-<<<<<<< HEAD
-            &solana_multisig_prover::msg::ExecuteMsg::UpdateVerifierSet,
-=======
             &multisig_prover_api::msg::ExecuteMsg::UpdateVerifierSet,
->>>>>>> 5a82e47e
             &[],
         )
         .unwrap();
@@ -77,11 +69,7 @@
     let proof = test_utils::proof(&mut protocol.app, &ethereum.multisig_prover, &session_id);
     assert!(matches!(
         proof.status,
-<<<<<<< HEAD
-        solana_multisig_prover::msg::ProofStatus::Completed { .. }
-=======
         multisig_prover_api::msg::ProofStatus::Completed { .. }
->>>>>>> 5a82e47e
     ));
 
     assert_eq!(proof.message_ids.len(), 0);
@@ -161,11 +149,7 @@
         .execute_contract(
             ethereum.multisig_prover.admin_addr.clone(),
             ethereum.multisig_prover.contract_addr.clone(),
-<<<<<<< HEAD
-            &solana_multisig_prover::msg::ExecuteMsg::UpdateVerifierSet,
-=======
             &multisig_prover_api::msg::ExecuteMsg::UpdateVerifierSet,
->>>>>>> 5a82e47e
             &[],
         )
         .unwrap();
@@ -177,11 +161,7 @@
     // proof must be completed
     assert!(matches!(
         proof.status,
-<<<<<<< HEAD
-        solana_multisig_prover::msg::ProofStatus::Completed { .. }
-=======
         multisig_prover_api::msg::ProofStatus::Completed { .. }
->>>>>>> 5a82e47e
     ));
     assert_eq!(proof.message_ids.len(), 0);
 
@@ -211,11 +191,7 @@
     let response = ethereum.multisig_prover.execute(
         &mut protocol.app,
         ethereum.multisig_prover.admin_addr.clone(),
-<<<<<<< HEAD
-        &solana_multisig_prover::msg::ExecuteMsg::UpdateVerifierSet,
-=======
         &multisig_prover_api::msg::ExecuteMsg::UpdateVerifierSet,
->>>>>>> 5a82e47e
     );
     assert!(response.is_ok());
 
@@ -243,11 +219,7 @@
     let response = ethereum.multisig_prover.execute(
         &mut protocol.app,
         ethereum.multisig_prover.admin_addr.clone(),
-<<<<<<< HEAD
-        &solana_multisig_prover::msg::ExecuteMsg::ConfirmVerifierSet,
-=======
         &multisig_prover_api::msg::ExecuteMsg::ConfirmVerifierSet,
->>>>>>> 5a82e47e
     );
     assert!(response.is_err());
 }
@@ -294,11 +266,7 @@
         .execute_contract(
             ethereum.multisig_prover.admin_addr.clone(),
             ethereum.multisig_prover.contract_addr.clone(),
-<<<<<<< HEAD
-            &solana_multisig_prover::msg::ExecuteMsg::UpdateVerifierSet,
-=======
             &multisig_prover_api::msg::ExecuteMsg::UpdateVerifierSet,
->>>>>>> 5a82e47e
             &[],
         )
         .unwrap();
@@ -311,11 +279,7 @@
         .execute_contract(
             ethereum.multisig_prover.admin_addr.clone(),
             ethereum.multisig_prover.contract_addr.clone(),
-<<<<<<< HEAD
-            &solana_multisig_prover::msg::ExecuteMsg::UpdateVerifierSet,
-=======
             &multisig_prover_api::msg::ExecuteMsg::UpdateVerifierSet,
->>>>>>> 5a82e47e
             &[],
         )
         .unwrap();
@@ -331,11 +295,7 @@
         .execute_contract(
             ethereum.multisig_prover.admin_addr.clone(),
             ethereum.multisig_prover.contract_addr.clone(),
-<<<<<<< HEAD
-            &solana_multisig_prover::msg::ExecuteMsg::UpdateVerifierSet,
-=======
             &multisig_prover_api::msg::ExecuteMsg::UpdateVerifierSet,
->>>>>>> 5a82e47e
             &[],
         )
         .unwrap();
@@ -355,11 +315,7 @@
     // proof must be completed
     assert!(matches!(
         proof.status,
-<<<<<<< HEAD
-        solana_multisig_prover::msg::ProofStatus::Completed { .. }
-=======
         multisig_prover_api::msg::ProofStatus::Completed { .. }
->>>>>>> 5a82e47e
     ));
 }
 
