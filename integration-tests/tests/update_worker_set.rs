use connection_router::{Message, state::CrossChainId};
use cosmwasm_std::Addr;
<<<<<<< HEAD
use multisig::key::KeyType;
=======
use cw_multi_test::Executor;
>>>>>>> 2b83c03c
use test_utils::Worker;

mod test_utils;

#[test]
fn worker_set_can_be_initialized_and_then_manually_updated() {
    let chains: Vec<connection_router::state::ChainName> = vec![
        "Ethereum".to_string().try_into().unwrap(),
        "Polygon".to_string().try_into().unwrap(),
    ];
    let (mut protocol, ethereum, _, initial_workers, min_worker_bond) =
        test_utils::setup_test_case();

    let simulated_worker_set = test_utils::workers_to_worker_set(&mut protocol, &initial_workers);

    let worker_set =
        test_utils::get_worker_set(&mut protocol.app, &ethereum.multisig_prover_address);

    assert_eq!(worker_set, simulated_worker_set);

    // add third and fourth worker
    let mut new_workers = Vec::new();
    let new_worker = Worker {
        addr: Addr::unchecked("worker3"),
        supported_chains: chains.clone(),
        key_pair: test_utils::generate_key(2),
    };
    new_workers.push(new_worker);
    let new_worker = Worker {
        addr: Addr::unchecked("worker4"),
        supported_chains: chains.clone(),
        key_pair: test_utils::generate_key(3),
    };
    new_workers.push(new_worker);

    let expected_new_worker_set = test_utils::workers_to_worker_set(&mut protocol, &new_workers);

    test_utils::register_workers(
        &mut protocol.app,
        protocol.service_registry_address.clone(),
        protocol.multisig_address.clone(),
        protocol.governance_address.clone(),
        protocol.genesis_address.clone(),
        &new_workers,
        protocol.service_name.clone(),
        min_worker_bond,
    );

    // remove old workers
    test_utils::deregister_workers(
        &mut protocol.app,
        protocol.service_registry_address.clone(),
        protocol.governance_address.clone(),
        &initial_workers,
        protocol.service_name.clone(),
    );

    let response = test_utils::update_worker_set(
        &mut protocol.app,
        Addr::unchecked("relayer"),
        ethereum.multisig_prover_address.clone(),
    );

    // sign with old workers
    let session_id = test_utils::sign_proof(
        &mut protocol.app,
        &protocol.multisig_address,
        &initial_workers,
        response,
    );

    let proof = test_utils::get_proof(
        &mut protocol.app,
        &ethereum.multisig_prover_address,
        &session_id,
    );
    assert!(matches!(
        proof.status,
        multisig_prover::msg::ProofStatus::Completed { .. }
    ));

    assert_eq!(proof.message_ids.len(), 0);

    let (poll_id, expiry) = test_utils::create_worker_set_poll(
        &mut protocol.app,
        Addr::unchecked("relayer"),
        ethereum.voting_verifier_address.clone(),
        expected_new_worker_set.clone(),
    );

    // do voting
    test_utils::vote_true_for_worker_set(
        &mut protocol.app,
        &ethereum.voting_verifier_address,
        &new_workers,
        poll_id,
    );

    test_utils::advance_at_least_to_height(&mut protocol.app, expiry);

    test_utils::end_poll(
        &mut protocol.app,
        &ethereum.voting_verifier_address,
        poll_id,
    );

    test_utils::confirm_worker_set(
        &mut protocol.app,
        Addr::unchecked("relayer"),
        ethereum.multisig_prover_address.clone(),
    );

    let new_worker_set =
        test_utils::get_worker_set(&mut protocol.app, &ethereum.multisig_prover_address);

    assert_eq!(new_worker_set, expected_new_worker_set);
}

#[test]
fn xrpl_worker_set_can_be_initialized_and_then_manually_updated() {
    let chains: Vec<connection_router::state::ChainName> = vec![
        "Ethereum".to_string().try_into().unwrap(),
        "XRPL".to_string().try_into().unwrap(),
    ];
    let (mut protocol, _, xrpl, initial_workers, min_worker_bond) =
        test_utils::setup_xrpl_destination_test_case();

    let simulated_worker_set = test_utils::xrpl_workers_to_worker_set(&mut protocol, &initial_workers);

    let worker_set =
        test_utils::get_xrpl_worker_set(&mut protocol.app, &xrpl.multisig_prover_address);

    assert_eq!(worker_set, simulated_worker_set);

    // add third and fourth worker
    let mut new_workers = Vec::new();
    let new_worker = Worker {
        addr: Addr::unchecked("worker3"),
        supported_chains: chains.clone(),
        key_pair: test_utils::generate_key(2),
    };
    new_workers.push(new_worker);
    let new_worker = Worker {
        addr: Addr::unchecked("worker4"),
        supported_chains: chains.clone(),
        key_pair: test_utils::generate_key(3),
    };
    new_workers.push(new_worker);

    let expected_new_worker_set = test_utils::xrpl_workers_to_worker_set(&mut protocol, &new_workers);

    test_utils::register_workers(
        &mut protocol.app,
        protocol.service_registry_address.clone(),
        protocol.multisig_address.clone(),
        protocol.governance_address.clone(),
        protocol.genesis_address.clone(),
        &new_workers,
        protocol.service_name.clone(),
        min_worker_bond,
    );

    // remove old workers
    test_utils::deregister_workers(
        &mut protocol.app,
        protocol.service_registry_address.clone(),
        protocol.governance_address.clone(),
        &initial_workers,
        protocol.service_name.clone(),
    );

    let session_id = test_utils::construct_xrpl_signer_list_set_proof_and_sign(
        &mut protocol.app,
        &xrpl.multisig_prover_address,
        &protocol.multisig_address,
        &initial_workers,
    );

    let proof = test_utils::get_xrpl_proof(
        &mut protocol.app,
        &xrpl.multisig_prover_address,
        &session_id,
    );
    assert!(matches!(
        proof,
        xrpl_multisig_prover::msg::GetProofResponse::Completed { .. }
    ));
    println!("SignerListSet proof: {:?}", proof);

    let proof_msg_id = CrossChainId {
        chain: xrpl.chain_name.clone(),
        id: "cc9b3b3c7561a14449aa4baec9d1e72ea78068a74c5bf77d0c70629d53a46bd5:0"
            .to_string()
            .try_into()
            .unwrap(),
    };

    // TODO: verify_message_statuses should be called through gateway, like verify_messages
    let (poll_id, expiry) = test_utils::xrpl_verify_message_statuses(
        &mut protocol.app,
        &xrpl.voting_verifier_address,
        vec![(proof_msg_id.clone(), xrpl_voting_verifier::execute::MessageStatus::Succeeded)].to_vec(),
    );
    test_utils::vote_success_for_all_messages(
        &mut protocol.app,
        &xrpl.voting_verifier_address,
        1,
        &new_workers,
        poll_id,
    );
    test_utils::advance_at_least_to_height(&mut protocol.app, expiry);
    test_utils::end_poll(&mut protocol.app, &xrpl.voting_verifier_address, poll_id);

    test_utils::xrpl_update_tx_status(
        &mut protocol.app,
        &xrpl.multisig_prover_address,
        initial_workers.iter().map(|w| w.addr.clone()).collect(),
        session_id,
        xrpl_voting_verifier::execute::MessageStatus::Succeeded
    );

    let new_worker_set =
        test_utils::get_worker_set(&mut protocol.app, &xrpl.multisig_prover_address);

    assert_eq!(new_worker_set, expected_new_worker_set);
}

#[test]
fn worker_set_can_be_initialized_and_then_automatically_updated_during_proof_construction() {
    let chains = vec![
        "Ethereum".to_string().try_into().unwrap(),
        "Polygon".to_string().try_into().unwrap(),
    ];
    let (mut protocol, ethereum, _, initial_workers, min_worker_bond) =
        test_utils::setup_test_case();

    let simulated_worker_set = test_utils::workers_to_worker_set(&mut protocol, &initial_workers);

    let worker_set =
        test_utils::get_worker_set(&mut protocol.app, &ethereum.multisig_prover_address);

    assert_eq!(worker_set, simulated_worker_set);

    // add third and fourth worker
    let mut new_workers = Vec::new();
    let new_worker = Worker {
        addr: Addr::unchecked("worker3"),
        supported_chains: chains.clone(),
        key_pair: test_utils::generate_key(2),
    };
    new_workers.push(new_worker);
    let new_worker = Worker {
        addr: Addr::unchecked("worker4"),
        supported_chains: chains.clone(),
        key_pair: test_utils::generate_key(3),
    };
    new_workers.push(new_worker);

    let expected_new_worker_set = test_utils::workers_to_worker_set(&mut protocol, &new_workers);

    test_utils::register_workers(
        &mut protocol.app,
        protocol.service_registry_address.clone(),
        protocol.multisig_address.clone(),
        protocol.governance_address.clone(),
        protocol.genesis_address.clone(),
        &new_workers,
        protocol.service_name.clone(),
        min_worker_bond,
    );

    // remove old workers
    test_utils::deregister_workers(
        &mut protocol.app,
        protocol.service_registry_address.clone(),
        protocol.governance_address.clone(),
        &initial_workers,
        protocol.service_name.clone(),
    );

    let session_id = test_utils::construct_proof_and_sign(
        &mut protocol.app,
        &ethereum.multisig_prover_address,
        &protocol.multisig_address,
        &Vec::<Message>::new(),
        &initial_workers,
    );

    let proof = test_utils::get_proof(
        &mut protocol.app,
        &ethereum.multisig_prover_address,
        &session_id,
    );
    assert!(matches!(
        proof.status,
        multisig_prover::msg::ProofStatus::Completed { .. }
    ));

    assert_eq!(proof.message_ids.len(), 0);

    let (poll_id, expiry) = test_utils::create_worker_set_poll(
        &mut protocol.app,
        Addr::unchecked("relayer"),
        ethereum.voting_verifier_address.clone(),
        expected_new_worker_set.clone(),
    );

    // do voting
    test_utils::vote_true_for_worker_set(
        &mut protocol.app,
        &ethereum.voting_verifier_address,
        &new_workers,
        poll_id,
    );

    test_utils::advance_at_least_to_height(&mut protocol.app, expiry);

    test_utils::end_poll(
        &mut protocol.app,
        &ethereum.voting_verifier_address,
        poll_id,
    );

    test_utils::confirm_worker_set(
        &mut protocol.app,
        Addr::unchecked("relayer"),
        ethereum.multisig_prover_address.clone(),
    );

    let new_worker_set =
        test_utils::get_worker_set(&mut protocol.app, &ethereum.multisig_prover_address);

    assert_eq!(new_worker_set, expected_new_worker_set);
}

#[test]
fn worker_set_cannot_be_updated_again_while_pending_worker_is_not_yet_confirmed() {
    let chains = vec![
        "Ethereum".to_string().try_into().unwrap(),
        "Polygon".to_string().try_into().unwrap(),
    ];
    let (mut protocol, ethereum, _, initial_workers, min_worker_bond) =
        test_utils::setup_test_case();

    let simulated_worker_set = test_utils::workers_to_worker_set(&mut protocol, &initial_workers);

    let worker_set =
        test_utils::get_worker_set(&mut protocol.app, &ethereum.multisig_prover_address);

    assert_eq!(worker_set, simulated_worker_set);

    // creating a new worker set that only consists of two new workers
    let first_wave_of_new_workers = test_utils::create_new_workers_vec(
        chains.clone(),
        vec![("worker3".to_string(), 2), ("worker4".to_string(), 3)],
    );

    let first_wave_worker_set =
        test_utils::workers_to_worker_set(&mut protocol, &first_wave_of_new_workers);

    // register the new workers (3 and 4), deregister all old workers, then create proof and get id
    let session_id = test_utils::update_registry_and_construct_proof(
        &mut protocol,
        &first_wave_of_new_workers,
        &initial_workers,
        &initial_workers,
        &ethereum.multisig_prover_address,
        min_worker_bond,
    );

    let proof = test_utils::get_proof(
        &mut protocol.app,
        &ethereum.multisig_prover_address,
        &session_id,
    );

    // proof must be completed
    assert!(matches!(
        proof.status,
        multisig_prover::msg::ProofStatus::Completed { .. }
    ));
    assert_eq!(proof.message_ids.len(), 0);

    // starting and ending a poll for the first worker set rotation
    test_utils::execute_worker_set_poll(
        &mut protocol,
        &Addr::unchecked("relayer"),
        &ethereum.voting_verifier_address,
        &first_wave_of_new_workers,
    );

    // try to rotate again. this should be ignored, because the first rotation is not yet confirmed
    let second_wave_of_new_workers =
        test_utils::create_new_workers_vec(chains.clone(), vec![("worker5".to_string(), 5)]);

    let second_wave_session_id = test_utils::update_registry_and_construct_proof(
        &mut protocol,
        &second_wave_of_new_workers,
        &first_wave_of_new_workers,
        &initial_workers,
        &ethereum.multisig_prover_address,
        min_worker_bond,
    );

    // confirm the first rotation's set of workers
    test_utils::confirm_worker_set(
        &mut protocol.app,
        Addr::unchecked("relayer"),
        ethereum.multisig_prover_address.clone(),
    );

    // get the latest worker set, it should be equal to the first wave worker set
    let latest_worker_set =
        test_utils::get_worker_set(&mut protocol.app, &ethereum.multisig_prover_address);
    assert_eq!(latest_worker_set, first_wave_worker_set);

    // attempt to confirm the second rotation
    test_utils::execute_worker_set_poll(
        &mut protocol,
        &Addr::unchecked("relayer"),
        &ethereum.voting_verifier_address,
        &second_wave_of_new_workers,
    );

    let response = protocol.app.execute_contract(
        Addr::unchecked("relayer"),
        ethereum.multisig_prover_address.clone(),
        &multisig_prover::msg::ExecuteMsg::ConfirmWorkerSet,
        &[],
    );

    assert!(response.is_err());
}<|MERGE_RESOLUTION|>--- conflicted
+++ resolved
@@ -1,10 +1,7 @@
-use connection_router::{Message, state::CrossChainId};
-use cosmwasm_std::Addr;
-<<<<<<< HEAD
-use multisig::key::KeyType;
-=======
+use connection_router::{state::{Address, CrossChainId}, Message};
+use cosmwasm_std::{Addr, HexBinary};
+use axelar_wasm_std::VerificationStatus;
 use cw_multi_test::Executor;
->>>>>>> 2b83c03c
 use test_utils::Worker;
 
 mod test_utils;
@@ -194,19 +191,26 @@
     ));
     println!("SignerListSet proof: {:?}", proof);
 
-    let proof_msg_id = CrossChainId {
-        chain: xrpl.chain_name.clone(),
-        id: "cc9b3b3c7561a14449aa4baec9d1e72ea78068a74c5bf77d0c70629d53a46bd5:0"
-            .to_string()
-            .try_into()
-            .unwrap(),
-    };
+    let xrpl_multisig_address = "r4ZMbbb4Y3KoeexmjEeTdhqUBrYjjWdyGM".to_string(); // TODO: fix duplicate definition
+    let proof_msgs = vec![Message {
+        destination_chain: xrpl.chain_name.clone(),
+        source_address: Address::try_from(xrpl_multisig_address.clone()).unwrap(),
+        destination_address: Address::try_from(xrpl_multisig_address).unwrap(),
+        cc_id: CrossChainId {
+            chain: xrpl.chain_name.clone(),
+            id: "cc9b3b3c7561a14449aa4baec9d1e72ea78068a74c5bf77d0c70629d53a46bd5:0"
+                .to_string()
+                .try_into()
+                .unwrap(),
+        },
+        payload_hash: [0; 32],
+    }];
 
     // TODO: verify_message_statuses should be called through gateway, like verify_messages
-    let (poll_id, expiry) = test_utils::xrpl_verify_message_statuses(
-        &mut protocol.app,
-        &xrpl.voting_verifier_address,
-        vec![(proof_msg_id.clone(), xrpl_voting_verifier::execute::MessageStatus::Succeeded)].to_vec(),
+    let (poll_id, expiry) = test_utils::verify_messages(
+        &mut protocol.app,
+        &xrpl.gateway_address,
+        &proof_msgs
     );
     test_utils::vote_success_for_all_messages(
         &mut protocol.app,
@@ -223,7 +227,8 @@
         &xrpl.multisig_prover_address,
         initial_workers.iter().map(|w| w.addr.clone()).collect(),
         session_id,
-        xrpl_voting_verifier::execute::MessageStatus::Succeeded
+        proof_msgs[0].cc_id.clone(),
+        VerificationStatus::SucceededOnChain
     );
 
     let new_worker_set =
