--- conflicted
+++ resolved
@@ -1,18 +1,14 @@
-<<<<<<< HEAD
 use std::str::FromStr;
 
 use axelar_wasm_std::nonempty;
 use router_api::{Address, CrossChainId, Message};
-use cosmwasm_std::{Addr, HexBinary, Uint128};
 use multisig::key::KeyType;
-=======
 use cosmwasm_std::testing::MockApi;
-use cosmwasm_std::{HexBinary, Uint128};
->>>>>>> f7fb035e
+use cosmwasm_std::{HexBinary, Uint128, Uint256};
 use integration_tests::contract::Contract;
 use xrpl_types::msg::{CrossChainMessage, XRPLUserMessage, XRPLMessage, XRPLUserMessageWithPayload};
-use xrpl_types::types::{TxHash, XRPLAccountId, XRPLCurrency, XRPLPaymentAmount, XRPLToken, XRPLTokenOrXrp};
-use interchain_token_service as its;
+use xrpl_types::types::{hash_signed_tx, TxHash, XRPLAccountId, XRPLCurrency, XRPLPaymentAmount, XRPLToken};
+use interchain_token_service;
 use ethers_core::utils::keccak256;
 
 use crate::test_utils::AXL_DENOMINATION;
@@ -144,7 +140,7 @@
         &verifiers,
     );
 
-    let proof = test_utils::get_xrpl_proof(
+    let proof = test_utils::xrpl_proof(
         &mut protocol.app,
         &xrpl.multisig_prover,
         &session_id,
@@ -201,11 +197,20 @@
         issuer: XRPLAccountId::from_str("rNYjPW7NbiVDYy6K23b8ye6iZnowj4PsL7").unwrap(),
     };
 
+    let salt = [42; 32];
     test_utils::xrpl_register_local_token(
         &mut protocol.app,
         xrpl.admin.clone(),
         &xrpl.gateway,
-        xrpl_token.clone()
+        salt,
+        xrpl_token.clone(),
+    );
+
+    let token_id = test_utils::linked_token_id(
+        &mut protocol.app,
+        &xrpl.gateway,
+        xrpl.admin.clone(),
+        salt,
     );
 
     /* Create trust line */
@@ -214,12 +219,12 @@
         xrpl.admin,
         &xrpl.multisig_prover,
         &verifiers,
-        xrpl_token,
+        token_id,
     );
 
     // TODO: deduplicate all next steps with TicketCreate
 
-    let proof = test_utils::get_xrpl_proof(
+    let proof = test_utils::xrpl_proof(
         &mut protocol.app,
         &xrpl.multisig_prover,
         &session_id,
@@ -298,16 +303,18 @@
         payload: payload.clone(),
     };
 
-    let interchain_transfer_msg = its::Message::InterchainTransfer {
-        token_id: XRPLTokenOrXrp::Xrp.local_token_id(),
-        source_address: nonempty::HexBinary::try_from(HexBinary::from(source_address.as_bytes())).unwrap(),
-        destination_address,
-        amount: nonempty::Uint256::try_from(1000000000000000000u64).unwrap(),
-        // amount: Uint256::from(1000000u128), // 1 XRP
-        data: payload,
-    };
-
-    let wrapped_payload = its::HubMessage::SendToHub {
+    let interchain_transfer_msg = interchain_token_service::Message::InterchainTransfer(
+        interchain_token_service::InterchainTransfer {
+            token_id: xrpl.xrp_token_id,
+            source_address: nonempty::HexBinary::try_from(HexBinary::from(source_address.as_bytes())).unwrap(),
+            destination_address,
+            // amount: nonempty::Uint256::try_from(1000000000000000000u64).unwrap(),
+            amount: nonempty::Uint256::try_from(1000000u64).unwrap(), // 1 XRP
+            data: payload,
+        }
+    );
+
+    let wrapped_payload = interchain_token_service::HubMessage::SendToHub {
         message: interchain_transfer_msg.clone(),
         destination_chain: destination_chain_name.clone().into(),
     }.abi_encode();
@@ -362,7 +369,7 @@
     };
 
     let its_hub_msg_id = test_utils::execute_axelarnet_gateway_message(
-        &mut protocol,
+        &mut protocol.app,
         &axelarnet.gateway,
         wrapped_msg.cc_id.clone(),
         HexBinary::from(wrapped_payload),
@@ -443,6 +450,15 @@
         ..
     } = test_utils::setup_xrpl_destination_test_case();
 
+    test_utils::override_token_supply_for_chain(
+        &mut protocol.app,
+        its_hub.contract_addr.clone(),
+        source_chain.chain_name.clone(),
+        xrpl.xrp_token_id,
+        interchain_token_service::TokenSupply::Tracked(Uint256::MAX),
+        6,
+    );
+
     let source_address: Address = "0x95181d16cfb23Bc493668C17d973F061e30F2EAF"
         .to_string()
         .try_into()
@@ -451,18 +467,21 @@
     let destination_address: XRPLAccountId = XRPLAccountId::from_str("raNVNWvhUQzFkDDTdEw3roXRJfMJFVJuQo").unwrap();
 
     let destination_chain = xrpl.chain_name.clone();
-    let amount = nonempty::Uint256::try_from(1000000000000000000u64).unwrap(); // 1 wrapped-XRP
+    // let amount = nonempty::Uint256::try_from(1000000000000000000u64).unwrap(); // 1 wrapped-XRP
+    let amount = nonempty::Uint256::try_from(1000000u64).unwrap(); // 1 wrapped-XRP
     let payload: Option<nonempty::HexBinary> = None;
 
-    let interchain_transfer_msg = its::Message::InterchainTransfer {
-        token_id: XRPLTokenOrXrp::Xrp.local_token_id(),
-        source_address: nonempty::HexBinary::try_from(HexBinary::from(source_address.as_bytes())).unwrap(),
-        destination_address: nonempty::HexBinary::try_from(HexBinary::from(destination_address.as_bytes())).unwrap(),
-        amount,
-        data: payload,
-    };
-
-    let wrapped_payload = its::HubMessage::SendToHub {
+    let interchain_transfer_msg = interchain_token_service::Message::InterchainTransfer(
+        interchain_token_service::InterchainTransfer {
+            token_id: xrpl.xrp_token_id,
+            source_address: nonempty::HexBinary::try_from(HexBinary::from(source_address.as_bytes())).unwrap(),
+            destination_address: nonempty::HexBinary::try_from(HexBinary::from(destination_address.as_bytes())).unwrap(),
+            amount,
+            data: payload,
+        },
+    );
+
+    let wrapped_payload = interchain_token_service::HubMessage::SendToHub {
         message: interchain_transfer_msg.clone(),
         destination_chain: destination_chain.into(),
     }.abi_encode();
@@ -515,7 +534,7 @@
     };
 
     let its_hub_msg_id = test_utils::execute_axelarnet_gateway_message(
-        &mut protocol,
+        &mut protocol.app,
         &axelarnet.gateway,
         wrapped_msg.cc_id.clone(),
         HexBinary::from(wrapped_payload),
@@ -543,13 +562,13 @@
         &xrpl.multisig_prover,
         routable_msgs.first().unwrap().clone(),
         &verifiers,
-        its::HubMessage::ReceiveFromHub {
+        interchain_token_service::HubMessage::ReceiveFromHub {
             source_chain: source_chain.chain_name.clone().into(),
             message: interchain_transfer_msg,
         }.abi_encode(),
     );
 
-    let proof = test_utils::get_xrpl_proof(
+    let proof = test_utils::xrpl_proof(
         &mut protocol.app,
         &xrpl.multisig_prover,
         &session_id,
@@ -561,13 +580,14 @@
         xrpl_multisig_prover::msg::ProofResponse::Completed { .. }
     ));
 
-    let proof_msgs = vec![XRPLMessage::ProverMessage(
-        HexBinary::from_hex("600ce3aa7756b93f7f2c85036ac89d7b92ebe2bc9f3e9828dcbce3ccc472c5b1")
-        .unwrap()
-        .as_slice()
-        .try_into()
-        .unwrap(),
-    )];
+    let signed_tx_hash = match proof {
+        xrpl_multisig_prover::msg::ProofResponse::Completed { tx_blob, .. } => {
+            hash_signed_tx(tx_blob.as_slice()).unwrap()
+        }
+        _ => unreachable!()
+    };
+
+    let proof_msgs = vec![XRPLMessage::ProverMessage(signed_tx_hash)];
 
     let (poll_id, expiry) = test_utils::verify_xrpl_messages(
         &mut protocol.app,
