use connection_router::state::{CrossChainId, Message};
use cosmwasm_std::{Addr, HexBinary, Uint128};

use crate::test_utils::AXL_DENOMINATION;
use cw_multi_test::Executor;
use test_utils::{Chain, Protocol, Worker};
mod test_utils;
/// Tests that a single message can be routed fully through the protocol. Submits a message to the
/// gateway, votes on the poll, routes the message to the outgoing gateway, triggers signing at the prover
/// and signs via multisig. Also tests that rewards are distributed as expected for voting and signing.
#[test]
fn single_message_can_be_verified_and_routed_and_proven_and_rewards_are_distributed() {
    let (mut protocol, chain1, chain2, workers, _) = test_utils::setup_test_case();

    let msgs = vec![Message {
        cc_id: CrossChainId {
            chain: chain1.chain_name.clone(),
            id: "0x88d7956fd7b6fcec846548d83bd25727f2585b4be3add21438ae9fbb34625924:3"
                .to_string()
                .try_into()
                .unwrap(),
        },
        source_address: "0xBf12773B49()0e1Deb57039061AAcFA2A87DEaC9b9"
            .to_string()
            .try_into()
            .unwrap(),
        destination_address: "0xce16F69375520ab01377ce7B88f5BA8C48F8D666"
            .to_string()
            .try_into()
            .unwrap(),
        destination_chain: chain2.chain_name,
        payload_hash: HexBinary::from_hex(
            "3e50a012285f8e7ec59b558179cd546c55c477ebe16202aac7d7747e25be03be",
        )
        .unwrap()
        .as_slice()
        .try_into()
        .unwrap(),
    }];
    let msg_ids: Vec<CrossChainId> = msgs.iter().map(|msg| msg.cc_id.clone()).collect();

    // start the flow by submitting the message to the gateway
    let (poll_id, expiry) =
        test_utils::verify_messages(&mut protocol.app, &chain1.gateway_address, &msgs);

    // do voting
<<<<<<< HEAD
    test_utils::vote_true_for_all_messages(
=======
    test_utils::vote_success_for_all(
>>>>>>> caeb83c3
        &mut protocol.app,
        &chain1.voting_verifier_address,
        &msgs,
        &workers,
        poll_id,
    );

    test_utils::advance_at_least_to_height(&mut protocol.app, expiry);

    test_utils::end_poll(&mut protocol.app, &chain1.voting_verifier_address, poll_id);

    // should be verified, now route
    test_utils::route_messages(&mut protocol.app, &chain1.gateway_address, &msgs);

    // check that the message can be found at the outgoing gateway
    let found_msgs =
        test_utils::get_messages_from_gateway(&mut protocol.app, &chain2.gateway_address, &msg_ids);
    assert_eq!(found_msgs, msgs);

    // trigger signing and submit all necessary signatures
    let session_id = test_utils::construct_proof_and_sign(
        &mut protocol.app,
        &chain2.multisig_prover_address,
        &protocol.multisig_address,
        &msgs,
        &workers,
    );

    let proof = test_utils::get_proof(
        &mut protocol.app,
        &chain2.multisig_prover_address,
        &session_id,
    );

    // proof should be complete by now
    assert!(matches!(
        proof.status,
        multisig_prover::msg::ProofStatus::Completed { .. }
    ));
    assert_eq!(proof.message_ids, msg_ids);

    // Advance the height to be able to distribute rewards
    test_utils::advance_height(
        &mut protocol.app,
        u64::from(protocol.rewards_params.epoch_duration) * 2,
    );

    test_utils::distribute_rewards(
        &mut protocol.app,
        &protocol.rewards_address,
        &chain1.voting_verifier_address,
    );
    test_utils::distribute_rewards(
        &mut protocol.app,
        &protocol.rewards_address,
        &protocol.multisig_address,
    );

    // rewards split evenly amongst all workers, but there are two contracts that rewards should have been distributed for
    let expected_rewards = Uint128::from(protocol.rewards_params.rewards_per_epoch)
        / Uint128::from(workers.len() as u64)
        * Uint128::from(2u64);

    for worker in workers {
        let balance = protocol
            .app
            .wrap()
            .query_balance(worker.addr, test_utils::AXL_DENOMINATION)
            .unwrap();
        assert_eq!(balance.amount, expected_rewards);
    }
}<|MERGE_RESOLUTION|>--- conflicted
+++ resolved
@@ -44,11 +44,7 @@
         test_utils::verify_messages(&mut protocol.app, &chain1.gateway_address, &msgs);
 
     // do voting
-<<<<<<< HEAD
-    test_utils::vote_true_for_all_messages(
-=======
-    test_utils::vote_success_for_all(
->>>>>>> caeb83c3
+    test_utils::vote_success_for_all_messages(
         &mut protocol.app,
         &chain1.voting_verifier_address,
         &msgs,
