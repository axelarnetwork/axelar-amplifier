use axelar_wasm_std::{permission_control, Threshold};
use coordinator::msg::ExecuteMsg as CoordinatorExecuteMsg;
use cosmwasm_std::testing::MockApi;
use integration_tests::chain_codec_contract::ChainCodecContract;
use integration_tests::contract::Contract;
use integration_tests::gateway_contract::GatewayContract;
use integration_tests::solana_multisig_prover_contract::SolanaMultisigProverContract;
use integration_tests::voting_verifier_contract::VotingVerifierContract;
use router_api::{chain_name, cosmos_addr};

pub mod test_utils;

#[test]
fn only_prover_can_update_verifier_set_with_coordinator() {
    let test_utils::TestCase { mut protocol, .. } = test_utils::setup_test_case();

    let chain_name = chain_name!("ethereum");

    let chain_codec = ChainCodecContract::instantiate_contract(&mut protocol);

    let voting_verifier = VotingVerifierContract::instantiate_contract(
        &mut protocol,
        Threshold::try_from((3, 4)).unwrap().try_into().unwrap(),
        chain_name.clone(),
        &chain_codec.contract_addr,
    );

    let gateway = GatewayContract::instantiate_contract(
        &mut protocol.app,
        protocol.router.contract_address().clone(),
        voting_verifier.contract_addr.clone(),
    );

    let multisig_prover_admin =
        MockApi::default().addr_make(format!("{}_prover_admin", chain_name).as_str());
    let multisig_prover = SolanaMultisigProverContract::instantiate_contract(
        &mut protocol,
        multisig_prover_admin.clone(),
        gateway.contract_addr.clone(),
        voting_verifier.contract_addr.clone(),
        chain_codec.contract_addr.clone(),
        chain_name.to_string(),
        None,
        [0; 32],
        false,
        false,
    );

    let response = protocol.coordinator.execute(
        &mut protocol.app,
        protocol.governance_address.clone(),
        &CoordinatorExecuteMsg::RegisterChain {
            chain_name: chain_name.clone(),
            prover_address: cosmos_addr!("random_address").to_string(),
            gateway_address: cosmos_addr!("random_address").to_string(),
            voting_verifier_address: cosmos_addr!("random_address").to_string(),
        },
    );
    assert!(response.is_ok());

    let response = multisig_prover.execute(
        &mut protocol.app,
        multisig_prover_admin,
<<<<<<< HEAD
        &solana_multisig_prover::msg::ExecuteMsg::UpdateVerifierSet,
=======
        &multisig_prover_api::msg::ExecuteMsg::UpdateVerifierSet,
>>>>>>> 5a82e47e
    );

    assert!(response.is_err());
    assert!(response.unwrap_err().to_string().contains(
        &permission_control::Error::SpecificPermissionDenied {
            roles: vec![String::from("prover")]
        }
        .to_string()
    ));
}<|MERGE_RESOLUTION|>--- conflicted
+++ resolved
@@ -4,7 +4,7 @@
 use integration_tests::chain_codec_contract::ChainCodecContract;
 use integration_tests::contract::Contract;
 use integration_tests::gateway_contract::GatewayContract;
-use integration_tests::solana_multisig_prover_contract::SolanaMultisigProverContract;
+use integration_tests::multisig_prover_contract::MultisigProverContract;
 use integration_tests::voting_verifier_contract::VotingVerifierContract;
 use router_api::{chain_name, cosmos_addr};
 
@@ -33,7 +33,7 @@
 
     let multisig_prover_admin =
         MockApi::default().addr_make(format!("{}_prover_admin", chain_name).as_str());
-    let multisig_prover = SolanaMultisigProverContract::instantiate_contract(
+    let multisig_prover = MultisigProverContract::instantiate_contract(
         &mut protocol,
         multisig_prover_admin.clone(),
         gateway.contract_addr.clone(),
@@ -61,11 +61,7 @@
     let response = multisig_prover.execute(
         &mut protocol.app,
         multisig_prover_admin,
-<<<<<<< HEAD
-        &solana_multisig_prover::msg::ExecuteMsg::UpdateVerifierSet,
-=======
         &multisig_prover_api::msg::ExecuteMsg::UpdateVerifierSet,
->>>>>>> 5a82e47e
     );
 
     assert!(response.is_err());
