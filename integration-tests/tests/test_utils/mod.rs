use std::collections::{HashMap, HashSet};

use axelar_core_std::nexus::query::IsChainRegisteredResponse;
use axelar_wasm_std::msg_id::HexTxHashAndEventIndex;
use axelar_wasm_std::voting::{PollId, Vote};
use axelar_wasm_std::{nonempty, Participant, Threshold};
use coordinator::msg::{ChainContractsResponse, ExecuteMsg as CoordinatorExecuteMsg, VerifierInfo};
use cosmwasm_std::testing::MockApi;
use cosmwasm_std::{
    coins, to_json_binary, Addr, Attribute, BlockInfo, Event, HexBinary, StdError, Uint128, Uint64,
};
use cw_multi_test::{AppBuilder, AppResponse, Executor};
use integration_tests::chain_codec_contract::ChainCodecContract;
use integration_tests::contract::Contract;
use integration_tests::coordinator_contract::CoordinatorContract;
use integration_tests::gateway_contract::GatewayContract;
use integration_tests::multisig_contract::MultisigContract;
use integration_tests::solana_multisig_prover_contract::SolanaMultisigProverContract;
use integration_tests::protocol::{AxelarApp, AxelarModule, Protocol};
use integration_tests::rewards_contract::RewardsContract;
use integration_tests::router_contract::RouterContract;
use integration_tests::service_registry_contract::ServiceRegistryContract;
use integration_tests::voting_verifier_contract::VotingVerifierContract;
use k256::ecdsa;
use multisig::key::{KeyType, PublicKey};
use multisig::verifier_set::VerifierSet;
<<<<<<< HEAD
=======
use multisig_prover_api::msg::{ConstructProofMsg, VerifierSetResponse};
>>>>>>> 5a82e47e
use rewards::PoolId;
use router_api::{
    chain_name, cosmos_addr, Address, ChainName, CrossChainId, GatewayDirection, Message,
};
use service_registry_api::msg::ExecuteMsg;
use sha3::{Digest, Keccak256};
use solana_multisig_prover::msg::VerifierSetResponse;
use tofn::ecdsa::KeyPair;

pub const AXL_DENOMINATION: &str = "uaxl";

pub const SIGNATURE_BLOCK_EXPIRY: u64 = 100;

pub const RELAYER: &str = "relayer";
pub const ETHEREUM: &str = "Ethereum";
pub const POLYGON: &str = "Polygon";

fn find_event_attribute<'a>(
    events: &'a [Event],
    event_type: &str,
    attribute_name: &str,
) -> Option<&'a Attribute> {
    events
        .iter()
        .find(|ev| ev.ty == event_type)?
        .attributes
        .iter()
        .find(|attribute| attribute.key == attribute_name)
}

type PollExpiryBlock = u64;

pub fn verify_messages(
    app: &mut AxelarApp,
    gateway: &GatewayContract,
    msgs: &[Message],
) -> (PollId, PollExpiryBlock) {
    let response = gateway.execute(
        app,
        cosmos_addr!(RELAYER),
        &gateway_api::msg::ExecuteMsg::VerifyMessages(msgs.to_vec()),
    );
    assert!(response.is_ok());

    let response = response.unwrap();

    let poll_id = find_event_attribute(&response.events, "wasm-messages_poll_started", "poll_id")
        .map(|attr| serde_json::from_str(&attr.value).unwrap())
        .expect("couldn't get poll_id");
    let expiry = find_event_attribute(&response.events, "wasm-messages_poll_started", "expires_at")
        .map(|attr| attr.value.as_str().parse().unwrap())
        .expect("couldn't get poll expiry");
    (poll_id, expiry)
}

pub fn route_messages(app: &mut AxelarApp, gateway: &GatewayContract, msgs: &[Message]) {
    let response = gateway.execute(
        app,
        cosmos_addr!(RELAYER),
        &gateway_api::msg::ExecuteMsg::RouteMessages(msgs.to_vec()),
    );
    assert!(response.is_ok());
}

pub fn freeze_chain(
    app: &mut AxelarApp,
    router: &RouterContract,
    chain_name: ChainName,
    direction: GatewayDirection,
    admin: &Addr,
) {
    let response = router.execute(
        app,
        admin.clone(),
        &router_api::msg::ExecuteMsg::FreezeChains {
            chains: HashMap::from([(chain_name, direction)]),
        },
    );
    assert!(response.is_ok(), "{:?}", response);
}

pub fn unfreeze_chain(
    app: &mut AxelarApp,
    router: &RouterContract,
    chain_name: &ChainName,
    direction: GatewayDirection,
    admin: &Addr,
) {
    let response = router.execute(
        app,
        admin.clone(),
        &router_api::msg::ExecuteMsg::UnfreezeChains {
            chains: HashMap::from([(chain_name.clone(), direction)]),
        },
    );
    assert!(response.is_ok(), "{:?}", response);
}

pub fn upgrade_gateway(
    app: &mut AxelarApp,
    router: &RouterContract,
    governance: &Addr,
    chain_name: &ChainName,
    contract_address: Address,
) {
    let response = router.execute(
        app,
        governance.clone(),
        &router_api::msg::ExecuteMsg::UpgradeGateway {
            chain: chain_name.clone(),
            contract_address,
        },
    );
    assert!(response.is_ok(), "{:?}", response);
}

fn random_32_bytes() -> [u8; 32] {
    let mut bytes = [0; 32];
    for b in &mut bytes {
        *b = rand::random();
    }
    bytes
}

pub fn vote_success_for_all_messages(
    app: &mut AxelarApp,
    voting_verifier: &VotingVerifierContract,
    messages: &[Message],
    verifiers: &[Verifier],
    poll_id: PollId,
) {
    for verifier in verifiers {
        let response = voting_verifier.execute(
            app,
            verifier.addr.clone(),
            &voting_verifier::msg::ExecuteMsg::Vote {
                poll_id,
                votes: vec![Vote::SucceededOnChain; messages.len()],
            },
        );
        assert!(response.is_ok());
    }
}

pub fn vote_true_for_verifier_set(
    app: &mut AxelarApp,
    voting_verifier: &VotingVerifierContract,
    verifiers: &Vec<Verifier>,
    poll_id: PollId,
) {
    for verifier in verifiers {
        let response = voting_verifier.execute(
            app,
            verifier.addr.clone(),
            &voting_verifier::msg::ExecuteMsg::Vote {
                poll_id,
                votes: vec![Vote::SucceededOnChain; 1],
            },
        );
        assert!(response.is_ok());
    }
}

/// Ends the poll. Be sure the current block height has advanced at least to the poll expiration, else this will fail
pub fn end_poll(app: &mut AxelarApp, voting_verifier: &VotingVerifierContract, poll_id: PollId) {
    let response = voting_verifier.execute(
        app,
        cosmos_addr!(RELAYER),
        &voting_verifier::msg::ExecuteMsg::EndPoll { poll_id },
    );
    assert!(response.is_ok());
}

pub fn construct_proof_and_sign(
    protocol: &mut Protocol,
    multisig_prover: &SolanaMultisigProverContract,
    messages: &[Message],
    verifiers: &Vec<Verifier>,
) -> Uint64 {
    let response = multisig_prover.execute(
        &mut protocol.app,
        cosmos_addr!(RELAYER),
<<<<<<< HEAD
        &solana_multisig_prover::msg::ExecuteMsg::ConstructProof(
=======
        &multisig_prover_api::msg::ExecuteMsg::ConstructProof(ConstructProofMsg::Messages(
>>>>>>> 5a82e47e
            messages.iter().map(|msg| msg.cc_id.clone()).collect(),
        )),
    );
    assert!(response.is_ok());

    sign_proof(protocol, verifiers, response.unwrap())
}

pub fn multisig_session_id(response: AppResponse) -> Uint64 {
    find_event_attribute(&response.events, "wasm-signing_started", "session_id")
        .map(|attr| attr.value.as_str().try_into().unwrap())
        .expect("couldn't get session_id")
}

pub fn sign_proof(
    protocol: &mut Protocol,
    verifiers: &Vec<Verifier>,
    response: AppResponse,
) -> Uint64 {
    let msg_to_sign = find_event_attribute(&response.events, "wasm-signing_started", "msg")
        .map(|attr| attr.value.clone())
        .expect("couldn't find message to sign");
    let session_id = multisig_session_id(response);

    for verifier in verifiers {
        let signature = tofn::ecdsa::sign(
            verifier.key_pair.signing_key(),
            &HexBinary::from_hex(&msg_to_sign)
                .unwrap()
                .as_slice()
                .try_into()
                .unwrap(),
        )
        .unwrap();

        let sig = ecdsa::Signature::from_der(&signature).unwrap();

        let response = protocol.multisig.execute(
            &mut protocol.app,
            verifier.addr.clone(),
            &multisig::msg::ExecuteMsg::SubmitSignature {
                session_id,
                signature: HexBinary::from(sig.to_vec()),
            },
        );
        assert!(response.is_ok());
    }

    session_id
}

pub fn register_service(
    protocol: &mut Protocol,
    min_verifier_bond: nonempty::Uint128,
    unbonding_period_days: u16,
) {
    let response = protocol.service_registry.execute(
        &mut protocol.app,
        protocol.governance_address.clone(),
        &ExecuteMsg::RegisterService {
            service_name: protocol.service_name.to_string(),
            coordinator_contract: protocol.coordinator.contract_addr.to_string(),
            min_num_verifiers: 0,
            max_num_verifiers: Some(100),
            min_verifier_bond,
            bond_denom: AXL_DENOMINATION.into(),
            unbonding_period_days,
            description: "Some service".into(),
        },
    );
    assert!(response.is_ok());
}

pub fn messages_from_gateway(
    app: &mut AxelarApp,
    gateway: &GatewayContract,
    message_ids: &[CrossChainId],
) -> Vec<Message> {
    let query_response: Result<Vec<Message>, StdError> = gateway.query(
        app,
        &gateway_api::msg::QueryMsg::OutgoingMessages(message_ids.to_owned()),
    );
    assert!(query_response.is_ok());

    query_response.unwrap()
}

pub fn proof(
    app: &mut AxelarApp,
    multisig_prover: &SolanaMultisigProverContract,
    multisig_session_id: &Uint64,
<<<<<<< HEAD
) -> solana_multisig_prover::msg::ProofResponse {
    let query_response: Result<solana_multisig_prover::msg::ProofResponse, StdError> =
        multisig_prover.query(
            app,
            &solana_multisig_prover::msg::QueryMsg::Proof {
=======
) -> multisig_prover_api::msg::ProofResponse {
    let query_response: Result<multisig_prover_api::msg::ProofResponse, StdError> = multisig_prover
        .query(
            app,
            &multisig_prover_api::msg::QueryMsg::Proof {
>>>>>>> 5a82e47e
                multisig_session_id: *multisig_session_id,
            },
        );
    assert!(query_response.is_ok());

    query_response.unwrap()
}

pub fn verifier_set_from_prover(
    app: &mut AxelarApp,
    multisig_prover_contract: &SolanaMultisigProverContract,
) -> VerifierSet {
    let query_response: Result<Option<VerifierSetResponse>, StdError> = multisig_prover_contract
<<<<<<< HEAD
        .query(
            app,
            &solana_multisig_prover::msg::QueryMsg::CurrentVerifierSet,
        );
=======
        .query(app, &multisig_prover_api::msg::QueryMsg::CurrentVerifierSet);
>>>>>>> 5a82e47e
    assert!(query_response.is_ok());

    query_response.unwrap().unwrap().verifier_set
}

pub fn verifier_info_from_coordinator(
    protocol: &mut Protocol,
    verifier_address: Addr,
) -> VerifierInfo {
    let query_response: Result<VerifierInfo, StdError> = protocol.coordinator.query(
        &protocol.app,
        &coordinator::msg::QueryMsg::VerifierInfo {
            service_name: protocol.service_name.to_string(),
            verifier: verifier_address.to_string(),
        },
    );
    assert!(query_response.is_ok());

    query_response.unwrap()
}

pub fn assert_verifier_details_are_equal(
    verifier_info: VerifierInfo,
    verifier: &Verifier,
    chains: &[Chain],
) {
    assert_eq!(verifier_info.verifier.address, verifier.addr);

    let verifier_info_chains: HashSet<ChainName> =
        verifier_info.supported_chains.into_iter().collect();
    let verifier_chains: HashSet<ChainName> =
        verifier.supported_chains.clone().into_iter().collect();
    assert_eq!(verifier_info_chains, verifier_chains);

    let mut available_provers: Vec<Addr> = chains
        .iter()
        .map(|chain| chain.multisig_prover.contract_addr.clone())
        .collect();

    available_provers.sort();

    assert_eq!(verifier_info.actively_signing_for, available_provers);
}

pub fn chain_contracts_info_from_coordinator(
    protocol: &mut Protocol,
    chain_contracts_key: coordinator::msg::ChainContractsKey,
) -> ChainContractsResponse {
    let query_response: Result<ChainContractsResponse, StdError> = protocol.coordinator.query(
        &protocol.app,
        &coordinator::msg::QueryMsg::ChainContractsInfo(chain_contracts_key),
    );
    assert!(query_response.is_ok());

    query_response.unwrap()
}

#[allow(clippy::arithmetic_side_effects)]
pub fn advance_height(app: &mut AxelarApp, increment: u64) {
    let cur_block = app.block_info();
    app.set_block(BlockInfo {
        height: cur_block.height + increment,
        ..cur_block
    });
}

pub fn advance_at_least_to_height(app: &mut AxelarApp, desired_height: u64) {
    let cur_block = app.block_info();
    if app.block_info().height < desired_height {
        app.set_block(BlockInfo {
            height: desired_height,
            ..cur_block
        });
    }
}

pub fn distribute_rewards(protocol: &mut Protocol, chain_name: &ChainName, contract_address: Addr) {
    let response = protocol.rewards.execute(
        &mut protocol.app,
        cosmos_addr!(RELAYER),
        &rewards::msg::ExecuteMsg::DistributeRewards {
            pool_id: PoolId {
                chain_name: chain_name.clone(),
                contract: contract_address.to_string(),
            },
            epoch_count: None,
        },
    );
    assert!(response.is_ok());
}

pub fn setup_protocol(service_name: nonempty::String) -> Protocol {
    let genesis = cosmos_addr!("genesis");
    let mut app = AppBuilder::new_custom()
        .with_custom(AxelarModule {
            tx_hash_and_nonce: Box::new(|_| unimplemented!()),
            is_chain_registered: Box::new(|_| {
                Ok(to_json_binary(&IsChainRegisteredResponse {
                    is_registered: false,
                })?)
            }),
        })
        .build(|router, _, storage| {
            router
                .bank
                .init_balance(storage, &genesis, coins(u128::MAX, AXL_DENOMINATION))
                .unwrap()
        });

    let admin_address = cosmos_addr!("admin");
    let governance_address = cosmos_addr!("governance");
    let axelarnet_gateway = cosmos_addr!("axelarnet_gateway");

    let coordinator =
        CoordinatorContract::instantiate_contract(&mut app, governance_address.clone());

    let router = RouterContract::instantiate_contract(
        &mut app,
        admin_address.clone(),
        governance_address.clone(),
        axelarnet_gateway.clone(),
        coordinator.contract_addr.clone(),
    );

    let rewards_params = rewards::msg::Params {
        epoch_duration: nonempty::Uint64::try_from(10u64).unwrap(),
        rewards_per_epoch: Uint128::from(100u128).try_into().unwrap(),
        participation_threshold: (1, 2).try_into().unwrap(),
    };
    let rewards = RewardsContract::instantiate_contract(
        &mut app,
        governance_address.clone(),
        AXL_DENOMINATION.to_string(),
    );

    let multisig = MultisigContract::instantiate_contract(
        &mut app,
        governance_address.clone(),
        admin_address.clone(),
        rewards.contract_addr.clone(),
        SIGNATURE_BLOCK_EXPIRY.try_into().unwrap(),
        coordinator.contract_address(),
    );

    let service_registry =
        ServiceRegistryContract::instantiate_contract(&mut app, governance_address.clone());

    coordinator.register_protocol(
        &mut app,
        governance_address.clone(),
        service_registry.contract_addr.clone(),
        router.contract_addr.clone(),
        multisig.contract_addr.clone(),
    );

    Protocol {
        genesis_address: genesis,
        governance_address,
        router,
        router_admin_address: admin_address,
        multisig,
        coordinator,
        service_registry,
        service_name,
        rewards,
        rewards_params,
        app,
    }
}

// generates a key pair using the given seed. The key pair should not be used outside of testing
pub fn generate_key(seed: u32) -> KeyPair {
    let seed_bytes = seed.to_be_bytes();
    let mut result = [0; 64];
    result[0..seed_bytes.len()].copy_from_slice(seed_bytes.as_slice());
    let secret_recovery_key = result.as_slice().try_into().unwrap();
    tofn::ecdsa::keygen(&secret_recovery_key, b"tofn nonce").unwrap()
}

pub struct Verifier {
    pub addr: Addr,
    pub supported_chains: Vec<ChainName>,
    pub key_pair: KeyPair,
}

pub fn register_verifiers(
    protocol: &mut Protocol,
    verifiers: &Vec<Verifier>,
    min_verifier_bond: nonempty::Uint128,
) {
    register_in_service_registry(protocol, verifiers, min_verifier_bond);
    submit_pubkeys(protocol, verifiers);
}

pub fn deregister_verifiers(protocol: &mut Protocol, verifiers: &Vec<Verifier>) {
    let response = protocol.service_registry.execute(
        &mut protocol.app,
        protocol.governance_address.clone(),
        &ExecuteMsg::UnauthorizeVerifiers {
            verifiers: verifiers
                .iter()
                .map(|verifier| verifier.addr.to_string())
                .collect(),
            service_name: protocol.service_name.to_string(),
        },
    );
    assert!(response.is_ok());

    for verifier in verifiers {
        let response = protocol.service_registry.execute(
            &mut protocol.app,
            verifier.addr.clone(),
            &ExecuteMsg::UnbondVerifier {
                service_name: protocol.service_name.to_string(),
            },
        );
        assert!(response.is_ok());
    }
}

pub fn claim_stakes(
    protocol: &mut Protocol,
    verifiers: &Vec<Verifier>,
) -> Vec<Result<AppResponse, String>> {
    let mut responses = Vec::new();

    for verifier in verifiers {
        let response = protocol.service_registry.execute(
            &mut protocol.app,
            verifier.addr.clone(),
            &ExecuteMsg::ClaimStake {
                service_name: protocol.service_name.to_string(),
            },
        );

        responses.push(response.map_err(|e| e.to_string()));
    }

    responses
}

pub fn confirm_verifier_set(
    app: &mut AxelarApp,
    relayer_addr: Addr,
    multisig_prover: &SolanaMultisigProverContract,
) {
    let response = multisig_prover.execute(
        app,
        relayer_addr.clone(),
<<<<<<< HEAD
        &solana_multisig_prover::msg::ExecuteMsg::ConfirmVerifierSet,
=======
        &multisig_prover_api::msg::ExecuteMsg::ConfirmVerifierSet,
>>>>>>> 5a82e47e
    );
    assert!(response.is_ok());
}

fn verifier_set_poll_id_and_expiry(response: AppResponse) -> (PollId, PollExpiryBlock) {
    let poll_id = find_event_attribute(
        &response.events,
        "wasm-verifier_set_poll_started",
        "poll_id",
    )
    .map(|attr| serde_json::from_str(&attr.value).unwrap())
    .expect("couldn't get poll_id");
    let expiry = find_event_attribute(
        &response.events,
        "wasm-verifier_set_poll_started",
        "expires_at",
    )
    .map(|attr| attr.value.as_str().parse().unwrap())
    .expect("couldn't get poll expiry");
    (poll_id, expiry)
}

pub fn create_verifier_set_poll(
    app: &mut AxelarApp,
    relayer_addr: Addr,
    voting_verifier: &VotingVerifierContract,
    verifier_set: VerifierSet,
) -> (PollId, PollExpiryBlock) {
    let response = voting_verifier.execute(
        app,
        relayer_addr.clone(),
        &voting_verifier::msg::ExecuteMsg::VerifyVerifierSet {
            message_id: HexTxHashAndEventIndex {
                tx_hash: random_32_bytes(),
                event_index: 0,
            }
            .to_string()
            .parse()
            .unwrap(),
            new_verifier_set: verifier_set,
        },
    );
    assert!(response.is_ok());

    verifier_set_poll_id_and_expiry(response.unwrap())
}

pub fn verifiers_to_verifier_set(
    protocol: &mut Protocol,
    verifiers: &Vec<Verifier>,
) -> VerifierSet {
    // get public keys
    let mut pub_keys = vec![];
    for verifier in verifiers {
        let encoded_verifying_key =
            HexBinary::from(verifier.key_pair.encoded_verifying_key().to_vec());
        let pub_key = PublicKey::try_from((KeyType::Ecdsa, encoded_verifying_key)).unwrap();
        pub_keys.push(pub_key);
    }

    // turn into participants
    let participants: Vec<Participant> = verifiers
        .iter()
        .map(|verifier| Participant {
            address: verifier.addr.clone(),
            weight: Uint128::one().try_into().unwrap(),
        })
        .collect();

    let total_weight = Uint128::from(participants.len() as u128);

    let pubkeys_by_participant = participants.into_iter().zip(pub_keys).collect();

    VerifierSet::new(
        pubkeys_by_participant,
        total_weight.mul_ceil((2u64, 3u64)),
        protocol.app.block_info().height,
    )
}

pub fn create_new_verifiers_vec(
    chains: Vec<ChainName>,
    verifier_details: Vec<(String, u32)>,
) -> Vec<Verifier> {
    verifier_details
        .into_iter()
        .map(|(name, seed)| Verifier {
            addr: MockApi::default().addr_make(&name),
            supported_chains: chains.clone(),
            key_pair: generate_key(seed),
        })
        .collect()
}

pub fn update_registry_and_construct_verifier_set_update_proof(
    protocol: &mut Protocol,
    new_verifiers: &Vec<Verifier>,
    verifiers_to_remove: &Vec<Verifier>,
    current_verifiers: &Vec<Verifier>,
    chain_multisig_prover: &SolanaMultisigProverContract,
    min_verifier_bond: nonempty::Uint128,
) -> Uint64 {
    // Register new verifiers
    register_verifiers(protocol, new_verifiers, min_verifier_bond);

    // Deregister old verifiers
    deregister_verifiers(protocol, verifiers_to_remove);

    let response = chain_multisig_prover.execute(
        &mut protocol.app,
        cosmos_addr!(RELAYER),
<<<<<<< HEAD
        &solana_multisig_prover::msg::ExecuteMsg::UpdateVerifierSet,
=======
        &multisig_prover_api::msg::ExecuteMsg::UpdateVerifierSet,
>>>>>>> 5a82e47e
    );

    sign_proof(protocol, current_verifiers, response.unwrap())
}

pub fn execute_verifier_set_poll(
    protocol: &mut Protocol,
    relayer_addr: &Addr,
    voting_verifier: &VotingVerifierContract,
    new_verifiers: &Vec<Verifier>,
) {
    // Create verifier set
    let new_verifier_set = verifiers_to_verifier_set(protocol, new_verifiers);

    // Create verifier set poll
    let (poll_id, expiry) = create_verifier_set_poll(
        &mut protocol.app,
        relayer_addr.clone(),
        voting_verifier,
        new_verifier_set.clone(),
    );

    // Vote for the verifier set
    vote_true_for_verifier_set(&mut protocol.app, voting_verifier, new_verifiers, poll_id);

    // Advance to expiration height
    advance_at_least_to_height(&mut protocol.app, expiry);

    // End the poll
    end_poll(&mut protocol.app, voting_verifier, poll_id);
}

#[derive(Clone)]
pub struct Chain {
    pub gateway: GatewayContract,
    pub chain_codec: ChainCodecContract,
    pub voting_verifier: VotingVerifierContract,
    pub multisig_prover: SolanaMultisigProverContract,
    pub chain_name: ChainName,
}

pub fn setup_chain(protocol: &mut Protocol, chain_name: ChainName) -> Chain {
    let chain_codec = ChainCodecContract::instantiate_contract(protocol);

    let voting_verifier = VotingVerifierContract::instantiate_contract(
        protocol,
        Threshold::try_from((3, 4)).unwrap().try_into().unwrap(),
        chain_name.clone(),
        &chain_codec.contract_addr,
    );

    let gateway = GatewayContract::instantiate_contract(
        &mut protocol.app,
        protocol.router.contract_address().clone(),
        voting_verifier.contract_addr.clone(),
    );

    let multisig_prover_admin =
        MockApi::default().addr_make(format!("{}_prover_admin", chain_name).as_str());
    let multisig_prover = SolanaMultisigProverContract::instantiate_contract(
        protocol,
        multisig_prover_admin.clone(),
        gateway.contract_addr.clone(),
        voting_verifier.contract_addr.clone(),
        chain_codec.contract_addr.clone(),
        chain_name.to_string(),
        None,
        [0; 32],
        false,
        false,
    );

    let response = protocol.coordinator.execute(
        &mut protocol.app,
        protocol.governance_address.clone(),
        &CoordinatorExecuteMsg::RegisterChain {
            chain_name: chain_name.clone(),
            prover_address: multisig_prover.contract_addr.to_string(),
            gateway_address: gateway.contract_addr.to_string(),
            voting_verifier_address: voting_verifier.contract_addr.to_string(),
        },
    );
    assert!(response.is_ok());

    let response = multisig_prover.execute(
        &mut protocol.app,
        multisig_prover_admin,
<<<<<<< HEAD
        &solana_multisig_prover::msg::ExecuteMsg::UpdateVerifierSet,
=======
        &multisig_prover_api::msg::ExecuteMsg::UpdateVerifierSet,
>>>>>>> 5a82e47e
    );
    assert!(response.is_ok());

    let response = protocol.multisig.execute(
        &mut protocol.app,
        protocol.governance_address.clone(),
        &multisig::msg::ExecuteMsg::AuthorizeCallers {
            contracts: HashMap::from([(
                multisig_prover.contract_addr.to_string(),
                chain_name.clone(),
            )]),
        },
    );
    assert!(response.is_ok());

    let response = protocol.router.execute(
        &mut protocol.app,
        protocol.governance_address.clone(),
        &router_api::msg::ExecuteMsg::RegisterChain {
            chain: chain_name.clone(),
            gateway_address: gateway.contract_addr.to_string().try_into().unwrap(),
            msg_id_format: axelar_wasm_std::msg_id::MessageIdFormat::HexTxHashAndEventIndex,
        },
    );
    assert!(response.is_ok());

    let rewards_params = rewards::msg::Params {
        epoch_duration: nonempty::Uint64::try_from(10u64).unwrap(),
        rewards_per_epoch: Uint128::from(100u128).try_into().unwrap(),
        participation_threshold: (1, 2).try_into().unwrap(),
    };

    let response = protocol.rewards.execute(
        &mut protocol.app,
        protocol.governance_address.clone(),
        &rewards::msg::ExecuteMsg::CreatePool {
            pool_id: PoolId {
                chain_name: chain_name.clone(),
                contract: voting_verifier.contract_addr.to_string(),
            },
            params: rewards_params.clone(),
        },
    );
    assert!(response.is_ok());

    let response = protocol.rewards.execute(
        &mut protocol.app,
        protocol.governance_address.clone(),
        &rewards::msg::ExecuteMsg::CreatePool {
            pool_id: PoolId {
                chain_name: chain_name.clone(),
                contract: protocol.multisig.contract_addr.to_string(),
            },
            params: rewards_params,
        },
    );
    assert!(response.is_ok());

    let response = protocol.rewards.execute_with_funds(
        &mut protocol.app,
        protocol.genesis_address.clone(),
        &rewards::msg::ExecuteMsg::AddRewards {
            pool_id: PoolId {
                chain_name: chain_name.clone(),
                contract: voting_verifier.contract_addr.to_string(),
            },
        },
        &coins(1000, AXL_DENOMINATION),
    );
    assert!(response.is_ok());

    let response = protocol.rewards.execute_with_funds(
        &mut protocol.app,
        protocol.genesis_address.clone(),
        &rewards::msg::ExecuteMsg::AddRewards {
            pool_id: PoolId {
                chain_name: chain_name.clone(),
                contract: protocol.multisig.contract_addr.to_string(),
            },
        },
        &coins(1000, AXL_DENOMINATION),
    );
    assert!(response.is_ok());

    Chain {
        gateway,
        chain_codec,
        voting_verifier,
        multisig_prover,
        chain_name,
    }
}

pub fn query_balance(app: &AxelarApp, address: &Addr) -> Uint128 {
    app.wrap()
        .query_balance(address, AXL_DENOMINATION)
        .unwrap()
        .amount
}

pub fn query_balances(app: &AxelarApp, verifiers: &Vec<Verifier>) -> Vec<Uint128> {
    let mut balances = Vec::new();
    for verifier in verifiers {
        balances.push(query_balance(app, &verifier.addr))
    }

    balances
}

pub fn rotate_active_verifier_set(
    protocol: &mut Protocol,
    chain: Chain,
    previous_verifiers: &Vec<Verifier>,
    new_verifiers: &Vec<Verifier>,
) {
    let response = chain.multisig_prover.execute(
        &mut protocol.app,
        chain.multisig_prover.admin_addr.clone(),
<<<<<<< HEAD
        &solana_multisig_prover::msg::ExecuteMsg::UpdateVerifierSet,
=======
        &multisig_prover_api::msg::ExecuteMsg::UpdateVerifierSet,
>>>>>>> 5a82e47e
    );
    println!("Response: {:?}", response);
    assert!(response.is_ok());

    let session_id = sign_proof(protocol, previous_verifiers, response.unwrap());

    let proof = proof(&mut protocol.app, &chain.multisig_prover, &session_id);
    assert!(matches!(
        proof.status,
<<<<<<< HEAD
        solana_multisig_prover::msg::ProofStatus::Completed { .. }
=======
        multisig_prover_api::msg::ProofStatus::Completed { .. }
>>>>>>> 5a82e47e
    ));
    assert_eq!(proof.message_ids.len(), 0);

    let new_verifier_set = verifiers_to_verifier_set(protocol, new_verifiers);
    let (poll_id, expiry) = create_verifier_set_poll(
        &mut protocol.app,
        cosmos_addr!(RELAYER),
        &chain.voting_verifier,
        new_verifier_set.clone(),
    );

    vote_true_for_verifier_set(
        &mut protocol.app,
        &chain.voting_verifier,
        new_verifiers,
        poll_id,
    );

    advance_at_least_to_height(&mut protocol.app, expiry);
    end_poll(&mut protocol.app, &chain.voting_verifier, poll_id);

    confirm_verifier_set(
        &mut protocol.app,
        cosmos_addr!(RELAYER),
        &chain.multisig_prover,
    );
}

pub struct TestCase {
    pub protocol: Protocol,
    pub chain1: Chain,
    pub chain2: Chain,
    pub verifiers: Vec<Verifier>,
    pub min_verifier_bond: nonempty::Uint128,
    pub unbonding_period_days: u16,
}

// Creates an instance of Axelar Amplifier with an initial verifier set registered, and returns a TestCase instance.
pub fn setup_test_case() -> TestCase {
    let mut protocol = setup_protocol("validators".try_into().unwrap());
    let chains = vec![chain_name!(ETHEREUM), chain_name!(POLYGON)];
    let verifiers = create_new_verifiers_vec(
        chains.clone(),
        vec![("verifier1".to_string(), 0), ("verifier2".to_string(), 1)],
    );

    let min_verifier_bond = nonempty::Uint128::try_from(100).unwrap();
    let unbonding_period_days = 10;
    register_service(&mut protocol, min_verifier_bond, unbonding_period_days);

    register_verifiers(&mut protocol, &verifiers, min_verifier_bond);
    let chain1 = setup_chain(&mut protocol, chains.first().unwrap().clone());
    let chain2 = setup_chain(&mut protocol, chains.get(1).unwrap().clone());
    TestCase {
        protocol,
        chain1,
        chain2,
        verifiers,
        min_verifier_bond,
        unbonding_period_days,
    }
}

pub fn assert_contract_err_strings_equal(
    actual: impl Into<axelar_wasm_std::error::ContractError>,
    expected: impl Into<axelar_wasm_std::error::ContractError>,
) {
    assert_eq!(actual.into().to_string(), expected.into().to_string());
}

pub fn register_in_service_registry(
    protocol: &mut Protocol,
    verifiers: &Vec<Verifier>,
    min_verifier_bond: nonempty::Uint128,
) {
    let response = protocol.service_registry.execute(
        &mut protocol.app,
        protocol.governance_address.clone(),
        &ExecuteMsg::AuthorizeVerifiers {
            verifiers: verifiers
                .iter()
                .map(|verifier| verifier.addr.to_string())
                .collect(),
            service_name: protocol.service_name.to_string(),
        },
    );
    assert!(response.is_ok());

    for verifier in verifiers {
        let response = protocol.app.send_tokens(
            protocol.genesis_address.clone(),
            verifier.addr.clone(),
            &coins(min_verifier_bond.into_inner().u128(), AXL_DENOMINATION),
        );
        assert!(response.is_ok());

        let response = protocol.service_registry.execute_with_funds(
            &mut protocol.app,
            verifier.addr.clone(),
            &ExecuteMsg::BondVerifier {
                service_name: protocol.service_name.to_string(),
            },
            &coins(min_verifier_bond.into_inner().u128(), AXL_DENOMINATION),
        );
        assert!(response.is_ok());

        let response = protocol.service_registry.execute(
            &mut protocol.app,
            verifier.addr.clone(),
            &ExecuteMsg::RegisterChainSupport {
                service_name: protocol.service_name.to_string(),
                chains: verifier.supported_chains.clone(),
            },
        );
        assert!(response.is_ok());
    }
}

pub fn submit_pubkeys(protocol: &mut Protocol, verifiers: &Vec<Verifier>) {
    for verifier in verifiers {
        let address_hash = Keccak256::digest(verifier.addr.as_bytes());

        let sig = tofn::ecdsa::sign(
            verifier.key_pair.signing_key(),
            &address_hash.as_slice().try_into().unwrap(),
        )
        .unwrap();
        let sig = ecdsa::Signature::from_der(&sig).unwrap();

        let response = protocol.multisig.execute(
            &mut protocol.app,
            verifier.addr.clone(),
            &multisig::msg::ExecuteMsg::RegisterPublicKey {
                public_key: PublicKey::Ecdsa(HexBinary::from(
                    verifier.key_pair.encoded_verifying_key(),
                )),
                signed_sender_address: HexBinary::from(sig.to_vec()),
            },
        );
        assert!(response.is_ok());
    }
}<|MERGE_RESOLUTION|>--- conflicted
+++ resolved
@@ -15,7 +15,7 @@
 use integration_tests::coordinator_contract::CoordinatorContract;
 use integration_tests::gateway_contract::GatewayContract;
 use integration_tests::multisig_contract::MultisigContract;
-use integration_tests::solana_multisig_prover_contract::SolanaMultisigProverContract;
+use integration_tests::multisig_prover_contract::MultisigProverContract;
 use integration_tests::protocol::{AxelarApp, AxelarModule, Protocol};
 use integration_tests::rewards_contract::RewardsContract;
 use integration_tests::router_contract::RouterContract;
@@ -24,17 +24,13 @@
 use k256::ecdsa;
 use multisig::key::{KeyType, PublicKey};
 use multisig::verifier_set::VerifierSet;
-<<<<<<< HEAD
-=======
 use multisig_prover_api::msg::{ConstructProofMsg, VerifierSetResponse};
->>>>>>> 5a82e47e
 use rewards::PoolId;
 use router_api::{
     chain_name, cosmos_addr, Address, ChainName, CrossChainId, GatewayDirection, Message,
 };
 use service_registry_api::msg::ExecuteMsg;
 use sha3::{Digest, Keccak256};
-use solana_multisig_prover::msg::VerifierSetResponse;
 use tofn::ecdsa::KeyPair;
 
 pub const AXL_DENOMINATION: &str = "uaxl";
@@ -203,18 +199,14 @@
 
 pub fn construct_proof_and_sign(
     protocol: &mut Protocol,
-    multisig_prover: &SolanaMultisigProverContract,
+    multisig_prover: &MultisigProverContract,
     messages: &[Message],
     verifiers: &Vec<Verifier>,
 ) -> Uint64 {
     let response = multisig_prover.execute(
         &mut protocol.app,
         cosmos_addr!(RELAYER),
-<<<<<<< HEAD
-        &solana_multisig_prover::msg::ExecuteMsg::ConstructProof(
-=======
         &multisig_prover_api::msg::ExecuteMsg::ConstructProof(ConstructProofMsg::Messages(
->>>>>>> 5a82e47e
             messages.iter().map(|msg| msg.cc_id.clone()).collect(),
         )),
     );
@@ -304,21 +296,13 @@
 
 pub fn proof(
     app: &mut AxelarApp,
-    multisig_prover: &SolanaMultisigProverContract,
+    multisig_prover: &MultisigProverContract,
     multisig_session_id: &Uint64,
-<<<<<<< HEAD
-) -> solana_multisig_prover::msg::ProofResponse {
-    let query_response: Result<solana_multisig_prover::msg::ProofResponse, StdError> =
-        multisig_prover.query(
-            app,
-            &solana_multisig_prover::msg::QueryMsg::Proof {
-=======
 ) -> multisig_prover_api::msg::ProofResponse {
     let query_response: Result<multisig_prover_api::msg::ProofResponse, StdError> = multisig_prover
         .query(
             app,
             &multisig_prover_api::msg::QueryMsg::Proof {
->>>>>>> 5a82e47e
                 multisig_session_id: *multisig_session_id,
             },
         );
@@ -329,17 +313,10 @@
 
 pub fn verifier_set_from_prover(
     app: &mut AxelarApp,
-    multisig_prover_contract: &SolanaMultisigProverContract,
+    multisig_prover_contract: &MultisigProverContract,
 ) -> VerifierSet {
     let query_response: Result<Option<VerifierSetResponse>, StdError> = multisig_prover_contract
-<<<<<<< HEAD
-        .query(
-            app,
-            &solana_multisig_prover::msg::QueryMsg::CurrentVerifierSet,
-        );
-=======
         .query(app, &multisig_prover_api::msg::QueryMsg::CurrentVerifierSet);
->>>>>>> 5a82e47e
     assert!(query_response.is_ok());
 
     query_response.unwrap().unwrap().verifier_set
@@ -584,16 +561,12 @@
 pub fn confirm_verifier_set(
     app: &mut AxelarApp,
     relayer_addr: Addr,
-    multisig_prover: &SolanaMultisigProverContract,
+    multisig_prover: &MultisigProverContract,
 ) {
     let response = multisig_prover.execute(
         app,
         relayer_addr.clone(),
-<<<<<<< HEAD
-        &solana_multisig_prover::msg::ExecuteMsg::ConfirmVerifierSet,
-=======
         &multisig_prover_api::msg::ExecuteMsg::ConfirmVerifierSet,
->>>>>>> 5a82e47e
     );
     assert!(response.is_ok());
 }
@@ -693,7 +666,7 @@
     new_verifiers: &Vec<Verifier>,
     verifiers_to_remove: &Vec<Verifier>,
     current_verifiers: &Vec<Verifier>,
-    chain_multisig_prover: &SolanaMultisigProverContract,
+    chain_multisig_prover: &MultisigProverContract,
     min_verifier_bond: nonempty::Uint128,
 ) -> Uint64 {
     // Register new verifiers
@@ -705,11 +678,7 @@
     let response = chain_multisig_prover.execute(
         &mut protocol.app,
         cosmos_addr!(RELAYER),
-<<<<<<< HEAD
-        &solana_multisig_prover::msg::ExecuteMsg::UpdateVerifierSet,
-=======
         &multisig_prover_api::msg::ExecuteMsg::UpdateVerifierSet,
->>>>>>> 5a82e47e
     );
 
     sign_proof(protocol, current_verifiers, response.unwrap())
@@ -747,7 +716,7 @@
     pub gateway: GatewayContract,
     pub chain_codec: ChainCodecContract,
     pub voting_verifier: VotingVerifierContract,
-    pub multisig_prover: SolanaMultisigProverContract,
+    pub multisig_prover: MultisigProverContract,
     pub chain_name: ChainName,
 }
 
@@ -769,7 +738,7 @@
 
     let multisig_prover_admin =
         MockApi::default().addr_make(format!("{}_prover_admin", chain_name).as_str());
-    let multisig_prover = SolanaMultisigProverContract::instantiate_contract(
+    let multisig_prover = MultisigProverContract::instantiate_contract(
         protocol,
         multisig_prover_admin.clone(),
         gateway.contract_addr.clone(),
@@ -797,11 +766,7 @@
     let response = multisig_prover.execute(
         &mut protocol.app,
         multisig_prover_admin,
-<<<<<<< HEAD
-        &solana_multisig_prover::msg::ExecuteMsg::UpdateVerifierSet,
-=======
         &multisig_prover_api::msg::ExecuteMsg::UpdateVerifierSet,
->>>>>>> 5a82e47e
     );
     assert!(response.is_ok());
 
@@ -920,11 +885,7 @@
     let response = chain.multisig_prover.execute(
         &mut protocol.app,
         chain.multisig_prover.admin_addr.clone(),
-<<<<<<< HEAD
-        &solana_multisig_prover::msg::ExecuteMsg::UpdateVerifierSet,
-=======
         &multisig_prover_api::msg::ExecuteMsg::UpdateVerifierSet,
->>>>>>> 5a82e47e
     );
     println!("Response: {:?}", response);
     assert!(response.is_ok());
@@ -934,11 +895,7 @@
     let proof = proof(&mut protocol.app, &chain.multisig_prover, &session_id);
     assert!(matches!(
         proof.status,
-<<<<<<< HEAD
-        solana_multisig_prover::msg::ProofStatus::Completed { .. }
-=======
         multisig_prover_api::msg::ProofStatus::Completed { .. }
->>>>>>> 5a82e47e
     ));
     assert_eq!(proof.message_ids.len(), 0);
 
