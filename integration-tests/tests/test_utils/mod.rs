mod trait_mod;

use axelar_wasm_std::{
    nonempty,
    voting::{PollId, Vote},
    Participant, Threshold,
};
use connection_router_api::{ChainName, CrossChainId, Message};
use cosmwasm_std::{
    coins, Addr, Attribute, BlockInfo, Event, HexBinary, StdError, Uint128, Uint256, Uint64,
};
use cw_multi_test::{App, AppResponse, Executor};
use k256::ecdsa;
use sha3::{Digest, Keccak256};

use integration_tests::contract::Contract;
use multisig::{
    key::{KeyType, PublicKey},
    worker_set::WorkerSet,
};
use multisig_prover::encoding::{make_operators, Encoder};
use rewards::state::PoolId;
use service_registry::msg::ExecuteMsg;
use tofn::ecdsa::KeyPair;
use trait_mod::*;

pub const AXL_DENOMINATION: &str = "uaxl";

pub const SIGNATURE_BLOCK_EXPIRY: u64 = 100;

fn get_event_attribute<'a>(
    events: &'a [Event],
    event_type: &str,
    attribute_name: &str,
) -> Option<&'a Attribute> {
    events
        .iter()
        .find(|ev| ev.ty == event_type)?
        .attributes
        .iter()
        .find(|attribute| attribute.key == attribute_name)
}

type PollExpiryBlock = u64;

pub fn verify_messages(
    app: &mut App,
    gateway: &GatewayContract,
    msgs: &[Message],
) -> (PollId, PollExpiryBlock) {
    let response = gateway.execute(
        app,
        Addr::unchecked("relayer"),
        &gateway_api::msg::ExecuteMsg::VerifyMessages(msgs.to_vec()),
    );
    assert!(response.is_ok());

    let response = response.unwrap();

    let poll_id = get_event_attribute(&response.events, "wasm-messages_poll_started", "poll_id")
        .map(|attr| serde_json::from_str(&attr.value).unwrap())
        .expect("couldn't get poll_id");
    let expiry = get_event_attribute(&response.events, "wasm-messages_poll_started", "expires_at")
        .map(|attr| attr.value.as_str().parse().unwrap())
        .expect("couldn't get poll expiry");
    (poll_id, expiry)
}

pub fn route_messages(app: &mut App, gateway: &GatewayContract, msgs: &[Message]) {
    let response = gateway.execute(
        app,
        Addr::unchecked("relayer"),
        &gateway_api::msg::ExecuteMsg::RouteMessages(msgs.to_vec()),
    );
    assert!(response.is_ok());
}

pub fn vote_success_for_all_messages(
    app: &mut App,
    voting_verifier: &VotingVerifierContract,
    messages: &Vec<Message>,
    workers: &Vec<Worker>,
    poll_id: PollId,
) {
    for worker in workers {
        let response = voting_verifier.execute(
            app,
            worker.addr.clone(),
            &voting_verifier::msg::ExecuteMsg::Vote {
                poll_id,
                votes: vec![Vote::SucceededOnChain; messages.len()],
            },
        );
        assert!(response.is_ok());
    }
}

pub fn vote_true_for_worker_set(
    app: &mut App,
    voting_verifier: &VotingVerifierContract,
    workers: &Vec<Worker>,
    poll_id: PollId,
) {
    for worker in workers {
        let response = voting_verifier.execute(
            app,
            worker.addr.clone(),
            &voting_verifier::msg::ExecuteMsg::Vote {
                poll_id,
                votes: vec![Vote::SucceededOnChain; 1],
            },
        );
        assert!(response.is_ok())
    }
}

/// Ends the poll. Be sure the current block height has advanced at least to the poll expiration, else this will fail
pub fn end_poll(app: &mut App, voting_verifier: &VotingVerifierContract, poll_id: PollId) {
    let response = voting_verifier.execute(
        app,
        Addr::unchecked("relayer"),
        &voting_verifier::msg::ExecuteMsg::EndPoll { poll_id },
    );
    assert!(response.is_ok());
}

pub fn construct_proof_and_sign(
    protocol: &mut Protocol,
    multisig_prover: &MultisigProverContract,
    messages: &[Message],
    workers: &Vec<Worker>,
) -> Uint64 {
    let response = multisig_prover.execute(
        &mut protocol.app,
        Addr::unchecked("relayer"),
        &multisig_prover::msg::ExecuteMsg::ConstructProof {
            message_ids: messages.iter().map(|msg| msg.cc_id.clone()).collect(),
        },
    );
    assert!(response.is_ok());

    sign_proof(protocol, workers, response.unwrap())
}

pub fn sign_proof(protocol: &mut Protocol, workers: &Vec<Worker>, response: AppResponse) -> Uint64 {
    let msg_to_sign = get_event_attribute(&response.events, "wasm-signing_started", "msg")
        .map(|attr| attr.value.clone())
        .expect("couldn't find message to sign");
    let session_id: Uint64 =
        get_event_attribute(&response.events, "wasm-signing_started", "session_id")
            .map(|attr| attr.value.as_str().try_into().unwrap())
            .expect("couldn't get session_id");

    for worker in workers {
        let signature = tofn::ecdsa::sign(
            worker.key_pair.signing_key(),
            &HexBinary::from_hex(&msg_to_sign)
                .unwrap()
                .as_slice()
                .try_into()
                .unwrap(),
        )
        .unwrap();

        let sig = ecdsa::Signature::from_der(&signature).unwrap();

        let response = protocol.multisig.execute(
            &mut protocol.app,
            worker.addr.clone(),
            &multisig::msg::ExecuteMsg::SubmitSignature {
                session_id,
                signature: HexBinary::from(sig.to_vec()),
            },
        );
        assert!(response.is_ok());
    }

    session_id
}

pub fn register_service(protocol: &mut Protocol, min_worker_bond: Uint128) {
    let response = protocol.service_registry.execute(
        &mut protocol.app,
        protocol.governance_address.clone(),
        &ExecuteMsg::RegisterService {
            service_name: protocol.service_name.to_string(),
            service_contract: Addr::unchecked("nowhere"),
            min_num_workers: 0,
            max_num_workers: Some(100),
            min_worker_bond,
            bond_denom: AXL_DENOMINATION.into(),
            unbonding_period_days: 10,
            description: "Some service".into(),
        },
    );
    assert!(response.is_ok());
}

pub fn get_messages_from_gateway(
    app: &mut App,
    gateway: &GatewayContract,
    message_ids: &[CrossChainId],
) -> Vec<Message> {
    let query_response: Result<Vec<Message>, StdError> = gateway.query(
        &app,
        &gateway_api::msg::QueryMsg::GetOutgoingMessages {
            message_ids: message_ids.to_owned(),
        },
    );
    assert!(query_response.is_ok());

    query_response.unwrap()
}

pub fn get_proof(
    app: &mut App,
    multisig_prover: &MultisigProverContract,
    multisig_session_id: &Uint64,
) -> multisig_prover::msg::GetProofResponse {
    let query_response: Result<multisig_prover::msg::GetProofResponse, StdError> = multisig_prover
        .query(
            &app,
            &multisig_prover::msg::QueryMsg::GetProof {
                multisig_session_id: *multisig_session_id,
            },
        );
    assert!(query_response.is_ok());

    query_response.unwrap()
}

pub fn get_worker_set(
    app: &mut App,
    multisig_prover_contract: &MultisigProverContract,
) -> WorkerSet {
    let query_response: Result<WorkerSet, StdError> =
        multisig_prover_contract.query(&app, &multisig_prover::msg::QueryMsg::GetWorkerSet);
    assert!(query_response.is_ok());

    query_response.unwrap()
}

pub fn advance_height(app: &mut App, increment: u64) {
    let cur_block = app.block_info();
    app.set_block(BlockInfo {
        height: cur_block.height + increment,
        ..cur_block
    });
}

pub fn advance_at_least_to_height(app: &mut App, desired_height: u64) {
    let cur_block = app.block_info();
    if app.block_info().height < desired_height {
        app.set_block(BlockInfo {
            height: desired_height,
            ..cur_block
        });
    }
}

pub fn distribute_rewards(protocol: &mut Protocol, chain_name: &ChainName, contract_address: Addr) {
    let response = protocol.rewards.execute(
        &mut protocol.app,
        Addr::unchecked("relayer"),
        &rewards::msg::ExecuteMsg::DistributeRewards {
            pool_id: PoolId {
                chain_name: chain_name.clone(),
                contract: contract_address,
            },
            epoch_count: None,
        },
    );
    assert!(response.is_ok());
}

pub struct Protocol {
    pub genesis_address: Addr, // holds u128::max coins, can use to send coins to other addresses
    pub governance_address: Addr,
    pub connection_router: ConnectionRouterContract,
    pub router_admin_address: Addr,
    pub multisig: MultisigContract,
    pub service_registry: ServiceRegistryContract,
    pub service_name: nonempty::String,
    pub rewards: RewardsContract,
    pub rewards_params: rewards::msg::Params,
    pub app: App,
}

pub fn setup_protocol(service_name: nonempty::String) -> Protocol {
    let genesis = Addr::unchecked("genesis");
    let mut app = App::new(|router, _, storage| {
        router
            .bank
            .init_balance(storage, &genesis, coins(u128::MAX, AXL_DENOMINATION))
            .unwrap()
    });
    let router_admin_address = Addr::unchecked("admin");
    let governance_address = Addr::unchecked("governance");
    let nexus_gateway = Addr::unchecked("nexus_gateway");

    let connection_router = ConnectionRouterContract::instantiate_contract(
        &mut app,
        router_admin_address.clone(),
        governance_address.clone(),
        nexus_gateway.clone(),
    );

    let rewards_params = rewards::msg::Params {
        epoch_duration: nonempty::Uint64::try_from(10u64).unwrap(),
        rewards_per_epoch: Uint128::from(100u128).try_into().unwrap(),
        participation_threshold: (1, 2).try_into().unwrap(),
    };
    let rewards = RewardsContract::instantiate_contract(
        &mut app,
        governance_address.clone(),
        AXL_DENOMINATION.to_string(),
        rewards_params.clone(),
    );

    let multisig = MultisigContract::instantiate_contract(
        &mut app,
        governance_address.clone(),
        rewards.contract_addr.clone(),
        SIGNATURE_BLOCK_EXPIRY,
    );

    let service_registry =
        ServiceRegistryContract::instantiate_contract(&mut app, governance_address.clone());

    Protocol {
        genesis_address: genesis,
        governance_address,
        connection_router,
        router_admin_address,
        multisig,
        service_registry,
        service_name,
        rewards,
        rewards_params,
        app,
    }
}

// generates a key pair using the given seed. The key pair should not be used outside of testing
pub fn generate_key(seed: u32) -> KeyPair {
    let seed_bytes = seed.to_be_bytes();
    let mut result = [0; 64];
    result[0..seed_bytes.len()].copy_from_slice(seed_bytes.as_slice());
    let secret_recovery_key = result.as_slice().try_into().unwrap();
    tofn::ecdsa::keygen(&secret_recovery_key, b"tofn nonce").unwrap()
}

pub struct Worker {
    pub addr: Addr,
    pub supported_chains: Vec<ChainName>,
    pub key_pair: KeyPair,
}

pub fn register_workers(protocol: &mut Protocol, workers: &Vec<Worker>, min_worker_bond: Uint128) {
    let response = protocol.service_registry.execute(
        &mut protocol.app,
        protocol.governance_address.clone(),
        &ExecuteMsg::AuthorizeWorkers {
            workers: workers
                .iter()
                .map(|worker| worker.addr.to_string())
                .collect(),
            service_name: protocol.service_name.to_string(),
        },
    );
    assert!(response.is_ok());

    for worker in workers {
        let response = protocol.app.send_tokens(
            protocol.genesis_address.clone(),
            worker.addr.clone(),
            &coins(min_worker_bond.u128(), AXL_DENOMINATION),
        );
        assert!(response.is_ok());

        let response = protocol.service_registry.execute_with_funds(
            &mut protocol.app,
            worker.addr.clone(),
            &ExecuteMsg::BondWorker {
                service_name: protocol.service_name.to_string(),
            },
            &coins(min_worker_bond.u128(), AXL_DENOMINATION),
        );
        assert!(response.is_ok());

        let response = protocol.service_registry.execute(
            &mut protocol.app,
            worker.addr.clone(),
            &ExecuteMsg::RegisterChainSupport {
                service_name: protocol.service_name.to_string(),
                chains: worker.supported_chains.clone(),
            },
        );
        assert!(response.is_ok());

        let address_hash = Keccak256::digest(&worker.addr.as_bytes());

        let sig = tofn::ecdsa::sign(
            worker.key_pair.signing_key(),
            &address_hash.as_slice().try_into().unwrap(),
        )
        .unwrap();
        let sig = ecdsa::Signature::from_der(&sig).unwrap();

        let response = protocol.multisig.execute(
            &mut protocol.app,
            worker.addr.clone(),
            &multisig::msg::ExecuteMsg::RegisterPublicKey {
                public_key: PublicKey::Ecdsa(HexBinary::from(
                    worker.key_pair.encoded_verifying_key(),
                )),
                signed_sender_address: HexBinary::from(sig.to_vec()),
            },
        );
        assert!(response.is_ok());
    }
}

pub fn deregister_workers(protocol: &mut Protocol, workers: &Vec<Worker>) {
    let response = protocol.service_registry.execute(
        &mut protocol.app,
        protocol.governance_address.clone(),
        &ExecuteMsg::UnauthorizeWorkers {
            workers: workers
                .iter()
                .map(|worker| worker.addr.to_string())
                .collect(),
            service_name: protocol.service_name.to_string(),
        },
    );
    assert!(response.is_ok());

    for worker in workers {
        let response = protocol.service_registry.execute(
            &mut protocol.app,
            worker.addr.clone(),
            &ExecuteMsg::UnbondWorker {
                service_name: protocol.service_name.to_string(),
            },
        );
        assert!(response.is_ok());
    }
}

<<<<<<< HEAD
pub fn update_worker_set(
    app: &mut App,
    relayer_addr: Addr,
    multisig_prover: &MultisigProverContract,
) -> AppResponse {
    let response = multisig_prover.execute(
        app,
        relayer_addr.clone(),
        &multisig_prover::msg::ExecuteMsg::UpdateWorkerSet,
    );
    assert!(response.is_ok());
    response.unwrap()
}

pub fn confirm_worker_set(
    app: &mut App,
    relayer_addr: Addr,
    multisig_prover: &MultisigProverContract,
) {
    let response = multisig_prover.execute(
        app,
=======
pub fn confirm_worker_set(app: &mut App, relayer_addr: Addr, multisig_prover: Addr) {
    let response = app.execute_contract(
>>>>>>> 8d91126c
        relayer_addr.clone(),
        &multisig_prover::msg::ExecuteMsg::ConfirmWorkerSet,
    );
    assert!(response.is_ok());
}

fn get_worker_set_poll_id_and_expiry(response: AppResponse) -> (PollId, PollExpiryBlock) {
    let poll_id = get_event_attribute(&response.events, "wasm-worker_set_poll_started", "poll_id")
        .map(|attr| serde_json::from_str(&attr.value).unwrap())
        .expect("couldn't get poll_id");
    let expiry = get_event_attribute(
        &response.events,
        "wasm-worker_set_poll_started",
        "expires_at",
    )
    .map(|attr| attr.value.as_str().parse().unwrap())
    .expect("couldn't get poll expiry");
    (poll_id, expiry)
}

pub fn create_worker_set_poll(
    app: &mut App,
    relayer_addr: Addr,
    voting_verifier: &VotingVerifierContract,
    worker_set: WorkerSet,
) -> (PollId, PollExpiryBlock) {
    let response = voting_verifier.execute(
        app,
        relayer_addr.clone(),
        &voting_verifier::msg::ExecuteMsg::VerifyWorkerSet {
            message_id: "ethereum:00".parse().unwrap(),
            new_operators: make_operators(worker_set.clone(), Encoder::Abi),
        },
    );
    assert!(response.is_ok());

    get_worker_set_poll_id_and_expiry(response.unwrap())
}

pub fn workers_to_worker_set(protocol: &mut Protocol, workers: &Vec<Worker>) -> WorkerSet {
    // get public keys
    let mut pub_keys = vec![];
    for worker in workers {
        let encoded_verifying_key =
            HexBinary::from(worker.key_pair.encoded_verifying_key().to_vec());
        let pub_key = PublicKey::try_from((KeyType::Ecdsa, encoded_verifying_key)).unwrap();
        pub_keys.push(pub_key);
    }

    // turn into participants
    let participants: Vec<Participant> = workers
        .iter()
        .map(|worker| Participant {
            address: worker.addr.clone(),
            weight: Uint256::one().try_into().unwrap(),
        })
        .collect();

    let total_weight = Uint256::from_u128(participants.len() as u128);

    let pubkeys_by_participant = participants.into_iter().zip(pub_keys).collect();

    WorkerSet::new(
        pubkeys_by_participant,
        total_weight.mul_ceil((2u64, 3u64)).into(),
        protocol.app.block_info().height,
    )
}

pub fn create_new_workers_vec(
    chains: Vec<ChainName>,
    worker_details: Vec<(String, u32)>,
) -> Vec<Worker> {
    worker_details
        .into_iter()
        .map(|(name, seed)| Worker {
            addr: Addr::unchecked(name),
            supported_chains: chains.clone(),
            key_pair: generate_key(seed),
        })
        .collect()
}

pub fn update_registry_and_construct_worker_set_update_proof(
    protocol: &mut Protocol,
    new_workers: &Vec<Worker>,
    workers_to_remove: &Vec<Worker>,
    current_workers: &Vec<Worker>,
    chain_multisig_prover: &MultisigProverContract,
    min_worker_bond: Uint128,
) -> Uint64 {
    // Register new workers
    register_workers(protocol, new_workers, min_worker_bond);

    // Deregister old workers
    deregister_workers(protocol, workers_to_remove);

<<<<<<< HEAD
    // Construct proof and sign
    construct_proof_and_sign(
        protocol,
        &chain_multisig_prover,
        &Vec::<Message>::new(),
        &current_workers,
=======
    let response = protocol
        .app
        .execute_contract(
            Addr::unchecked("relayer"),
            chain_multisig_prover_address.clone(),
            &multisig_prover::msg::ExecuteMsg::UpdateWorkerSet,
            &[],
        )
        .unwrap();

    sign_proof(
        &mut protocol.app,
        &protocol.multisig_address,
        current_workers,
        response,
>>>>>>> 8d91126c
    )
}

pub fn execute_worker_set_poll(
    protocol: &mut Protocol,
    relayer_addr: &Addr,
    voting_verifier: &VotingVerifierContract,
    new_workers: &Vec<Worker>,
) {
    // Create worker set
    let new_worker_set = workers_to_worker_set(protocol, new_workers);

    // Create worker set poll
    let (poll_id, expiry) = create_worker_set_poll(
        &mut protocol.app,
        relayer_addr.clone(),
        voting_verifier,
        new_worker_set.clone(),
    );

    // Vote for the worker set
    vote_true_for_worker_set(&mut protocol.app, voting_verifier, new_workers, poll_id);

    // Advance to expiration height
    advance_at_least_to_height(&mut protocol.app, expiry);

    // End the poll
    end_poll(&mut protocol.app, voting_verifier, poll_id);
}

#[derive(Clone)]
pub struct Chain {
    pub gateway: GatewayContract,
    pub voting_verifier: VotingVerifierContract,
    pub multisig_prover: MultisigProverContract,
    pub chain_name: ChainName,
}

pub fn setup_chain(protocol: &mut Protocol, chain_name: ChainName) -> Chain {
    let voting_verifier = VotingVerifierContract::instantiate_contract(
        &mut protocol.app,
        protocol
            .service_registry
            .contract_addr
            .to_string()
            .try_into()
            .unwrap(),
        protocol.service_name.clone(),
        "doesn't matter".to_string().try_into().unwrap(),
        Threshold::try_from((9, 10)).unwrap().try_into().unwrap(),
        10,
        5,
        chain_name.clone(),
        protocol.rewards.contract_addr.clone(),
    );

    let gateway = GatewayContract::instantiate_contract(
        &mut protocol.app,
        protocol.connection_router.contract_address().clone(),
        voting_verifier.contract_addr.clone(),
    );

    let multisig_prover = MultisigProverContract::instantiate_contract(
        &mut protocol.app,
        Addr::unchecked("doesn't matter"),
        gateway.contract_addr.clone(),
        protocol.multisig.contract_addr.clone(),
        protocol.service_registry.contract_addr.clone(),
        voting_verifier.contract_addr.clone(),
        Uint256::zero(),
        Threshold::try_from((2, 3)).unwrap().try_into().unwrap(),
        protocol.service_name.to_string(),
        chain_name.to_string(),
        0,
    );

    let response = multisig_prover.execute(
        &mut protocol.app,
        Addr::unchecked("doesn't matter"),
        &multisig_prover::msg::ExecuteMsg::UpdateWorkerSet,
    );
    assert!(response.is_ok());

    let response = protocol.multisig.execute(
        &mut protocol.app,
        protocol.governance_address.clone(),
        &multisig::msg::ExecuteMsg::AuthorizeCaller {
            contract_address: multisig_prover.contract_addr.clone(),
        },
    );
    assert!(response.is_ok());

    let response = protocol.connection_router.execute(
        &mut protocol.app,
        protocol.governance_address.clone(),
        &connection_router_api::msg::ExecuteMsg::RegisterChain {
            chain: chain_name.clone(),
            gateway_address: gateway.contract_addr.to_string().try_into().unwrap(),
        },
    );
    assert!(response.is_ok());

    let response = protocol.rewards.execute_with_funds(
        &mut protocol.app,
        protocol.genesis_address.clone(),
        &rewards::msg::ExecuteMsg::AddRewards {
            pool_id: PoolId {
                chain_name: chain_name.clone(),
                contract: voting_verifier.contract_addr.clone(),
            },
        },
        &coins(1000, AXL_DENOMINATION),
    );
    assert!(response.is_ok());

    let response = protocol.rewards.execute_with_funds(
        &mut protocol.app,
        protocol.genesis_address.clone(),
        &rewards::msg::ExecuteMsg::AddRewards {
            pool_id: PoolId {
                chain_name: chain_name.clone(),
                contract: protocol.multisig.contract_addr.clone(),
            },
        },
        &coins(1000, AXL_DENOMINATION),
    );
    assert!(response.is_ok());

    Chain {
        gateway,
        voting_verifier,
        multisig_prover,
        chain_name,
    }
}

// Creates an instance of Axelar Amplifier with an initial worker set registered, and returns the instance, the chains, the workers, and the minimum worker bond.
pub fn setup_test_case() -> (Protocol, Chain, Chain, Vec<Worker>, Uint128) {
    let mut protocol = setup_protocol("validators".to_string().try_into().unwrap());
    let chains = vec![
        "Ethereum".to_string().try_into().unwrap(),
        "Polygon".to_string().try_into().unwrap(),
    ];
    let workers = vec![
        Worker {
            addr: Addr::unchecked("worker1"),
            supported_chains: chains.clone(),
            key_pair: generate_key(0),
        },
        Worker {
            addr: Addr::unchecked("worker2"),
            supported_chains: chains.clone(),
            key_pair: generate_key(1),
        },
    ];
    let min_worker_bond = Uint128::new(100);
    register_service(&mut protocol, min_worker_bond.clone());

    register_workers(&mut protocol, &workers, min_worker_bond);
    let chain1 = setup_chain(&mut protocol, chains.get(0).unwrap().clone());
    let chain2 = setup_chain(&mut protocol, chains.get(1).unwrap().clone());
    (protocol, chain1, chain2, workers, min_worker_bond)
}<|MERGE_RESOLUTION|>--- conflicted
+++ resolved
@@ -447,32 +447,9 @@
     }
 }
 
-<<<<<<< HEAD
-pub fn update_worker_set(
-    app: &mut App,
-    relayer_addr: Addr,
-    multisig_prover: &MultisigProverContract,
-) -> AppResponse {
-    let response = multisig_prover.execute(
-        app,
-        relayer_addr.clone(),
-        &multisig_prover::msg::ExecuteMsg::UpdateWorkerSet,
-    );
-    assert!(response.is_ok());
-    response.unwrap()
-}
-
-pub fn confirm_worker_set(
-    app: &mut App,
-    relayer_addr: Addr,
-    multisig_prover: &MultisigProverContract,
-) {
-    let response = multisig_prover.execute(
-        app,
-=======
+
 pub fn confirm_worker_set(app: &mut App, relayer_addr: Addr, multisig_prover: Addr) {
     let response = app.execute_contract(
->>>>>>> 8d91126c
         relayer_addr.clone(),
         &multisig_prover::msg::ExecuteMsg::ConfirmWorkerSet,
     );
@@ -570,14 +547,6 @@
     // Deregister old workers
     deregister_workers(protocol, workers_to_remove);
 
-<<<<<<< HEAD
-    // Construct proof and sign
-    construct_proof_and_sign(
-        protocol,
-        &chain_multisig_prover,
-        &Vec::<Message>::new(),
-        &current_workers,
-=======
     let response = protocol
         .app
         .execute_contract(
@@ -593,7 +562,6 @@
         &protocol.multisig_address,
         current_workers,
         response,
->>>>>>> 8d91126c
     )
 }
 
