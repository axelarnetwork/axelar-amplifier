use axelar_wasm_std::{
    msg_id::tx_hash_event_index::HexTxHashAndEventIndex,
    nonempty,
    voting::{PollId, Vote},
    Participant, Threshold,
};
use cosmwasm_std::{
    coins, Addr, Attribute, BlockInfo, Event, HexBinary, StdError, Uint128, Uint64,
};
use cw_multi_test::{App, AppResponse, Executor};
use router_api::{Address, ChainName, CrossChainId, GatewayDirection, Message};

use integration_tests::contract::Contract;
use integration_tests::coordinator_contract::CoordinatorContract;
use integration_tests::gateway_contract::GatewayContract;
use integration_tests::multisig_contract::MultisigContract;
use integration_tests::multisig_prover_contract::MultisigProverContract;
use integration_tests::rewards_contract::RewardsContract;
use integration_tests::service_registry_contract::ServiceRegistryContract;
use integration_tests::voting_verifier_contract::VotingVerifierContract;
use integration_tests::{protocol::Protocol, router_contract::RouterContract};

use k256::ecdsa;
use sha3::{Digest, Keccak256};

use coordinator::msg::ExecuteMsg as CoordinatorExecuteMsg;
use multisig::{
    key::{KeyType, PublicKey},
    verifier_set::VerifierSet,
};
use multisig_prover::encoding::{make_operators, Encoder};
use rewards::state::PoolId;
use service_registry::msg::ExecuteMsg;
use tofn::ecdsa::KeyPair;

pub const AXL_DENOMINATION: &str = "uaxl";

pub const SIGNATURE_BLOCK_EXPIRY: u64 = 100;

fn get_event_attribute<'a>(
    events: &'a [Event],
    event_type: &str,
    attribute_name: &str,
) -> Option<&'a Attribute> {
    events
        .iter()
        .find(|ev| ev.ty == event_type)?
        .attributes
        .iter()
        .find(|attribute| attribute.key == attribute_name)
}

type PollExpiryBlock = u64;

pub fn verify_messages(
    app: &mut App,
    gateway: &GatewayContract,
    msgs: &[Message],
) -> (PollId, PollExpiryBlock) {
    let response = gateway.execute(
        app,
        Addr::unchecked("relayer"),
        &gateway_api::msg::ExecuteMsg::VerifyMessages(msgs.to_vec()),
    );
    assert!(response.is_ok());

    let response = response.unwrap();

    let poll_id = get_event_attribute(&response.events, "wasm-messages_poll_started", "poll_id")
        .map(|attr| serde_json::from_str(&attr.value).unwrap())
        .expect("couldn't get poll_id");
    let expiry = get_event_attribute(&response.events, "wasm-messages_poll_started", "expires_at")
        .map(|attr| attr.value.as_str().parse().unwrap())
        .expect("couldn't get poll expiry");
    (poll_id, expiry)
}

pub fn route_messages(app: &mut App, gateway: &GatewayContract, msgs: &[Message]) {
    let response = gateway.execute(
        app,
        Addr::unchecked("relayer"),
        &gateway_api::msg::ExecuteMsg::RouteMessages(msgs.to_vec()),
    );
    assert!(response.is_ok());
}

pub fn freeze_chain(
    app: &mut App,
    router: &RouterContract,
    chain_name: &ChainName,
    direction: GatewayDirection,
    admin: &Addr,
) {
    let response = router.execute(
        app,
        admin.clone(),
        &router_api::msg::ExecuteMsg::FreezeChain {
            chain: chain_name.clone(),
            direction,
        },
    );
    assert!(response.is_ok(), "{:?}", response);
}

pub fn unfreeze_chain(
    app: &mut App,
    router: &RouterContract,
    chain_name: &ChainName,
    direction: GatewayDirection,
    admin: &Addr,
) {
    let response = router.execute(
        app,
        admin.clone(),
        &router_api::msg::ExecuteMsg::UnfreezeChain {
            chain: chain_name.clone(),
            direction,
        },
    );
    assert!(response.is_ok(), "{:?}", response);
}

pub fn upgrade_gateway(
    app: &mut App,
    router: &RouterContract,
    governance: &Addr,
    chain_name: &ChainName,
    contract_address: Address,
) {
    let response = router.execute(
        app,
        governance.clone(),
        &router_api::msg::ExecuteMsg::UpgradeGateway {
            chain: chain_name.clone(),
            contract_address,
        },
    );
    assert!(response.is_ok(), "{:?}", response);
}

fn random_32_bytes() -> [u8; 32] {
    let mut bytes = [0; 32];
    for b in &mut bytes {
        *b = rand::random();
    }
    bytes
}

pub fn vote_success_for_all_messages(
    app: &mut App,
    voting_verifier: &VotingVerifierContract,
    messages: &[Message],
    verifiers: &[Verifier],
    poll_id: PollId,
) {
    for verifier in verifiers {
        let response = voting_verifier.execute(
            app,
            verifier.addr.clone(),
            &voting_verifier::msg::ExecuteMsg::Vote {
                poll_id,
                votes: vec![Vote::SucceededOnChain; messages.len()],
            },
        );
        assert!(response.is_ok());
    }
}

pub fn vote_true_for_worker_set(
    app: &mut App,
    voting_verifier: &VotingVerifierContract,
    verifiers: &Vec<Verifier>,
    poll_id: PollId,
) {
    for verifier in verifiers {
        let response = voting_verifier.execute(
            app,
            verifier.addr.clone(),
            &voting_verifier::msg::ExecuteMsg::Vote {
                poll_id,
                votes: vec![Vote::SucceededOnChain; 1],
            },
        );
        assert!(response.is_ok())
    }
}

/// Ends the poll. Be sure the current block height has advanced at least to the poll expiration, else this will fail
pub fn end_poll(app: &mut App, voting_verifier: &VotingVerifierContract, poll_id: PollId) {
    let response = voting_verifier.execute(
        app,
        Addr::unchecked("relayer"),
        &voting_verifier::msg::ExecuteMsg::EndPoll { poll_id },
    );
    assert!(response.is_ok());
}

pub fn construct_proof_and_sign(
    protocol: &mut Protocol,
    multisig_prover: &MultisigProverContract,
    messages: &[Message],
    verifiers: &Vec<Verifier>,
) -> Uint64 {
    let response = multisig_prover.execute(
        &mut protocol.app,
        Addr::unchecked("relayer"),
        &multisig_prover::msg::ExecuteMsg::ConstructProof {
            message_ids: messages.iter().map(|msg| msg.cc_id.clone()).collect(),
        },
    );
    assert!(response.is_ok());

    sign_proof(protocol, verifiers, response.unwrap())
}

pub fn get_multisig_session_id(response: AppResponse) -> Uint64 {
    get_event_attribute(&response.events, "wasm-signing_started", "session_id")
        .map(|attr| attr.value.as_str().try_into().unwrap())
        .expect("couldn't get session_id")
}

pub fn sign_proof(
    protocol: &mut Protocol,
    verifiers: &Vec<Verifier>,
    response: AppResponse,
) -> Uint64 {
    let msg_to_sign = get_event_attribute(&response.events, "wasm-signing_started", "msg")
        .map(|attr| attr.value.clone())
        .expect("couldn't find message to sign");
    let session_id = get_multisig_session_id(response);

    for verifier in verifiers {
        let signature = tofn::ecdsa::sign(
            verifier.key_pair.signing_key(),
            &HexBinary::from_hex(&msg_to_sign)
                .unwrap()
                .as_slice()
                .try_into()
                .unwrap(),
        )
        .unwrap();

        let sig = ecdsa::Signature::from_der(&signature).unwrap();

        let response = protocol.multisig.execute(
            &mut protocol.app,
            verifier.addr.clone(),
            &multisig::msg::ExecuteMsg::SubmitSignature {
                session_id,
                signature: HexBinary::from(sig.to_vec()),
            },
        );
        assert!(response.is_ok());
    }

    session_id
}

pub fn register_service(
    protocol: &mut Protocol,
    min_verifier_bond: Uint128,
    unbonding_period_days: u16,
) {
    let response = protocol.service_registry.execute(
        &mut protocol.app,
        protocol.governance_address.clone(),
        &ExecuteMsg::RegisterService {
            service_name: protocol.service_name.to_string(),
<<<<<<< HEAD
            coordinator_contract: protocol.coordinator.contract_addr.clone(),
            min_num_workers: 0,
            max_num_workers: Some(100),
            min_worker_bond,
=======
            service_contract: Addr::unchecked("nowhere"),
            min_num_verifiers: 0,
            max_num_verifiers: Some(100),
            min_verifier_bond,
>>>>>>> a52ea461
            bond_denom: AXL_DENOMINATION.into(),
            unbonding_period_days,
            description: "Some service".into(),
        },
    );
    assert!(response.is_ok());
}

pub fn get_messages_from_gateway(
    app: &mut App,
    gateway: &GatewayContract,
    message_ids: &[CrossChainId],
) -> Vec<Message> {
    let query_response: Result<Vec<Message>, StdError> = gateway.query(
        app,
        &gateway_api::msg::QueryMsg::GetOutgoingMessages {
            message_ids: message_ids.to_owned(),
        },
    );
    assert!(query_response.is_ok());

    query_response.unwrap()
}

pub fn get_proof(
    app: &mut App,
    multisig_prover: &MultisigProverContract,
    multisig_session_id: &Uint64,
) -> multisig_prover::msg::GetProofResponse {
    let query_response: Result<multisig_prover::msg::GetProofResponse, StdError> = multisig_prover
        .query(
            app,
            &multisig_prover::msg::QueryMsg::GetProof {
                multisig_session_id: *multisig_session_id,
            },
        );
    assert!(query_response.is_ok());

    query_response.unwrap()
}

pub fn get_worker_set_from_prover(
    app: &mut App,
    multisig_prover_contract: &MultisigProverContract,
) -> VerifierSet {
    let query_response: Result<VerifierSet, StdError> =
        multisig_prover_contract.query(app, &multisig_prover::msg::QueryMsg::GetVerifierSet);
    assert!(query_response.is_ok());

    query_response.unwrap()
}

pub fn get_worker_set_from_coordinator(
    app: &mut App,
    coordinator_contract: &CoordinatorContract,
    chain_name: ChainName,
) -> VerifierSet {
    let query_response: Result<VerifierSet, StdError> = coordinator_contract.query(
        app,
        &coordinator::msg::QueryMsg::GetActiveVerifiers { chain_name },
    );
    assert!(query_response.is_ok());

    query_response.unwrap()
}

#[allow(clippy::arithmetic_side_effects)]
pub fn advance_height(app: &mut App, increment: u64) {
    let cur_block = app.block_info();
    app.set_block(BlockInfo {
        height: cur_block.height + increment,
        ..cur_block
    });
}

pub fn advance_at_least_to_height(app: &mut App, desired_height: u64) {
    let cur_block = app.block_info();
    if app.block_info().height < desired_height {
        app.set_block(BlockInfo {
            height: desired_height,
            ..cur_block
        });
    }
}

pub fn distribute_rewards(protocol: &mut Protocol, chain_name: &ChainName, contract_address: Addr) {
    let response = protocol.rewards.execute(
        &mut protocol.app,
        Addr::unchecked("relayer"),
        &rewards::msg::ExecuteMsg::DistributeRewards {
            pool_id: PoolId {
                chain_name: chain_name.clone(),
                contract: contract_address,
            },
            epoch_count: None,
        },
    );
    assert!(response.is_ok());
}

pub fn setup_protocol(service_name: nonempty::String) -> Protocol {
    let genesis = Addr::unchecked("genesis");
    let mut app = App::new(|router, _, storage| {
        router
            .bank
            .init_balance(storage, &genesis, coins(u128::MAX, AXL_DENOMINATION))
            .unwrap()
    });
    let router_admin_address = Addr::unchecked("admin");
    let governance_address = Addr::unchecked("governance");
    let nexus_gateway = Addr::unchecked("nexus_gateway");

    let router = RouterContract::instantiate_contract(
        &mut app,
        router_admin_address.clone(),
        governance_address.clone(),
        nexus_gateway.clone(),
    );

    let rewards_params = rewards::msg::Params {
        epoch_duration: nonempty::Uint64::try_from(10u64).unwrap(),
        rewards_per_epoch: Uint128::from(100u128).try_into().unwrap(),
        participation_threshold: (1, 2).try_into().unwrap(),
    };
    let rewards = RewardsContract::instantiate_contract(
        &mut app,
        governance_address.clone(),
        AXL_DENOMINATION.to_string(),
        rewards_params.clone(),
    );

    let multisig = MultisigContract::instantiate_contract(
        &mut app,
        governance_address.clone(),
        rewards.contract_addr.clone(),
        SIGNATURE_BLOCK_EXPIRY,
    );

    let coordinator =
        CoordinatorContract::instantiate_contract(&mut app, governance_address.clone());

    let service_registry =
        ServiceRegistryContract::instantiate_contract(&mut app, governance_address.clone());

    Protocol {
        genesis_address: genesis,
        governance_address,
        router,
        router_admin_address,
        multisig,
        coordinator,
        service_registry,
        service_name,
        rewards,
        rewards_params,
        app,
    }
}

// generates a key pair using the given seed. The key pair should not be used outside of testing
pub fn generate_key(seed: u32) -> KeyPair {
    let seed_bytes = seed.to_be_bytes();
    let mut result = [0; 64];
    result[0..seed_bytes.len()].copy_from_slice(seed_bytes.as_slice());
    let secret_recovery_key = result.as_slice().try_into().unwrap();
    tofn::ecdsa::keygen(&secret_recovery_key, b"tofn nonce").unwrap()
}

pub struct Verifier {
    pub addr: Addr,
    pub supported_chains: Vec<ChainName>,
    pub key_pair: KeyPair,
}

pub fn register_verifiers(
    protocol: &mut Protocol,
    verifiers: &Vec<Verifier>,
    min_verifier_bond: Uint128,
) {
    let response = protocol.service_registry.execute(
        &mut protocol.app,
        protocol.governance_address.clone(),
        &ExecuteMsg::AuthorizeVerifiers {
            verifiers: verifiers
                .iter()
                .map(|verifier| verifier.addr.to_string())
                .collect(),
            service_name: protocol.service_name.to_string(),
        },
    );
    assert!(response.is_ok());

    for verifier in verifiers {
        let response = protocol.app.send_tokens(
            protocol.genesis_address.clone(),
            verifier.addr.clone(),
            &coins(min_verifier_bond.u128(), AXL_DENOMINATION),
        );
        assert!(response.is_ok());

        let response = protocol.service_registry.execute_with_funds(
            &mut protocol.app,
            verifier.addr.clone(),
            &ExecuteMsg::BondVerifier {
                service_name: protocol.service_name.to_string(),
            },
            &coins(min_verifier_bond.u128(), AXL_DENOMINATION),
        );
        assert!(response.is_ok());

        let response = protocol.service_registry.execute(
            &mut protocol.app,
            verifier.addr.clone(),
            &ExecuteMsg::RegisterChainSupport {
                service_name: protocol.service_name.to_string(),
                chains: verifier.supported_chains.clone(),
            },
        );
        assert!(response.is_ok());

        let address_hash = Keccak256::digest(verifier.addr.as_bytes());

        let sig = tofn::ecdsa::sign(
            verifier.key_pair.signing_key(),
            &address_hash.as_slice().try_into().unwrap(),
        )
        .unwrap();
        let sig = ecdsa::Signature::from_der(&sig).unwrap();

        let response = protocol.multisig.execute(
            &mut protocol.app,
            verifier.addr.clone(),
            &multisig::msg::ExecuteMsg::RegisterPublicKey {
                public_key: PublicKey::Ecdsa(HexBinary::from(
                    verifier.key_pair.encoded_verifying_key(),
                )),
                signed_sender_address: HexBinary::from(sig.to_vec()),
            },
        );
        assert!(response.is_ok());
    }
}

pub fn deregister_verifiers(protocol: &mut Protocol, verifiers: &Vec<Verifier>) {
    let response = protocol.service_registry.execute(
        &mut protocol.app,
        protocol.governance_address.clone(),
        &ExecuteMsg::UnauthorizeVerifiers {
            verifiers: verifiers
                .iter()
                .map(|verifier| verifier.addr.to_string())
                .collect(),
            service_name: protocol.service_name.to_string(),
        },
    );
    assert!(response.is_ok());

    for verifier in verifiers {
        let response = protocol.service_registry.execute(
            &mut protocol.app,
            verifier.addr.clone(),
            &ExecuteMsg::UnbondVerifier {
                service_name: protocol.service_name.to_string(),
            },
        );
        assert!(response.is_ok());
    }
}

<<<<<<< HEAD
pub fn claim_stakes(
    protocol: &mut Protocol,
    workers: &Vec<Worker>,
) -> Vec<Result<AppResponse, String>> {
    let mut responses = Vec::new();

    for worker in workers {
=======
pub fn claim_stakes(protocol: &mut Protocol, verifiers: &Vec<Verifier>) {
    for verifier in verifiers {
>>>>>>> a52ea461
        let response = protocol.service_registry.execute(
            &mut protocol.app,
            verifier.addr.clone(),
            &ExecuteMsg::ClaimStake {
                service_name: protocol.service_name.to_string(),
            },
        );

        responses.push(response.map_err(|e| e.to_string()));
    }

    responses
}

pub fn confirm_worker_set(
    app: &mut App,
    relayer_addr: Addr,
    multisig_prover: &MultisigProverContract,
) {
    let response = multisig_prover.execute(
        app,
        relayer_addr.clone(),
        &multisig_prover::msg::ExecuteMsg::ConfirmVerifierSet,
    );
    assert!(response.is_ok());
}

fn get_worker_set_poll_id_and_expiry(response: AppResponse) -> (PollId, PollExpiryBlock) {
    let poll_id = get_event_attribute(
        &response.events,
        "wasm-verifier_set_poll_started",
        "poll_id",
    )
    .map(|attr| serde_json::from_str(&attr.value).unwrap())
    .expect("couldn't get poll_id");
    let expiry = get_event_attribute(
        &response.events,
        "wasm-verifier_set_poll_started",
        "expires_at",
    )
    .map(|attr| attr.value.as_str().parse().unwrap())
    .expect("couldn't get poll expiry");
    (poll_id, expiry)
}

pub fn create_worker_set_poll(
    app: &mut App,
    relayer_addr: Addr,
    voting_verifier: &VotingVerifierContract,
    worker_set: VerifierSet,
) -> (PollId, PollExpiryBlock) {
    let response = voting_verifier.execute(
        app,
        relayer_addr.clone(),
        &voting_verifier::msg::ExecuteMsg::VerifyVerifierSet {
            message_id: HexTxHashAndEventIndex {
                tx_hash: random_32_bytes(),
                event_index: 0,
            }
            .to_string()
            .parse()
            .unwrap(),
            new_operators: make_operators(worker_set.clone(), Encoder::Abi),
        },
    );
    assert!(response.is_ok());

    get_worker_set_poll_id_and_expiry(response.unwrap())
}

pub fn verifiers_to_verifier_set(
    protocol: &mut Protocol,
    verifiers: &Vec<Verifier>,
) -> VerifierSet {
    // get public keys
    let mut pub_keys = vec![];
    for verifier in verifiers {
        let encoded_verifying_key =
            HexBinary::from(verifier.key_pair.encoded_verifying_key().to_vec());
        let pub_key = PublicKey::try_from((KeyType::Ecdsa, encoded_verifying_key)).unwrap();
        pub_keys.push(pub_key);
    }

    // turn into participants
    let participants: Vec<Participant> = verifiers
        .iter()
        .map(|verifier| Participant {
            address: verifier.addr.clone(),
            weight: Uint128::one().try_into().unwrap(),
        })
        .collect();

    let total_weight = Uint128::from(participants.len() as u128);

    let pubkeys_by_participant = participants.into_iter().zip(pub_keys).collect();

    VerifierSet::new(
        pubkeys_by_participant,
        total_weight.mul_ceil((2u64, 3u64)),
        protocol.app.block_info().height,
    )
}

pub fn create_new_verifiers_vec(
    chains: Vec<ChainName>,
    verifier_details: Vec<(String, u32)>,
) -> Vec<Verifier> {
    verifier_details
        .into_iter()
        .map(|(name, seed)| Verifier {
            addr: Addr::unchecked(name),
            supported_chains: chains.clone(),
            key_pair: generate_key(seed),
        })
        .collect()
}

pub fn update_registry_and_construct_worker_set_update_proof(
    protocol: &mut Protocol,
    new_verifiers: &Vec<Verifier>,
    verifiers_to_remove: &Vec<Verifier>,
    current_verifiers: &Vec<Verifier>,
    chain_multisig_prover: &MultisigProverContract,
    min_verifier_bond: Uint128,
) -> Uint64 {
    // Register new verifiers
    register_verifiers(protocol, new_verifiers, min_verifier_bond);

    // Deregister old verifiers
    deregister_verifiers(protocol, verifiers_to_remove);

    let response = chain_multisig_prover.execute(
        &mut protocol.app,
        Addr::unchecked("relayer"),
        &multisig_prover::msg::ExecuteMsg::UpdateVerifierSet,
    );

    sign_proof(protocol, current_verifiers, response.unwrap())
}

pub fn execute_worker_set_poll(
    protocol: &mut Protocol,
    relayer_addr: &Addr,
    voting_verifier: &VotingVerifierContract,
    new_verifiers: &Vec<Verifier>,
) {
    // Create worker set
    let new_worker_set = verifiers_to_verifier_set(protocol, new_verifiers);

    // Create worker set poll
    let (poll_id, expiry) = create_worker_set_poll(
        &mut protocol.app,
        relayer_addr.clone(),
        voting_verifier,
        new_worker_set.clone(),
    );

    // Vote for the worker set
    vote_true_for_worker_set(&mut protocol.app, voting_verifier, new_verifiers, poll_id);

    // Advance to expiration height
    advance_at_least_to_height(&mut protocol.app, expiry);

    // End the poll
    end_poll(&mut protocol.app, voting_verifier, poll_id);
}

#[derive(Clone)]
pub struct Chain {
    pub gateway: GatewayContract,
    pub voting_verifier: VotingVerifierContract,
    pub multisig_prover: MultisigProverContract,
    pub chain_name: ChainName,
}

pub fn setup_chain(protocol: &mut Protocol, chain_name: ChainName, workers: &Vec<Worker>) -> Chain {
    let voting_verifier = VotingVerifierContract::instantiate_contract(
        protocol,
        "doesn't matter".to_string().try_into().unwrap(),
        Threshold::try_from((9, 10)).unwrap().try_into().unwrap(),
        chain_name.clone(),
    );

    let gateway = GatewayContract::instantiate_contract(
        &mut protocol.app,
        protocol.router.contract_address().clone(),
        voting_verifier.contract_addr.clone(),
    );

    let multisig_prover_admin = Addr::unchecked(chain_name.to_string() + "prover_admin");
    let multisig_prover = MultisigProverContract::instantiate_contract(
        protocol,
        multisig_prover_admin.clone(),
        gateway.contract_addr.clone(),
        voting_verifier.contract_addr.clone(),
        chain_name.to_string(),
    );

    let response = multisig_prover.execute(
        &mut protocol.app,
        multisig_prover_admin,
        &multisig_prover::msg::ExecuteMsg::UpdateVerifierSet,
    );
    assert!(response.is_ok());

    let response = protocol.multisig.execute(
        &mut protocol.app,
        protocol.governance_address.clone(),
        &multisig::msg::ExecuteMsg::AuthorizeCaller {
            contract_address: multisig_prover.contract_addr.clone(),
        },
    );
    assert!(response.is_ok());

    let response = protocol.router.execute(
        &mut protocol.app,
        protocol.governance_address.clone(),
        &router_api::msg::ExecuteMsg::RegisterChain {
            chain: chain_name.clone(),
            gateway_address: gateway.contract_addr.to_string().try_into().unwrap(),
            msg_id_format: axelar_wasm_std::msg_id::MessageIdFormat::HexTxHashAndEventIndex,
        },
    );
    assert!(response.is_ok());

    let response = protocol.rewards.execute_with_funds(
        &mut protocol.app,
        protocol.genesis_address.clone(),
        &rewards::msg::ExecuteMsg::AddRewards {
            pool_id: PoolId {
                chain_name: chain_name.clone(),
                contract: voting_verifier.contract_addr.clone(),
            },
        },
        &coins(1000, AXL_DENOMINATION),
    );
    assert!(response.is_ok());

    let response = protocol.rewards.execute_with_funds(
        &mut protocol.app,
        protocol.genesis_address.clone(),
        &rewards::msg::ExecuteMsg::AddRewards {
            pool_id: PoolId {
                chain_name: chain_name.clone(),
                contract: protocol.multisig.contract_addr.clone(),
            },
        },
        &coins(1000, AXL_DENOMINATION),
    );
    assert!(response.is_ok());

    let response = protocol.coordinator.execute(
        &mut protocol.app,
        protocol.governance_address.clone(),
        &CoordinatorExecuteMsg::RegisterProverContract {
            chain_name: chain_name.clone(),
            new_prover_addr: multisig_prover.contract_addr.clone(),
        },
    );
    assert!(response.is_ok());

    let worker_set = workers_to_worker_set(protocol, workers);
    let response = protocol.coordinator.execute(
        &mut protocol.app,
        multisig_prover.contract_addr.clone(),
        &coordinator::msg::ExecuteMsg::SetActiveVerifiers {
            next_worker_set: worker_set,
        },
    );
    assert!(response.is_ok());

    Chain {
        gateway,
        voting_verifier,
        multisig_prover,
        chain_name,
    }
}

pub fn query_balance(app: &App, address: &Addr) -> Uint128 {
    app.wrap()
        .query_balance(address, AXL_DENOMINATION)
        .unwrap()
        .amount
}

pub fn query_balances(app: &App, verifiers: &Vec<Verifier>) -> Vec<Uint128> {
    let mut balances = Vec::new();
    for verifier in verifiers {
        balances.push(query_balance(app, &verifier.addr))
    }

    balances
}

pub fn rotate_active_worker_set(
    protocol: &mut Protocol,
    chain: Chain,
    previous_workers: &Vec<Worker>,
    new_workers: &Vec<Worker>,
) {
    let response = chain.multisig_prover.execute(
        &mut protocol.app,
        chain.multisig_prover.admin_addr.clone(),
        &multisig_prover::msg::ExecuteMsg::UpdateWorkerSet,
    );
    assert!(response.is_ok());

    let session_id = sign_proof(protocol, previous_workers, response.unwrap());

    let proof = get_proof(&mut protocol.app, &chain.multisig_prover, &session_id);
    assert!(matches!(
        proof.status,
        multisig_prover::msg::ProofStatus::Completed { .. }
    ));
    assert_eq!(proof.message_ids.len(), 0);

    let new_worker_set = workers_to_worker_set(protocol, new_workers);
    let (poll_id, expiry) = create_worker_set_poll(
        &mut protocol.app,
        Addr::unchecked("relayer"),
        &chain.voting_verifier,
        new_worker_set.clone(),
    );

    vote_true_for_worker_set(
        &mut protocol.app,
        &chain.voting_verifier,
        new_workers,
        poll_id,
    );

    advance_at_least_to_height(&mut protocol.app, expiry);
    end_poll(&mut protocol.app, &chain.voting_verifier, poll_id);

    confirm_worker_set(
        &mut protocol.app,
        Addr::unchecked("relayer"),
        &chain.multisig_prover,
    );
}

pub struct TestCase {
    pub protocol: Protocol,
    pub chain1: Chain,
    pub chain2: Chain,
    pub verifiers: Vec<Verifier>,
    pub min_verifier_bond: Uint128,
    pub unbonding_period_days: u16,
}

// Creates an instance of Axelar Amplifier with an initial worker set registered, and returns a TestCase instance.
pub fn setup_test_case() -> TestCase {
    let mut protocol = setup_protocol("validators".to_string().try_into().unwrap());
    let chains = vec![
        "Ethereum".to_string().try_into().unwrap(),
        "Polygon".to_string().try_into().unwrap(),
    ];
    let verifiers = vec![
        Verifier {
            addr: Addr::unchecked("verifier1"),
            supported_chains: chains.clone(),
            key_pair: generate_key(0),
        },
        Verifier {
            addr: Addr::unchecked("verifier2"),
            supported_chains: chains.clone(),
            key_pair: generate_key(1),
        },
    ];
    let min_verifier_bond = Uint128::new(100);
    let unbonding_period_days = 10;
    register_service(&mut protocol, min_verifier_bond, unbonding_period_days);

<<<<<<< HEAD
    register_workers(&mut protocol, &workers, min_worker_bond);
    let chain1 = setup_chain(&mut protocol, chains.first().unwrap().clone(), &workers);
    let chain2 = setup_chain(&mut protocol, chains.get(1).unwrap().clone(), &workers);
=======
    register_verifiers(&mut protocol, &verifiers, min_verifier_bond);
    let chain1 = setup_chain(&mut protocol, chains.first().unwrap().clone());
    let chain2 = setup_chain(&mut protocol, chains.get(1).unwrap().clone());
>>>>>>> a52ea461
    TestCase {
        protocol,
        chain1,
        chain2,
        verifiers,
        min_verifier_bond,
        unbonding_period_days,
    }
}

pub fn assert_contract_err_strings_equal(
    actual: impl Into<axelar_wasm_std::ContractError>,
    expected: impl Into<axelar_wasm_std::ContractError>,
) {
    assert_eq!(actual.into().to_string(), expected.into().to_string());
}<|MERGE_RESOLUTION|>--- conflicted
+++ resolved
@@ -266,17 +266,10 @@
         protocol.governance_address.clone(),
         &ExecuteMsg::RegisterService {
             service_name: protocol.service_name.to_string(),
-<<<<<<< HEAD
             coordinator_contract: protocol.coordinator.contract_addr.clone(),
-            min_num_workers: 0,
-            max_num_workers: Some(100),
-            min_worker_bond,
-=======
-            service_contract: Addr::unchecked("nowhere"),
             min_num_verifiers: 0,
             max_num_verifiers: Some(100),
             min_verifier_bond,
->>>>>>> a52ea461
             bond_denom: AXL_DENOMINATION.into(),
             unbonding_period_days,
             description: "Some service".into(),
@@ -546,18 +539,13 @@
     }
 }
 
-<<<<<<< HEAD
 pub fn claim_stakes(
     protocol: &mut Protocol,
-    workers: &Vec<Worker>,
+    verifiers: &Vec<Verifier>,
 ) -> Vec<Result<AppResponse, String>> {
     let mut responses = Vec::new();
 
-    for worker in workers {
-=======
-pub fn claim_stakes(protocol: &mut Protocol, verifiers: &Vec<Verifier>) {
     for verifier in verifiers {
->>>>>>> a52ea461
         let response = protocol.service_registry.execute(
             &mut protocol.app,
             verifier.addr.clone(),
@@ -572,7 +560,7 @@
     responses
 }
 
-pub fn confirm_worker_set(
+pub fn confirm_verifier_set(
     app: &mut App,
     relayer_addr: Addr,
     multisig_prover: &MultisigProverContract,
@@ -733,7 +721,11 @@
     pub chain_name: ChainName,
 }
 
-pub fn setup_chain(protocol: &mut Protocol, chain_name: ChainName, workers: &Vec<Worker>) -> Chain {
+pub fn setup_chain(
+    protocol: &mut Protocol,
+    chain_name: ChainName,
+    verifiers: &Vec<Verifier>,
+) -> Chain {
     let voting_verifier = VotingVerifierContract::instantiate_contract(
         protocol,
         "doesn't matter".to_string().try_into().unwrap(),
@@ -819,12 +811,12 @@
     );
     assert!(response.is_ok());
 
-    let worker_set = workers_to_worker_set(protocol, workers);
+    let worker_set = verifiers_to_verifier_set(protocol, verifiers);
     let response = protocol.coordinator.execute(
         &mut protocol.app,
         multisig_prover.contract_addr.clone(),
         &coordinator::msg::ExecuteMsg::SetActiveVerifiers {
-            next_worker_set: worker_set,
+            next_verifier_set: worker_set,
         },
     );
     assert!(response.is_ok());
@@ -853,20 +845,20 @@
     balances
 }
 
-pub fn rotate_active_worker_set(
+pub fn rotate_active_verifier_set(
     protocol: &mut Protocol,
     chain: Chain,
-    previous_workers: &Vec<Worker>,
-    new_workers: &Vec<Worker>,
+    previous_verifiers: &Vec<Verifier>,
+    new_verifiers: &Vec<Verifier>,
 ) {
     let response = chain.multisig_prover.execute(
         &mut protocol.app,
         chain.multisig_prover.admin_addr.clone(),
-        &multisig_prover::msg::ExecuteMsg::UpdateWorkerSet,
-    );
-    assert!(response.is_ok());
-
-    let session_id = sign_proof(protocol, previous_workers, response.unwrap());
+        &multisig_prover::msg::ExecuteMsg::UpdateVerifierSet,
+    );
+    assert!(response.is_ok());
+
+    let session_id = sign_proof(protocol, previous_verifiers, response.unwrap());
 
     let proof = get_proof(&mut protocol.app, &chain.multisig_prover, &session_id);
     assert!(matches!(
@@ -875,7 +867,7 @@
     ));
     assert_eq!(proof.message_ids.len(), 0);
 
-    let new_worker_set = workers_to_worker_set(protocol, new_workers);
+    let new_worker_set = verifiers_to_verifier_set(protocol, new_verifiers);
     let (poll_id, expiry) = create_worker_set_poll(
         &mut protocol.app,
         Addr::unchecked("relayer"),
@@ -886,14 +878,14 @@
     vote_true_for_worker_set(
         &mut protocol.app,
         &chain.voting_verifier,
-        new_workers,
+        new_verifiers,
         poll_id,
     );
 
     advance_at_least_to_height(&mut protocol.app, expiry);
     end_poll(&mut protocol.app, &chain.voting_verifier, poll_id);
 
-    confirm_worker_set(
+    confirm_verifier_set(
         &mut protocol.app,
         Addr::unchecked("relayer"),
         &chain.multisig_prover,
@@ -932,15 +924,9 @@
     let unbonding_period_days = 10;
     register_service(&mut protocol, min_verifier_bond, unbonding_period_days);
 
-<<<<<<< HEAD
-    register_workers(&mut protocol, &workers, min_worker_bond);
-    let chain1 = setup_chain(&mut protocol, chains.first().unwrap().clone(), &workers);
-    let chain2 = setup_chain(&mut protocol, chains.get(1).unwrap().clone(), &workers);
-=======
     register_verifiers(&mut protocol, &verifiers, min_verifier_bond);
-    let chain1 = setup_chain(&mut protocol, chains.first().unwrap().clone());
-    let chain2 = setup_chain(&mut protocol, chains.get(1).unwrap().clone());
->>>>>>> a52ea461
+    let chain1 = setup_chain(&mut protocol, chains.first().unwrap().clone(), &verifiers);
+    let chain2 = setup_chain(&mut protocol, chains.get(1).unwrap().clone(), &verifiers);
     TestCase {
         protocol,
         chain1,
