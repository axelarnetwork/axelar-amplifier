--- conflicted
+++ resolved
@@ -207,13 +207,8 @@
 ) -> Uint64 {
     let response = multisig_prover.execute(
         &mut protocol.app,
-<<<<<<< HEAD
-        cosmos_addr!("relayer"),
+        cosmos_addr!(RELAYER),
         &multisig_prover_api::msg::ExecuteMsg::ConstructProof(
-=======
-        cosmos_addr!(RELAYER),
-        &multisig_prover::msg::ExecuteMsg::ConstructProof(
->>>>>>> 72b07d71
             messages.iter().map(|msg| msg.cc_id.clone()).collect(),
         ),
     );
@@ -688,13 +683,8 @@
 
     let response = chain_multisig_prover.execute(
         &mut protocol.app,
-<<<<<<< HEAD
-        cosmos_addr!("relayer"),
+        cosmos_addr!(RELAYER),
         &multisig_prover_api::msg::ExecuteMsg::UpdateVerifierSet,
-=======
-        cosmos_addr!(RELAYER),
-        &multisig_prover::msg::ExecuteMsg::UpdateVerifierSet,
->>>>>>> 72b07d71
     );
 
     sign_proof(protocol, current_verifiers, response.unwrap())
