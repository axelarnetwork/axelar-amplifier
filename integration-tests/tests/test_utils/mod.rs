use axelar_wasm_std::{
    nonempty,
    voting::{PollId, Vote},
    Participant, Threshold,
};
use connection_router_api::{ChainName, CrossChainId, Message};
use cosmwasm_std::{
    coins, Addr, Attribute, BlockInfo, Event, HexBinary, StdError, Uint128, Uint256, Uint64,
};
use cw_multi_test::{App, AppResponse, Executor};

use integration_tests::connection_router_contract::ConnectionRouterContract;
use integration_tests::contract::Contract;
use integration_tests::gateway_contract::GatewayContract;
use integration_tests::multisig_contract::MultisigContract;
use integration_tests::multisig_prover_contract::MultisigProverContract;
use integration_tests::rewards_contract::RewardsContract;
use integration_tests::service_registry_contract::ServiceRegistryContract;
use integration_tests::voting_verifier_contract::VotingVerifierContract;

use k256::ecdsa;
use sha3::{Digest, Keccak256};

use multisig::{
    key::{KeyType, PublicKey},
    worker_set::WorkerSet,
};
use multisig_prover::encoding::{make_operators, Encoder};
use rewards::state::PoolId;
use service_registry::msg::ExecuteMsg;
use tofn::ecdsa::KeyPair;

pub const AXL_DENOMINATION: &str = "uaxl";

pub const SIGNATURE_BLOCK_EXPIRY: u64 = 100;

fn get_event_attribute<'a>(
    events: &'a [Event],
    event_type: &str,
    attribute_name: &str,
) -> Option<&'a Attribute> {
    events
        .iter()
        .find(|ev| ev.ty == event_type)?
        .attributes
        .iter()
        .find(|attribute| attribute.key == attribute_name)
}

type PollExpiryBlock = u64;

pub fn verify_messages(
    app: &mut App,
    gateway: &GatewayContract,
    msgs: &[Message],
) -> (PollId, PollExpiryBlock) {
    let response = gateway.execute(
        app,
        Addr::unchecked("relayer"),
        &gateway_api::msg::ExecuteMsg::VerifyMessages(msgs.to_vec()),
    );
    assert!(response.is_ok());

    let response = response.unwrap();

    let poll_id = get_event_attribute(&response.events, "wasm-messages_poll_started", "poll_id")
        .map(|attr| serde_json::from_str(&attr.value).unwrap())
        .expect("couldn't get poll_id");
    let expiry = get_event_attribute(&response.events, "wasm-messages_poll_started", "expires_at")
        .map(|attr| attr.value.as_str().parse().unwrap())
        .expect("couldn't get poll expiry");
    (poll_id, expiry)
}

pub fn route_messages(app: &mut App, gateway: &GatewayContract, msgs: &[Message]) {
    let response = gateway.execute(
        app,
        Addr::unchecked("relayer"),
        &gateway_api::msg::ExecuteMsg::RouteMessages(msgs.to_vec()),
    );
    assert!(response.is_ok());
}

pub fn vote_success_for_all_messages(
    app: &mut App,
    voting_verifier: &VotingVerifierContract,
    messages: &Vec<Message>,
    workers: &Vec<Worker>,
    poll_id: PollId,
) {
    for worker in workers {
        let response = voting_verifier.execute(
            app,
            worker.addr.clone(),
            &voting_verifier::msg::ExecuteMsg::Vote {
                poll_id,
                votes: vec![Vote::SucceededOnChain; messages.len()],
            },
        );
        assert!(response.is_ok());
    }
}

pub fn vote_true_for_worker_set(
    app: &mut App,
    voting_verifier: &VotingVerifierContract,
    workers: &Vec<Worker>,
    poll_id: PollId,
) {
    for worker in workers {
        let response = voting_verifier.execute(
            app,
            worker.addr.clone(),
            &voting_verifier::msg::ExecuteMsg::Vote {
                poll_id,
                votes: vec![Vote::SucceededOnChain; 1],
            },
        );
        assert!(response.is_ok())
    }
}

/// Ends the poll. Be sure the current block height has advanced at least to the poll expiration, else this will fail
pub fn end_poll(app: &mut App, voting_verifier: &VotingVerifierContract, poll_id: PollId) {
    let response = voting_verifier.execute(
        app,
        Addr::unchecked("relayer"),
        &voting_verifier::msg::ExecuteMsg::EndPoll { poll_id },
    );
    assert!(response.is_ok());
}

pub fn construct_proof_and_sign(
    protocol: &mut Protocol,
    multisig_prover: &MultisigProverContract,
    messages: &[Message],
    workers: &Vec<Worker>,
) -> Uint64 {
    let response = multisig_prover.execute(
        &mut protocol.app,
        Addr::unchecked("relayer"),
        &multisig_prover::msg::ExecuteMsg::ConstructProof {
            message_ids: messages.iter().map(|msg| msg.cc_id.clone()).collect(),
        },
    );
    assert!(response.is_ok());

    sign_proof(protocol, workers, response.unwrap())
}

pub fn sign_proof(protocol: &mut Protocol, workers: &Vec<Worker>, response: AppResponse) -> Uint64 {
    let msg_to_sign = get_event_attribute(&response.events, "wasm-signing_started", "msg")
        .map(|attr| attr.value.clone())
        .expect("couldn't find message to sign");
    let session_id: Uint64 =
        get_event_attribute(&response.events, "wasm-signing_started", "session_id")
            .map(|attr| attr.value.as_str().try_into().unwrap())
            .expect("couldn't get session_id");

    for worker in workers {
        let signature = tofn::ecdsa::sign(
            worker.key_pair.signing_key(),
            &HexBinary::from_hex(&msg_to_sign)
                .unwrap()
                .as_slice()
                .try_into()
                .unwrap(),
        )
        .unwrap();

        let sig = ecdsa::Signature::from_der(&signature).unwrap();

        let response = protocol.multisig.execute(
            &mut protocol.app,
            worker.addr.clone(),
            &multisig::msg::ExecuteMsg::SubmitSignature {
                session_id,
                signature: HexBinary::from(sig.to_vec()),
            },
        );
        assert!(response.is_ok());
    }

    session_id
}

pub fn register_service(protocol: &mut Protocol, min_worker_bond: Uint128) {
    let response = protocol.service_registry.execute(
        &mut protocol.app,
        protocol.governance_address.clone(),
        &ExecuteMsg::RegisterService {
            service_name: protocol.service_name.to_string(),
            service_contract: Addr::unchecked("nowhere"),
            min_num_workers: 0,
            max_num_workers: Some(100),
            min_worker_bond,
            bond_denom: AXL_DENOMINATION.into(),
            unbonding_period_days: 10,
            description: "Some service".into(),
        },
    );
    assert!(response.is_ok());
}

pub fn get_messages_from_gateway(
    app: &mut App,
    gateway: &GatewayContract,
    message_ids: &[CrossChainId],
) -> Vec<Message> {
    let query_response: Result<Vec<Message>, StdError> = gateway.query(
        &app,
        &gateway_api::msg::QueryMsg::GetOutgoingMessages {
            message_ids: message_ids.to_owned(),
        },
    );
    assert!(query_response.is_ok());

    query_response.unwrap()
}

pub fn get_proof(
    app: &mut App,
    multisig_prover: &MultisigProverContract,
    multisig_session_id: &Uint64,
) -> multisig_prover::msg::GetProofResponse {
    let query_response: Result<multisig_prover::msg::GetProofResponse, StdError> = multisig_prover
        .query(
            &app,
            &multisig_prover::msg::QueryMsg::GetProof {
                multisig_session_id: *multisig_session_id,
            },
        );
    assert!(query_response.is_ok());

    query_response.unwrap()
}

pub fn get_worker_set(
    app: &mut App,
    multisig_prover_contract: &MultisigProverContract,
) -> WorkerSet {
    let query_response: Result<WorkerSet, StdError> =
        multisig_prover_contract.query(&app, &multisig_prover::msg::QueryMsg::GetWorkerSet);
    assert!(query_response.is_ok());

    query_response.unwrap()
}

pub fn advance_height(app: &mut App, increment: u64) {
    let cur_block = app.block_info();
    app.set_block(BlockInfo {
        height: cur_block.height + increment,
        ..cur_block
    });
}

pub fn advance_at_least_to_height(app: &mut App, desired_height: u64) {
    let cur_block = app.block_info();
    if app.block_info().height < desired_height {
        app.set_block(BlockInfo {
            height: desired_height,
            ..cur_block
        });
    }
}

pub fn distribute_rewards(protocol: &mut Protocol, chain_name: &ChainName, contract_address: Addr) {
    let response = protocol.rewards.execute(
        &mut protocol.app,
        Addr::unchecked("relayer"),
        &rewards::msg::ExecuteMsg::DistributeRewards {
            pool_id: PoolId {
                chain_name: chain_name.clone(),
                contract: contract_address,
            },
            epoch_count: None,
        },
    );
    assert!(response.is_ok());
}

pub struct Protocol {
    pub genesis_address: Addr, // holds u128::max coins, can use to send coins to other addresses
    pub governance_address: Addr,
    pub connection_router: ConnectionRouterContract,
    pub router_admin_address: Addr,
    pub multisig: MultisigContract,
    pub service_registry: ServiceRegistryContract,
    pub service_name: nonempty::String,
    pub rewards: RewardsContract,
    pub rewards_params: rewards::msg::Params,
    pub app: App,
}

pub fn setup_protocol(service_name: nonempty::String) -> Protocol {
    let genesis = Addr::unchecked("genesis");
    let mut app = App::new(|router, _, storage| {
        router
            .bank
            .init_balance(storage, &genesis, coins(u128::MAX, AXL_DENOMINATION))
            .unwrap()
    });
    let router_admin_address = Addr::unchecked("admin");
    let governance_address = Addr::unchecked("governance");
    let nexus_gateway = Addr::unchecked("nexus_gateway");

    let connection_router = ConnectionRouterContract::instantiate_contract(
        &mut app,
        router_admin_address.clone(),
        governance_address.clone(),
        nexus_gateway.clone(),
    );

    let rewards_params = rewards::msg::Params {
        epoch_duration: nonempty::Uint64::try_from(10u64).unwrap(),
        rewards_per_epoch: Uint128::from(100u128).try_into().unwrap(),
        participation_threshold: (1, 2).try_into().unwrap(),
    };
    let rewards = RewardsContract::instantiate_contract(
        &mut app,
        governance_address.clone(),
        AXL_DENOMINATION.to_string(),
        rewards_params.clone(),
    );

    let multisig = MultisigContract::instantiate_contract(
        &mut app,
        governance_address.clone(),
        rewards.contract_addr.clone(),
        SIGNATURE_BLOCK_EXPIRY,
    );

    let service_registry =
        ServiceRegistryContract::instantiate_contract(&mut app, governance_address.clone());

    Protocol {
        genesis_address: genesis,
        governance_address,
        connection_router,
        router_admin_address,
        multisig,
        service_registry,
        service_name,
        rewards,
        rewards_params,
        app,
    }
}

// generates a key pair using the given seed. The key pair should not be used outside of testing
pub fn generate_key(seed: u32) -> KeyPair {
    let seed_bytes = seed.to_be_bytes();
    let mut result = [0; 64];
    result[0..seed_bytes.len()].copy_from_slice(seed_bytes.as_slice());
    let secret_recovery_key = result.as_slice().try_into().unwrap();
    tofn::ecdsa::keygen(&secret_recovery_key, b"tofn nonce").unwrap()
}

pub struct Worker {
    pub addr: Addr,
    pub supported_chains: Vec<ChainName>,
    pub key_pair: KeyPair,
}

pub fn register_workers(protocol: &mut Protocol, workers: &Vec<Worker>, min_worker_bond: Uint128) {
    let response = protocol.service_registry.execute(
        &mut protocol.app,
        protocol.governance_address.clone(),
        &ExecuteMsg::AuthorizeWorkers {
            workers: workers
                .iter()
                .map(|worker| worker.addr.to_string())
                .collect(),
            service_name: protocol.service_name.to_string(),
        },
    );
    assert!(response.is_ok());

    for worker in workers {
        let response = protocol.app.send_tokens(
            protocol.genesis_address.clone(),
            worker.addr.clone(),
            &coins(min_worker_bond.u128(), AXL_DENOMINATION),
        );
        assert!(response.is_ok());

        let response = protocol.service_registry.execute_with_funds(
            &mut protocol.app,
            worker.addr.clone(),
            &ExecuteMsg::BondWorker {
                service_name: protocol.service_name.to_string(),
            },
            &coins(min_worker_bond.u128(), AXL_DENOMINATION),
        );
        assert!(response.is_ok());

        let response = protocol.service_registry.execute(
            &mut protocol.app,
            worker.addr.clone(),
            &ExecuteMsg::RegisterChainSupport {
                service_name: protocol.service_name.to_string(),
                chains: worker.supported_chains.clone(),
            },
        );
        assert!(response.is_ok());

        let address_hash = Keccak256::digest(&worker.addr.as_bytes());

        let sig = tofn::ecdsa::sign(
            worker.key_pair.signing_key(),
            &address_hash.as_slice().try_into().unwrap(),
        )
        .unwrap();
        let sig = ecdsa::Signature::from_der(&sig).unwrap();

        let response = protocol.multisig.execute(
            &mut protocol.app,
            worker.addr.clone(),
            &multisig::msg::ExecuteMsg::RegisterPublicKey {
                public_key: PublicKey::Ecdsa(HexBinary::from(
                    worker.key_pair.encoded_verifying_key(),
                )),
                signed_sender_address: HexBinary::from(sig.to_vec()),
            },
        );
        assert!(response.is_ok());
    }
}

pub fn deregister_workers(protocol: &mut Protocol, workers: &Vec<Worker>) {
    let response = protocol.service_registry.execute(
        &mut protocol.app,
        protocol.governance_address.clone(),
        &ExecuteMsg::UnauthorizeWorkers {
            workers: workers
                .iter()
                .map(|worker| worker.addr.to_string())
                .collect(),
            service_name: protocol.service_name.to_string(),
        },
    );
    assert!(response.is_ok());

    for worker in workers {
        let response = protocol.service_registry.execute(
            &mut protocol.app,
            worker.addr.clone(),
            &ExecuteMsg::UnbondWorker {
                service_name: protocol.service_name.to_string(),
            },
        );
        assert!(response.is_ok());
    }
}

pub fn confirm_worker_set(
    app: &mut App,
    relayer_addr: Addr,
    multisig_prover: &MultisigProverContract,
) {
    let response = multisig_prover.execute(
        app,
        relayer_addr.clone(),
        &multisig_prover::msg::ExecuteMsg::ConfirmWorkerSet,
    );
    assert!(response.is_ok());
}

fn get_worker_set_poll_id_and_expiry(response: AppResponse) -> (PollId, PollExpiryBlock) {
    let poll_id = get_event_attribute(&response.events, "wasm-worker_set_poll_started", "poll_id")
        .map(|attr| serde_json::from_str(&attr.value).unwrap())
        .expect("couldn't get poll_id");
    let expiry = get_event_attribute(
        &response.events,
        "wasm-worker_set_poll_started",
        "expires_at",
    )
    .map(|attr| attr.value.as_str().parse().unwrap())
    .expect("couldn't get poll expiry");
    (poll_id, expiry)
}

pub fn create_worker_set_poll(
    app: &mut App,
    relayer_addr: Addr,
    voting_verifier: &VotingVerifierContract,
    worker_set: WorkerSet,
) -> (PollId, PollExpiryBlock) {
    let response = voting_verifier.execute(
        app,
        relayer_addr.clone(),
        &voting_verifier::msg::ExecuteMsg::VerifyWorkerSet {
            message_id: "ethereum:00".parse().unwrap(),
            new_operators: make_operators(worker_set.clone(), Encoder::Abi),
        },
    );
    assert!(response.is_ok());

    get_worker_set_poll_id_and_expiry(response.unwrap())
}

pub fn workers_to_worker_set(protocol: &mut Protocol, workers: &Vec<Worker>) -> WorkerSet {
    // get public keys
    let mut pub_keys = vec![];
    for worker in workers {
        let encoded_verifying_key =
            HexBinary::from(worker.key_pair.encoded_verifying_key().to_vec());
        let pub_key = PublicKey::try_from((KeyType::Ecdsa, encoded_verifying_key)).unwrap();
        pub_keys.push(pub_key);
    }

    // turn into participants
    let participants: Vec<Participant> = workers
        .iter()
        .map(|worker| Participant {
            address: worker.addr.clone(),
            weight: Uint256::one().try_into().unwrap(),
        })
        .collect();

    let total_weight = Uint256::from_u128(participants.len() as u128);

    let pubkeys_by_participant = participants.into_iter().zip(pub_keys).collect();

    WorkerSet::new(
        pubkeys_by_participant,
        total_weight.mul_ceil((2u64, 3u64)).into(),
        protocol.app.block_info().height,
    )
}

pub fn create_new_workers_vec(
    chains: Vec<ChainName>,
    worker_details: Vec<(String, u32)>,
) -> Vec<Worker> {
    worker_details
        .into_iter()
        .map(|(name, seed)| Worker {
            addr: Addr::unchecked(name),
            supported_chains: chains.clone(),
            key_pair: generate_key(seed),
        })
        .collect()
}

pub fn update_registry_and_construct_worker_set_update_proof(
    protocol: &mut Protocol,
    new_workers: &Vec<Worker>,
    workers_to_remove: &Vec<Worker>,
    current_workers: &Vec<Worker>,
    chain_multisig_prover: &MultisigProverContract,
    min_worker_bond: Uint128,
) -> Uint64 {
    // Register new workers
    register_workers(protocol, new_workers, min_worker_bond);

    // Deregister old workers
    deregister_workers(protocol, workers_to_remove);

    let response = chain_multisig_prover.execute(
        &mut protocol.app,
        Addr::unchecked("relayer"),
        &multisig_prover::msg::ExecuteMsg::UpdateWorkerSet,
    );

    sign_proof(protocol, current_workers, response.unwrap())
}

pub fn execute_worker_set_poll(
    protocol: &mut Protocol,
    relayer_addr: &Addr,
    voting_verifier: &VotingVerifierContract,
    new_workers: &Vec<Worker>,
) {
    // Create worker set
    let new_worker_set = workers_to_worker_set(protocol, new_workers);

    // Create worker set poll
    let (poll_id, expiry) = create_worker_set_poll(
        &mut protocol.app,
        relayer_addr.clone(),
        voting_verifier,
        new_worker_set.clone(),
    );

    // Vote for the worker set
    vote_true_for_worker_set(&mut protocol.app, voting_verifier, new_workers, poll_id);

    // Advance to expiration height
    advance_at_least_to_height(&mut protocol.app, expiry);

    // End the poll
    end_poll(&mut protocol.app, voting_verifier, poll_id);
}

#[derive(Clone)]
pub struct Chain {
<<<<<<< HEAD
    pub gateway_address: Addr,
    pub voting_verifier_address: Addr,
    pub multisig_prover_address: Addr,
    pub multisig_prover_admin: Addr,
=======
    pub gateway: GatewayContract,
    pub voting_verifier: VotingVerifierContract,
    pub multisig_prover: MultisigProverContract,
>>>>>>> 729b00f8
    pub chain_name: ChainName,
}

pub fn setup_chain(protocol: &mut Protocol, chain_name: ChainName) -> Chain {
    let voting_verifier = VotingVerifierContract::instantiate_contract(
        &mut protocol.app,
        protocol
            .service_registry
            .contract_addr
            .to_string()
            .try_into()
            .unwrap(),
        protocol.service_name.clone(),
        "doesn't matter".to_string().try_into().unwrap(),
        Threshold::try_from((9, 10)).unwrap().try_into().unwrap(),
        chain_name.clone(),
        protocol.rewards.contract_addr.clone(),
    );

    let gateway = GatewayContract::instantiate_contract(
        &mut protocol.app,
        protocol.connection_router.contract_address().clone(),
        voting_verifier.contract_addr.clone(),
    );
<<<<<<< HEAD
    let multisig_prover_admin = Addr::unchecked(chain_name.to_string() + "prover_admin");
    let multisig_prover_address = instantiate_multisig_prover(
        &mut protocol.app,
        multisig_prover::msg::InstantiateMsg {
            admin_address: multisig_prover_admin.to_string(),
            gateway_address: gateway_address.to_string(),
            multisig_address: protocol.multisig_address.to_string(),
            service_registry_address: protocol.service_registry_address.to_string(),
            voting_verifier_address: voting_verifier_address.to_string(),
            destination_chain_id: Uint256::zero(),
            signing_threshold: Threshold::try_from((2, 3)).unwrap().try_into().unwrap(),
            service_name: protocol.service_name.to_string(),
            chain_name: chain_name.to_string(),
            worker_set_diff_threshold: 0,
            encoder: Encoder::Abi,
            key_type: KeyType::Ecdsa,
        },
    );
    let response = protocol.app.execute_contract(
        multisig_prover_admin.clone(),
        multisig_prover_address.clone(),
=======

    let multisig_prover = MultisigProverContract::instantiate_contract(
        &mut protocol.app,
        gateway.contract_addr.clone(),
        protocol.multisig.contract_addr.clone(),
        protocol.service_registry.contract_addr.clone(),
        voting_verifier.contract_addr.clone(),
        protocol.service_name.to_string(),
        chain_name.to_string(),
    );

    let response = multisig_prover.execute(
        &mut protocol.app,
        Addr::unchecked("doesn't matter"),
>>>>>>> 729b00f8
        &multisig_prover::msg::ExecuteMsg::UpdateWorkerSet,
    );
    assert!(response.is_ok());

    let response = protocol.multisig.execute(
        &mut protocol.app,
        protocol.governance_address.clone(),
        &multisig::msg::ExecuteMsg::AuthorizeCaller {
            contract_address: multisig_prover.contract_addr.clone(),
        },
    );
    assert!(response.is_ok());

    let response = protocol.connection_router.execute(
        &mut protocol.app,
        protocol.governance_address.clone(),
        &connection_router_api::msg::ExecuteMsg::RegisterChain {
            chain: chain_name.clone(),
            gateway_address: gateway.contract_addr.to_string().try_into().unwrap(),
        },
    );
    assert!(response.is_ok());

    let response = protocol.rewards.execute_with_funds(
        &mut protocol.app,
        protocol.genesis_address.clone(),
        &rewards::msg::ExecuteMsg::AddRewards {
            pool_id: PoolId {
                chain_name: chain_name.clone(),
                contract: voting_verifier.contract_addr.clone(),
            },
        },
        &coins(1000, AXL_DENOMINATION),
    );
    assert!(response.is_ok());

    let response = protocol.rewards.execute_with_funds(
        &mut protocol.app,
        protocol.genesis_address.clone(),
        &rewards::msg::ExecuteMsg::AddRewards {
            pool_id: PoolId {
                chain_name: chain_name.clone(),
                contract: protocol.multisig.contract_addr.clone(),
            },
        },
        &coins(1000, AXL_DENOMINATION),
    );
    assert!(response.is_ok());

    Chain {
<<<<<<< HEAD
        gateway_address,
        voting_verifier_address,
        multisig_prover_address,
        multisig_prover_admin,
=======
        gateway,
        voting_verifier,
        multisig_prover,
>>>>>>> 729b00f8
        chain_name,
    }
}

// Creates an instance of Axelar Amplifier with an initial worker set registered, and returns the instance, the chains, the workers, and the minimum worker bond.
pub fn setup_test_case() -> (Protocol, Chain, Chain, Vec<Worker>, Uint128) {
    let mut protocol = setup_protocol("validators".to_string().try_into().unwrap());
    let chains = vec![
        "Ethereum".to_string().try_into().unwrap(),
        "Polygon".to_string().try_into().unwrap(),
    ];
    let workers = vec![
        Worker {
            addr: Addr::unchecked("worker1"),
            supported_chains: chains.clone(),
            key_pair: generate_key(0),
        },
        Worker {
            addr: Addr::unchecked("worker2"),
            supported_chains: chains.clone(),
            key_pair: generate_key(1),
        },
    ];
    let min_worker_bond = Uint128::new(100);
    register_service(&mut protocol, min_worker_bond.clone());

    register_workers(&mut protocol, &workers, min_worker_bond);
    let chain1 = setup_chain(&mut protocol, chains.get(0).unwrap().clone());
    let chain2 = setup_chain(&mut protocol, chains.get(1).unwrap().clone());
    (protocol, chain1, chain2, workers, min_worker_bond)
}<|MERGE_RESOLUTION|>--- conflicted
+++ resolved
@@ -9,7 +9,7 @@
 };
 use cw_multi_test::{App, AppResponse, Executor};
 
-use integration_tests::connection_router_contract::ConnectionRouterContract;
+use cw_storage_plus::MultiIndex;
 use integration_tests::contract::Contract;
 use integration_tests::gateway_contract::GatewayContract;
 use integration_tests::multisig_contract::MultisigContract;
@@ -17,7 +17,9 @@
 use integration_tests::rewards_contract::RewardsContract;
 use integration_tests::service_registry_contract::ServiceRegistryContract;
 use integration_tests::voting_verifier_contract::VotingVerifierContract;
-
+use integration_tests::{connection_router_contract::ConnectionRouterContract, protocol::Protocol};
+
+use itertools::chain;
 use k256::ecdsa;
 use sha3::{Digest, Keccak256};
 
@@ -279,19 +281,6 @@
     assert!(response.is_ok());
 }
 
-pub struct Protocol {
-    pub genesis_address: Addr, // holds u128::max coins, can use to send coins to other addresses
-    pub governance_address: Addr,
-    pub connection_router: ConnectionRouterContract,
-    pub router_admin_address: Addr,
-    pub multisig: MultisigContract,
-    pub service_registry: ServiceRegistryContract,
-    pub service_name: nonempty::String,
-    pub rewards: RewardsContract,
-    pub rewards_params: rewards::msg::Params,
-    pub app: App,
-}
-
 pub fn setup_protocol(service_name: nonempty::String) -> Protocol {
     let genesis = Addr::unchecked("genesis");
     let mut app = App::new(|router, _, storage| {
@@ -595,16 +584,9 @@
 
 #[derive(Clone)]
 pub struct Chain {
-<<<<<<< HEAD
-    pub gateway_address: Addr,
-    pub voting_verifier_address: Addr,
-    pub multisig_prover_address: Addr,
-    pub multisig_prover_admin: Addr,
-=======
     pub gateway: GatewayContract,
     pub voting_verifier: VotingVerifierContract,
     pub multisig_prover: MultisigProverContract,
->>>>>>> 729b00f8
     pub chain_name: ChainName,
 }
 
@@ -629,44 +611,19 @@
         protocol.connection_router.contract_address().clone(),
         voting_verifier.contract_addr.clone(),
     );
-<<<<<<< HEAD
+
     let multisig_prover_admin = Addr::unchecked(chain_name.to_string() + "prover_admin");
-    let multisig_prover_address = instantiate_multisig_prover(
-        &mut protocol.app,
-        multisig_prover::msg::InstantiateMsg {
-            admin_address: multisig_prover_admin.to_string(),
-            gateway_address: gateway_address.to_string(),
-            multisig_address: protocol.multisig_address.to_string(),
-            service_registry_address: protocol.service_registry_address.to_string(),
-            voting_verifier_address: voting_verifier_address.to_string(),
-            destination_chain_id: Uint256::zero(),
-            signing_threshold: Threshold::try_from((2, 3)).unwrap().try_into().unwrap(),
-            service_name: protocol.service_name.to_string(),
-            chain_name: chain_name.to_string(),
-            worker_set_diff_threshold: 0,
-            encoder: Encoder::Abi,
-            key_type: KeyType::Ecdsa,
-        },
-    );
-    let response = protocol.app.execute_contract(
+    let multisig_prover = MultisigProverContract::instantiate_contract(
+        protocol,
         multisig_prover_admin.clone(),
-        multisig_prover_address.clone(),
-=======
-
-    let multisig_prover = MultisigProverContract::instantiate_contract(
-        &mut protocol.app,
         gateway.contract_addr.clone(),
-        protocol.multisig.contract_addr.clone(),
-        protocol.service_registry.contract_addr.clone(),
         voting_verifier.contract_addr.clone(),
-        protocol.service_name.to_string(),
         chain_name.to_string(),
     );
 
     let response = multisig_prover.execute(
         &mut protocol.app,
-        Addr::unchecked("doesn't matter"),
->>>>>>> 729b00f8
+        multisig_prover_admin,
         &multisig_prover::msg::ExecuteMsg::UpdateWorkerSet,
     );
     assert!(response.is_ok());
@@ -717,16 +674,9 @@
     assert!(response.is_ok());
 
     Chain {
-<<<<<<< HEAD
-        gateway_address,
-        voting_verifier_address,
-        multisig_prover_address,
-        multisig_prover_admin,
-=======
         gateway,
         voting_verifier,
         multisig_prover,
->>>>>>> 729b00f8
         chain_name,
     }
 }
