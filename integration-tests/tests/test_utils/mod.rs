use axelar_wasm_std::{
    msg_id::tx_hash_event_index::HexTxHashAndEventIndex,
    nonempty,
    voting::{PollId, Vote},
    Participant, Threshold,
};
use cosmwasm_std::{
    coins, Addr, Attribute, BlockInfo, Event, HexBinary, StdError, Uint128, Uint64,
};
use cw_multi_test::{App, AppResponse, Executor};
use router_api::{Address, ChainName, CrossChainId, GatewayDirection, Message};

use integration_tests::contract::Contract;
use integration_tests::coordinator_contract::CoordinatorContract;
use integration_tests::gateway_contract::GatewayContract;
use integration_tests::multisig_contract::MultisigContract;
use integration_tests::multisig_prover_contract::MultisigProverContract;
use integration_tests::rewards_contract::RewardsContract;
use integration_tests::service_registry_contract::ServiceRegistryContract;
use integration_tests::voting_verifier_contract::VotingVerifierContract;
use integration_tests::{protocol::Protocol, router_contract::RouterContract};

use k256::ecdsa;
use sha3::{Digest, Keccak256};

use coordinator::msg::ExecuteMsg as CoordinatorExecuteMsg;
use multisig::{
    key::{KeyType, PublicKey},
    verifier_set::VerifierSet,
};
use rewards::state::PoolId;
use service_registry::msg::ExecuteMsg;
use tofn::ecdsa::KeyPair;

pub const AXL_DENOMINATION: &str = "uaxl";

pub const SIGNATURE_BLOCK_EXPIRY: u64 = 100;

fn get_event_attribute<'a>(
    events: &'a [Event],
    event_type: &str,
    attribute_name: &str,
) -> Option<&'a Attribute> {
    events
        .iter()
        .find(|ev| ev.ty == event_type)?
        .attributes
        .iter()
        .find(|attribute| attribute.key == attribute_name)
}

type PollExpiryBlock = u64;

pub fn verify_messages(
    app: &mut App,
    gateway: &GatewayContract,
    msgs: &[Message],
) -> (PollId, PollExpiryBlock) {
    let response = gateway.execute(
        app,
        Addr::unchecked("relayer"),
        &gateway_api::msg::ExecuteMsg::VerifyMessages(msgs.to_vec()),
    );
    assert!(response.is_ok());

    let response = response.unwrap();

    let poll_id = get_event_attribute(&response.events, "wasm-messages_poll_started", "poll_id")
        .map(|attr| serde_json::from_str(&attr.value).unwrap())
        .expect("couldn't get poll_id");
    let expiry = get_event_attribute(&response.events, "wasm-messages_poll_started", "expires_at")
        .map(|attr| attr.value.as_str().parse().unwrap())
        .expect("couldn't get poll expiry");
    (poll_id, expiry)
}

pub fn route_messages(app: &mut App, gateway: &GatewayContract, msgs: &[Message]) {
    let response = gateway.execute(
        app,
        Addr::unchecked("relayer"),
        &gateway_api::msg::ExecuteMsg::RouteMessages(msgs.to_vec()),
    );
    assert!(response.is_ok());
}

pub fn freeze_chain(
    app: &mut App,
    router: &RouterContract,
    chain_name: &ChainName,
    direction: GatewayDirection,
    admin: &Addr,
) {
    let response = router.execute(
        app,
        admin.clone(),
        &router_api::msg::ExecuteMsg::FreezeChain {
            chain: chain_name.clone(),
            direction,
        },
    );
    assert!(response.is_ok(), "{:?}", response);
}

pub fn unfreeze_chain(
    app: &mut App,
    router: &RouterContract,
    chain_name: &ChainName,
    direction: GatewayDirection,
    admin: &Addr,
) {
    let response = router.execute(
        app,
        admin.clone(),
        &router_api::msg::ExecuteMsg::UnfreezeChain {
            chain: chain_name.clone(),
            direction,
        },
    );
    assert!(response.is_ok(), "{:?}", response);
}

pub fn upgrade_gateway(
    app: &mut App,
    router: &RouterContract,
    governance: &Addr,
    chain_name: &ChainName,
    contract_address: Address,
) {
    let response = router.execute(
        app,
        governance.clone(),
        &router_api::msg::ExecuteMsg::UpgradeGateway {
            chain: chain_name.clone(),
            contract_address,
        },
    );
    assert!(response.is_ok(), "{:?}", response);
}

fn random_32_bytes() -> [u8; 32] {
    let mut bytes = [0; 32];
    for b in &mut bytes {
        *b = rand::random();
    }
    bytes
}

pub fn vote_success_for_all_messages(
    app: &mut App,
    voting_verifier: &VotingVerifierContract,
    messages: &[Message],
    verifiers: &[Verifier],
    poll_id: PollId,
) {
    for verifier in verifiers {
        let response = voting_verifier.execute(
            app,
            verifier.addr.clone(),
            &voting_verifier::msg::ExecuteMsg::Vote {
                poll_id,
                votes: vec![Vote::SucceededOnChain; messages.len()],
            },
        );
        assert!(response.is_ok());
    }
}

pub fn vote_true_for_verifier_set(
    app: &mut App,
    voting_verifier: &VotingVerifierContract,
    verifiers: &Vec<Verifier>,
    poll_id: PollId,
) {
    for verifier in verifiers {
        let response = voting_verifier.execute(
            app,
            verifier.addr.clone(),
            &voting_verifier::msg::ExecuteMsg::Vote {
                poll_id,
                votes: vec![Vote::SucceededOnChain; 1],
            },
        );
        assert!(response.is_ok())
    }
}

/// Ends the poll. Be sure the current block height has advanced at least to the poll expiration, else this will fail
pub fn end_poll(app: &mut App, voting_verifier: &VotingVerifierContract, poll_id: PollId) {
    let response = voting_verifier.execute(
        app,
        Addr::unchecked("relayer"),
        &voting_verifier::msg::ExecuteMsg::EndPoll { poll_id },
    );
    assert!(response.is_ok());
}

pub fn construct_proof_and_sign(
    protocol: &mut Protocol,
    multisig_prover: &MultisigProverContract,
    messages: &[Message],
    verifiers: &Vec<Verifier>,
) -> Uint64 {
    let response = multisig_prover.execute(
        &mut protocol.app,
        Addr::unchecked("relayer"),
        &multisig_prover::msg::ExecuteMsg::ConstructProof {
            message_ids: messages.iter().map(|msg| msg.cc_id.clone()).collect(),
        },
    );
    assert!(response.is_ok());

    sign_proof(protocol, verifiers, response.unwrap())
}

pub fn get_multisig_session_id(response: AppResponse) -> Uint64 {
    get_event_attribute(&response.events, "wasm-signing_started", "session_id")
        .map(|attr| attr.value.as_str().try_into().unwrap())
        .expect("couldn't get session_id")
}

pub fn sign_proof(
    protocol: &mut Protocol,
    verifiers: &Vec<Verifier>,
    response: AppResponse,
) -> Uint64 {
    let msg_to_sign = get_event_attribute(&response.events, "wasm-signing_started", "msg")
        .map(|attr| attr.value.clone())
        .expect("couldn't find message to sign");
    let session_id = get_multisig_session_id(response);

    for verifier in verifiers {
        let signature = tofn::ecdsa::sign(
            verifier.key_pair.signing_key(),
            &HexBinary::from_hex(&msg_to_sign)
                .unwrap()
                .as_slice()
                .try_into()
                .unwrap(),
        )
        .unwrap();

        let sig = ecdsa::Signature::from_der(&signature).unwrap();

        let response = protocol.multisig.execute(
            &mut protocol.app,
            verifier.addr.clone(),
            &multisig::msg::ExecuteMsg::SubmitSignature {
                session_id,
                signature: HexBinary::from(sig.to_vec()),
            },
        );
        assert!(response.is_ok());
    }

    session_id
}

pub fn register_service(
    protocol: &mut Protocol,
    min_verifier_bond: Uint128,
    unbonding_period_days: u16,
) {
    let response = protocol.service_registry.execute(
        &mut protocol.app,
        protocol.governance_address.clone(),
        &ExecuteMsg::RegisterService {
            service_name: protocol.service_name.to_string(),
            service_contract: Addr::unchecked("nowhere"),
            min_num_verifiers: 0,
            max_num_verifiers: Some(100),
            min_verifier_bond,
            bond_denom: AXL_DENOMINATION.into(),
            unbonding_period_days,
            description: "Some service".into(),
        },
    );
    assert!(response.is_ok());
}

pub fn get_messages_from_gateway(
    app: &mut App,
    gateway: &GatewayContract,
    message_ids: &[CrossChainId],
) -> Vec<Message> {
    let query_response: Result<Vec<Message>, StdError> = gateway.query(
        app,
        &gateway_api::msg::QueryMsg::GetOutgoingMessages {
            message_ids: message_ids.to_owned(),
        },
    );
    assert!(query_response.is_ok());

    query_response.unwrap()
}

pub fn get_proof(
    app: &mut App,
    multisig_prover: &MultisigProverContract,
    multisig_session_id: &Uint64,
) -> multisig_prover::msg::GetProofResponse {
    let query_response: Result<multisig_prover::msg::GetProofResponse, StdError> = multisig_prover
        .query(
            app,
            &multisig_prover::msg::QueryMsg::GetProof {
                multisig_session_id: *multisig_session_id,
            },
        );
    assert!(query_response.is_ok());

    query_response.unwrap()
}

pub fn get_verifier_set_from_prover(
    app: &mut App,
    multisig_prover_contract: &MultisigProverContract,
) -> VerifierSet {
    let query_response: Result<VerifierSet, StdError> =
        multisig_prover_contract.query(app, &multisig_prover::msg::QueryMsg::GetVerifierSet);
    assert!(query_response.is_ok());

    query_response.unwrap()
}

pub fn get_verifier_set_from_coordinator(
    app: &mut App,
    coordinator_contract: &CoordinatorContract,
    chain_name: ChainName,
) -> VerifierSet {
    let query_response: Result<VerifierSet, StdError> = coordinator_contract.query(
        app,
        &coordinator::msg::QueryMsg::GetActiveVerifiers { chain_name },
    );
    assert!(query_response.is_ok());

    query_response.unwrap()
}

#[allow(clippy::arithmetic_side_effects)]
pub fn advance_height(app: &mut App, increment: u64) {
    let cur_block = app.block_info();
    app.set_block(BlockInfo {
        height: cur_block.height + increment,
        ..cur_block
    });
}

pub fn advance_at_least_to_height(app: &mut App, desired_height: u64) {
    let cur_block = app.block_info();
    if app.block_info().height < desired_height {
        app.set_block(BlockInfo {
            height: desired_height,
            ..cur_block
        });
    }
}

pub fn distribute_rewards(protocol: &mut Protocol, chain_name: &ChainName, contract_address: Addr) {
    let response = protocol.rewards.execute(
        &mut protocol.app,
        Addr::unchecked("relayer"),
        &rewards::msg::ExecuteMsg::DistributeRewards {
            pool_id: PoolId {
                chain_name: chain_name.clone(),
                contract: contract_address,
            },
            epoch_count: None,
        },
    );
    assert!(response.is_ok());
}

pub fn setup_protocol(service_name: nonempty::String) -> Protocol {
    let genesis = Addr::unchecked("genesis");
    let mut app = App::new(|router, _, storage| {
        router
            .bank
            .init_balance(storage, &genesis, coins(u128::MAX, AXL_DENOMINATION))
            .unwrap()
    });
    let router_admin_address = Addr::unchecked("admin");
    let governance_address = Addr::unchecked("governance");
    let nexus_gateway = Addr::unchecked("nexus_gateway");

    let router = RouterContract::instantiate_contract(
        &mut app,
        router_admin_address.clone(),
        governance_address.clone(),
        nexus_gateway.clone(),
    );

    let rewards_params = rewards::msg::Params {
        epoch_duration: nonempty::Uint64::try_from(10u64).unwrap(),
        rewards_per_epoch: Uint128::from(100u128).try_into().unwrap(),
        participation_threshold: (1, 2).try_into().unwrap(),
    };
    let rewards = RewardsContract::instantiate_contract(
        &mut app,
        governance_address.clone(),
        AXL_DENOMINATION.to_string(),
        rewards_params.clone(),
    );

    let multisig = MultisigContract::instantiate_contract(
        &mut app,
        governance_address.clone(),
        rewards.contract_addr.clone(),
        SIGNATURE_BLOCK_EXPIRY,
    );

    let coordinator =
        CoordinatorContract::instantiate_contract(&mut app, governance_address.clone());

    let service_registry =
        ServiceRegistryContract::instantiate_contract(&mut app, governance_address.clone());

    Protocol {
        genesis_address: genesis,
        governance_address,
        router,
        router_admin_address,
        multisig,
        coordinator,
        service_registry,
        service_name,
        rewards,
        rewards_params,
        app,
    }
}

// generates a key pair using the given seed. The key pair should not be used outside of testing
pub fn generate_key(seed: u32) -> KeyPair {
    let seed_bytes = seed.to_be_bytes();
    let mut result = [0; 64];
    result[0..seed_bytes.len()].copy_from_slice(seed_bytes.as_slice());
    let secret_recovery_key = result.as_slice().try_into().unwrap();
    tofn::ecdsa::keygen(&secret_recovery_key, b"tofn nonce").unwrap()
}

pub struct Verifier {
    pub addr: Addr,
    pub supported_chains: Vec<ChainName>,
    pub key_pair: KeyPair,
}

pub fn register_verifiers(
    protocol: &mut Protocol,
    verifiers: &Vec<Verifier>,
    min_verifier_bond: Uint128,
) {
    let response = protocol.service_registry.execute(
        &mut protocol.app,
        protocol.governance_address.clone(),
        &ExecuteMsg::AuthorizeVerifiers {
            verifiers: verifiers
                .iter()
                .map(|verifier| verifier.addr.to_string())
                .collect(),
            service_name: protocol.service_name.to_string(),
        },
    );
    assert!(response.is_ok());

    for verifier in verifiers {
        let response = protocol.app.send_tokens(
            protocol.genesis_address.clone(),
            verifier.addr.clone(),
            &coins(min_verifier_bond.u128(), AXL_DENOMINATION),
        );
        assert!(response.is_ok());

        let response = protocol.service_registry.execute_with_funds(
            &mut protocol.app,
            verifier.addr.clone(),
            &ExecuteMsg::BondVerifier {
                service_name: protocol.service_name.to_string(),
            },
            &coins(min_verifier_bond.u128(), AXL_DENOMINATION),
        );
        assert!(response.is_ok());

        let response = protocol.service_registry.execute(
            &mut protocol.app,
            verifier.addr.clone(),
            &ExecuteMsg::RegisterChainSupport {
                service_name: protocol.service_name.to_string(),
                chains: verifier.supported_chains.clone(),
            },
        );
        assert!(response.is_ok());

        let address_hash = Keccak256::digest(verifier.addr.as_bytes());

        let sig = tofn::ecdsa::sign(
            verifier.key_pair.signing_key(),
            &address_hash.as_slice().try_into().unwrap(),
        )
        .unwrap();
        let sig = ecdsa::Signature::from_der(&sig).unwrap();

        let response = protocol.multisig.execute(
            &mut protocol.app,
            verifier.addr.clone(),
            &multisig::msg::ExecuteMsg::RegisterPublicKey {
                public_key: PublicKey::Ecdsa(HexBinary::from(
                    verifier.key_pair.encoded_verifying_key(),
                )),
                signed_sender_address: HexBinary::from(sig.to_vec()),
            },
        );
        assert!(response.is_ok());
    }
}

pub fn deregister_verifiers(protocol: &mut Protocol, verifiers: &Vec<Verifier>) {
    let response = protocol.service_registry.execute(
        &mut protocol.app,
        protocol.governance_address.clone(),
        &ExecuteMsg::UnauthorizeVerifiers {
            verifiers: verifiers
                .iter()
                .map(|verifier| verifier.addr.to_string())
                .collect(),
            service_name: protocol.service_name.to_string(),
        },
    );
    assert!(response.is_ok());

    for verifier in verifiers {
        let response = protocol.service_registry.execute(
            &mut protocol.app,
            verifier.addr.clone(),
            &ExecuteMsg::UnbondVerifier {
                service_name: protocol.service_name.to_string(),
            },
        );
        assert!(response.is_ok());
    }
}

pub fn claim_stakes(protocol: &mut Protocol, verifiers: &Vec<Verifier>) {
    for verifier in verifiers {
        let response = protocol.service_registry.execute(
            &mut protocol.app,
            verifier.addr.clone(),
            &ExecuteMsg::ClaimStake {
                service_name: protocol.service_name.to_string(),
            },
        );
        assert!(response.is_ok());
    }
}

pub fn confirm_verifier_set(
    app: &mut App,
    relayer_addr: Addr,
    multisig_prover: &MultisigProverContract,
) {
    let response = multisig_prover.execute(
        app,
        relayer_addr.clone(),
        &multisig_prover::msg::ExecuteMsg::ConfirmVerifierSet,
    );
    assert!(response.is_ok());
}

fn get_verifier_set_poll_id_and_expiry(response: AppResponse) -> (PollId, PollExpiryBlock) {
    let poll_id = get_event_attribute(
        &response.events,
        "wasm-verifier_set_poll_started",
        "poll_id",
    )
    .map(|attr| serde_json::from_str(&attr.value).unwrap())
    .expect("couldn't get poll_id");
    let expiry = get_event_attribute(
        &response.events,
        "wasm-verifier_set_poll_started",
        "expires_at",
    )
    .map(|attr| attr.value.as_str().parse().unwrap())
    .expect("couldn't get poll expiry");
    (poll_id, expiry)
}

pub fn create_verifier_set_poll(
    app: &mut App,
    relayer_addr: Addr,
    voting_verifier: &VotingVerifierContract,
    verifier_set: VerifierSet,
) -> (PollId, PollExpiryBlock) {
    let response = voting_verifier.execute(
        app,
        relayer_addr.clone(),
        &voting_verifier::msg::ExecuteMsg::VerifyVerifierSet {
            message_id: HexTxHashAndEventIndex {
                tx_hash: random_32_bytes(),
                event_index: 0,
            }
            .to_string()
            .parse()
            .unwrap(),
<<<<<<< HEAD
            new_verifier_set: verifier_set,
=======
            new_operators: make_operators(verifier_set.clone(), Encoder::Abi),
>>>>>>> b5df5848
        },
    );
    assert!(response.is_ok());

    get_verifier_set_poll_id_and_expiry(response.unwrap())
}

pub fn verifiers_to_verifier_set(
    protocol: &mut Protocol,
    verifiers: &Vec<Verifier>,
) -> VerifierSet {
    // get public keys
    let mut pub_keys = vec![];
    for verifier in verifiers {
        let encoded_verifying_key =
            HexBinary::from(verifier.key_pair.encoded_verifying_key().to_vec());
        let pub_key = PublicKey::try_from((KeyType::Ecdsa, encoded_verifying_key)).unwrap();
        pub_keys.push(pub_key);
    }

    // turn into participants
    let participants: Vec<Participant> = verifiers
        .iter()
        .map(|verifier| Participant {
            address: verifier.addr.clone(),
            weight: Uint128::one().try_into().unwrap(),
        })
        .collect();

    let total_weight = Uint128::from(participants.len() as u128);

    let pubkeys_by_participant = participants.into_iter().zip(pub_keys).collect();

    VerifierSet::new(
        pubkeys_by_participant,
        total_weight.mul_ceil((2u64, 3u64)),
        protocol.app.block_info().height,
    )
}

pub fn create_new_verifiers_vec(
    chains: Vec<ChainName>,
    verifier_details: Vec<(String, u32)>,
) -> Vec<Verifier> {
    verifier_details
        .into_iter()
        .map(|(name, seed)| Verifier {
            addr: Addr::unchecked(name),
            supported_chains: chains.clone(),
            key_pair: generate_key(seed),
        })
        .collect()
}

pub fn update_registry_and_construct_verifier_set_update_proof(
    protocol: &mut Protocol,
    new_verifiers: &Vec<Verifier>,
    verifiers_to_remove: &Vec<Verifier>,
    current_verifiers: &Vec<Verifier>,
    chain_multisig_prover: &MultisigProverContract,
    min_verifier_bond: Uint128,
) -> Uint64 {
    // Register new verifiers
    register_verifiers(protocol, new_verifiers, min_verifier_bond);

    // Deregister old verifiers
    deregister_verifiers(protocol, verifiers_to_remove);

    let response = chain_multisig_prover.execute(
        &mut protocol.app,
        Addr::unchecked("relayer"),
        &multisig_prover::msg::ExecuteMsg::UpdateVerifierSet,
    );

    sign_proof(protocol, current_verifiers, response.unwrap())
}

pub fn execute_verifier_set_poll(
    protocol: &mut Protocol,
    relayer_addr: &Addr,
    voting_verifier: &VotingVerifierContract,
    new_verifiers: &Vec<Verifier>,
) {
    // Create verifier set
    let new_verifier_set = verifiers_to_verifier_set(protocol, new_verifiers);

    // Create verifier set poll
    let (poll_id, expiry) = create_verifier_set_poll(
        &mut protocol.app,
        relayer_addr.clone(),
        voting_verifier,
        new_verifier_set.clone(),
    );

    // Vote for the verifier set
    vote_true_for_verifier_set(&mut protocol.app, voting_verifier, new_verifiers, poll_id);

    // Advance to expiration height
    advance_at_least_to_height(&mut protocol.app, expiry);

    // End the poll
    end_poll(&mut protocol.app, voting_verifier, poll_id);
}

#[derive(Clone)]
pub struct Chain {
    pub gateway: GatewayContract,
    pub voting_verifier: VotingVerifierContract,
    pub multisig_prover: MultisigProverContract,
    pub chain_name: ChainName,
}

pub fn setup_chain(protocol: &mut Protocol, chain_name: ChainName) -> Chain {
    let voting_verifier = VotingVerifierContract::instantiate_contract(
        protocol,
        "doesn't matter".to_string().try_into().unwrap(),
        Threshold::try_from((9, 10)).unwrap().try_into().unwrap(),
        chain_name.clone(),
    );

    let gateway = GatewayContract::instantiate_contract(
        &mut protocol.app,
        protocol.router.contract_address().clone(),
        voting_verifier.contract_addr.clone(),
    );

    let multisig_prover_admin = Addr::unchecked(chain_name.to_string() + "prover_admin");
    let multisig_prover = MultisigProverContract::instantiate_contract(
        protocol,
        multisig_prover_admin.clone(),
        gateway.contract_addr.clone(),
        voting_verifier.contract_addr.clone(),
        chain_name.to_string(),
    );

    let response = multisig_prover.execute(
        &mut protocol.app,
        multisig_prover_admin,
        &multisig_prover::msg::ExecuteMsg::UpdateVerifierSet,
    );
    assert!(response.is_ok());

    let response = protocol.multisig.execute(
        &mut protocol.app,
        protocol.governance_address.clone(),
        &multisig::msg::ExecuteMsg::AuthorizeCaller {
            contract_address: multisig_prover.contract_addr.clone(),
        },
    );
    assert!(response.is_ok());

    let response = protocol.router.execute(
        &mut protocol.app,
        protocol.governance_address.clone(),
        &router_api::msg::ExecuteMsg::RegisterChain {
            chain: chain_name.clone(),
            gateway_address: gateway.contract_addr.to_string().try_into().unwrap(),
            msg_id_format: axelar_wasm_std::msg_id::MessageIdFormat::HexTxHashAndEventIndex,
        },
    );
    assert!(response.is_ok());

    let response = protocol.rewards.execute_with_funds(
        &mut protocol.app,
        protocol.genesis_address.clone(),
        &rewards::msg::ExecuteMsg::AddRewards {
            pool_id: PoolId {
                chain_name: chain_name.clone(),
                contract: voting_verifier.contract_addr.clone(),
            },
        },
        &coins(1000, AXL_DENOMINATION),
    );
    assert!(response.is_ok());

    let response = protocol.rewards.execute_with_funds(
        &mut protocol.app,
        protocol.genesis_address.clone(),
        &rewards::msg::ExecuteMsg::AddRewards {
            pool_id: PoolId {
                chain_name: chain_name.clone(),
                contract: protocol.multisig.contract_addr.clone(),
            },
        },
        &coins(1000, AXL_DENOMINATION),
    );
    assert!(response.is_ok());

    let response = protocol.coordinator.execute(
        &mut protocol.app,
        protocol.governance_address.clone(),
        &CoordinatorExecuteMsg::RegisterProverContract {
            chain_name: chain_name.clone(),
            new_prover_addr: multisig_prover.contract_addr.clone(),
        },
    );
    assert!(response.is_ok());

    Chain {
        gateway,
        voting_verifier,
        multisig_prover,
        chain_name,
    }
}

pub fn query_balance(app: &App, address: &Addr) -> Uint128 {
    app.wrap()
        .query_balance(address, AXL_DENOMINATION)
        .unwrap()
        .amount
}

pub fn query_balances(app: &App, verifiers: &Vec<Verifier>) -> Vec<Uint128> {
    let mut balances = Vec::new();
    for verifier in verifiers {
        balances.push(query_balance(app, &verifier.addr))
    }

    balances
}

pub struct TestCase {
    pub protocol: Protocol,
    pub chain1: Chain,
    pub chain2: Chain,
    pub verifiers: Vec<Verifier>,
    pub min_verifier_bond: Uint128,
    pub unbonding_period_days: u16,
}

// Creates an instance of Axelar Amplifier with an initial verifier set registered, and returns a TestCase instance.
pub fn setup_test_case() -> TestCase {
    let mut protocol = setup_protocol("validators".to_string().try_into().unwrap());
    let chains = vec![
        "Ethereum".to_string().try_into().unwrap(),
        "Polygon".to_string().try_into().unwrap(),
    ];
    let verifiers = vec![
        Verifier {
            addr: Addr::unchecked("verifier1"),
            supported_chains: chains.clone(),
            key_pair: generate_key(0),
        },
        Verifier {
            addr: Addr::unchecked("verifier2"),
            supported_chains: chains.clone(),
            key_pair: generate_key(1),
        },
    ];
    let min_verifier_bond = Uint128::new(100);
    let unbonding_period_days = 10;
    register_service(&mut protocol, min_verifier_bond, unbonding_period_days);

    register_verifiers(&mut protocol, &verifiers, min_verifier_bond);
    let chain1 = setup_chain(&mut protocol, chains.first().unwrap().clone());
    let chain2 = setup_chain(&mut protocol, chains.get(1).unwrap().clone());
    TestCase {
        protocol,
        chain1,
        chain2,
        verifiers,
        min_verifier_bond,
        unbonding_period_days,
    }
}

pub fn assert_contract_err_strings_equal(
    actual: impl Into<axelar_wasm_std::ContractError>,
    expected: impl Into<axelar_wasm_std::ContractError>,
) {
    assert_eq!(actual.into().to_string(), expected.into().to_string());
}<|MERGE_RESOLUTION|>--- conflicted
+++ resolved
@@ -599,11 +599,7 @@
             .to_string()
             .parse()
             .unwrap(),
-<<<<<<< HEAD
             new_verifier_set: verifier_set,
-=======
-            new_operators: make_operators(verifier_set.clone(), Encoder::Abi),
->>>>>>> b5df5848
         },
     );
     assert!(response.is_ok());
