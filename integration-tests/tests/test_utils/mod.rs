use axelar_wasm_std::{
    msg_id::tx_hash_event_index::HexTxHashAndEventIndex,
    nonempty,
    voting::{PollId, Vote},
    Participant, Threshold,
};
use cosmwasm_std::{
    coins, Addr, Attribute, BlockInfo, Event, HexBinary, StdError, Uint128, Uint64,
};
use cw_multi_test::{App, AppResponse, Executor};
use router_api::{Address, ChainName, CrossChainId, GatewayDirection, Message};
use std::collections::HashSet;

use integration_tests::contract::Contract;
use integration_tests::coordinator_contract::CoordinatorContract;
use integration_tests::gateway_contract::GatewayContract;
use integration_tests::multisig_contract::MultisigContract;
use integration_tests::multisig_prover_contract::MultisigProverContract;
use integration_tests::rewards_contract::RewardsContract;
use integration_tests::service_registry_contract::ServiceRegistryContract;
use integration_tests::voting_verifier_contract::VotingVerifierContract;
use integration_tests::{protocol::Protocol, router_contract::RouterContract};

use k256::ecdsa;
use sha3::{Digest, Keccak256};

use coordinator::msg::ExecuteMsg as CoordinatorExecuteMsg;
use multisig::{
    key::{KeyType, PublicKey},
    verifier_set::VerifierSet,
};
use rewards::state::PoolId;
use service_registry::msg::ExecuteMsg;
use tofn::ecdsa::KeyPair;

pub const AXL_DENOMINATION: &str = "uaxl";

pub const SIGNATURE_BLOCK_EXPIRY: u64 = 100;

fn get_event_attribute<'a>(
    events: &'a [Event],
    event_type: &str,
    attribute_name: &str,
) -> Option<&'a Attribute> {
    events
        .iter()
        .find(|ev| ev.ty == event_type)?
        .attributes
        .iter()
        .find(|attribute| attribute.key == attribute_name)
}

type PollExpiryBlock = u64;

pub fn verify_messages(
    app: &mut App,
    gateway: &GatewayContract,
    msgs: &[Message],
) -> (PollId, PollExpiryBlock) {
    let response = gateway.execute(
        app,
        Addr::unchecked("relayer"),
        &gateway_api::msg::ExecuteMsg::VerifyMessages(msgs.to_vec()),
    );
    assert!(response.is_ok());

    let response = response.unwrap();

    let poll_id = get_event_attribute(&response.events, "wasm-messages_poll_started", "poll_id")
        .map(|attr| serde_json::from_str(&attr.value).unwrap())
        .expect("couldn't get poll_id");
    let expiry = get_event_attribute(&response.events, "wasm-messages_poll_started", "expires_at")
        .map(|attr| attr.value.as_str().parse().unwrap())
        .expect("couldn't get poll expiry");
    (poll_id, expiry)
}

pub fn route_messages(app: &mut App, gateway: &GatewayContract, msgs: &[Message]) {
    let response = gateway.execute(
        app,
        Addr::unchecked("relayer"),
        &gateway_api::msg::ExecuteMsg::RouteMessages(msgs.to_vec()),
    );
    assert!(response.is_ok());
}

pub fn freeze_chain(
    app: &mut App,
    router: &RouterContract,
    chain_name: &ChainName,
    direction: GatewayDirection,
    admin: &Addr,
) {
    let response = router.execute(
        app,
        admin.clone(),
        &router_api::msg::ExecuteMsg::FreezeChain {
            chain: chain_name.clone(),
            direction,
        },
    );
    assert!(response.is_ok(), "{:?}", response);
}

pub fn unfreeze_chain(
    app: &mut App,
    router: &RouterContract,
    chain_name: &ChainName,
    direction: GatewayDirection,
    admin: &Addr,
) {
    let response = router.execute(
        app,
        admin.clone(),
        &router_api::msg::ExecuteMsg::UnfreezeChain {
            chain: chain_name.clone(),
            direction,
        },
    );
    assert!(response.is_ok(), "{:?}", response);
}

pub fn upgrade_gateway(
    app: &mut App,
    router: &RouterContract,
    governance: &Addr,
    chain_name: &ChainName,
    contract_address: Address,
) {
    let response = router.execute(
        app,
        governance.clone(),
        &router_api::msg::ExecuteMsg::UpgradeGateway {
            chain: chain_name.clone(),
            contract_address,
        },
    );
    assert!(response.is_ok(), "{:?}", response);
}

fn random_32_bytes() -> [u8; 32] {
    let mut bytes = [0; 32];
    for b in &mut bytes {
        *b = rand::random();
    }
    bytes
}

pub fn vote_success_for_all_messages(
    app: &mut App,
    voting_verifier: &VotingVerifierContract,
    messages: &[Message],
    verifiers: &[Verifier],
    poll_id: PollId,
) {
    for verifier in verifiers {
        let response = voting_verifier.execute(
            app,
            verifier.addr.clone(),
            &voting_verifier::msg::ExecuteMsg::Vote {
                poll_id,
                votes: vec![Vote::SucceededOnChain; messages.len()],
            },
        );
        assert!(response.is_ok());
    }
}

pub fn vote_true_for_verifier_set(
    app: &mut App,
    voting_verifier: &VotingVerifierContract,
    verifiers: &Vec<Verifier>,
    poll_id: PollId,
) {
    for verifier in verifiers {
        let response = voting_verifier.execute(
            app,
            verifier.addr.clone(),
            &voting_verifier::msg::ExecuteMsg::Vote {
                poll_id,
                votes: vec![Vote::SucceededOnChain; 1],
            },
        );
        assert!(response.is_ok())
    }
}

/// Ends the poll. Be sure the current block height has advanced at least to the poll expiration, else this will fail
pub fn end_poll(app: &mut App, voting_verifier: &VotingVerifierContract, poll_id: PollId) {
    let response = voting_verifier.execute(
        app,
        Addr::unchecked("relayer"),
        &voting_verifier::msg::ExecuteMsg::EndPoll { poll_id },
    );
    assert!(response.is_ok());
}

pub fn construct_proof_and_sign(
    protocol: &mut Protocol,
    multisig_prover: &MultisigProverContract,
    messages: &[Message],
    verifiers: &Vec<Verifier>,
) -> Uint64 {
    let response = multisig_prover.execute(
        &mut protocol.app,
        Addr::unchecked("relayer"),
        &multisig_prover::msg::ExecuteMsg::ConstructProof {
            message_ids: messages.iter().map(|msg| msg.cc_id.clone()).collect(),
        },
    );
    assert!(response.is_ok());

    sign_proof(protocol, verifiers, response.unwrap())
}

pub fn get_multisig_session_id(response: AppResponse) -> Uint64 {
    get_event_attribute(&response.events, "wasm-signing_started", "session_id")
        .map(|attr| attr.value.as_str().try_into().unwrap())
        .expect("couldn't get session_id")
}

pub fn sign_proof(
    protocol: &mut Protocol,
    verifiers: &Vec<Verifier>,
    response: AppResponse,
) -> Uint64 {
    let msg_to_sign = get_event_attribute(&response.events, "wasm-signing_started", "msg")
        .map(|attr| attr.value.clone())
        .expect("couldn't find message to sign");
    let session_id = get_multisig_session_id(response);

    for verifier in verifiers {
        let signature = tofn::ecdsa::sign(
            verifier.key_pair.signing_key(),
            &HexBinary::from_hex(&msg_to_sign)
                .unwrap()
                .as_slice()
                .try_into()
                .unwrap(),
        )
        .unwrap();

        let sig = ecdsa::Signature::from_der(&signature).unwrap();

        let response = protocol.multisig.execute(
            &mut protocol.app,
            verifier.addr.clone(),
            &multisig::msg::ExecuteMsg::SubmitSignature {
                session_id,
                signature: HexBinary::from(sig.to_vec()),
            },
        );
        assert!(response.is_ok());
    }

    session_id
}

pub fn register_service(
    protocol: &mut Protocol,
    min_verifier_bond: Uint128,
    unbonding_period_days: u16,
) {
    let response = protocol.service_registry.execute(
        &mut protocol.app,
        protocol.governance_address.clone(),
        &ExecuteMsg::RegisterService {
            service_name: protocol.service_name.to_string(),
            coordinator_contract: protocol.coordinator.contract_addr.clone(),
            min_num_verifiers: 0,
            max_num_verifiers: Some(100),
            min_verifier_bond,
            bond_denom: AXL_DENOMINATION.into(),
            unbonding_period_days,
            description: "Some service".into(),
        },
    );
    assert!(response.is_ok());
}

pub fn get_messages_from_gateway(
    app: &mut App,
    gateway: &GatewayContract,
    message_ids: &[CrossChainId],
) -> Vec<Message> {
    let query_response: Result<Vec<Message>, StdError> = gateway.query(
        app,
        &gateway_api::msg::QueryMsg::GetOutgoingMessages {
            message_ids: message_ids.to_owned(),
        },
    );
    assert!(query_response.is_ok());

    query_response.unwrap()
}

pub fn get_proof(
    app: &mut App,
    multisig_prover: &MultisigProverContract,
    multisig_session_id: &Uint64,
) -> multisig_prover::msg::GetProofResponse {
    let query_response: Result<multisig_prover::msg::GetProofResponse, StdError> = multisig_prover
        .query(
            app,
            &multisig_prover::msg::QueryMsg::GetProof {
                multisig_session_id: *multisig_session_id,
            },
        );
    assert!(query_response.is_ok());

    query_response.unwrap()
}

pub fn get_verifier_set_from_prover(
    app: &mut App,
    multisig_prover_contract: &MultisigProverContract,
) -> VerifierSet {
<<<<<<< HEAD
    let query_response: Result<Option<(String, VerifierSet)>, StdError> =
        multisig_prover_contract.query(app, &multisig_prover::msg::QueryMsg::GetVerifierSet);
=======
    let query_response: Result<VerifierSet, StdError> =
        multisig_prover_contract.query(app, &multisig_prover::msg::QueryMsg::CurrentVerifierSet);
>>>>>>> eadf44b8
    assert!(query_response.is_ok());

    query_response.unwrap().unwrap().1
}

#[allow(clippy::arithmetic_side_effects)]
pub fn advance_height(app: &mut App, increment: u64) {
    let cur_block = app.block_info();
    app.set_block(BlockInfo {
        height: cur_block.height + increment,
        ..cur_block
    });
}

pub fn advance_at_least_to_height(app: &mut App, desired_height: u64) {
    let cur_block = app.block_info();
    if app.block_info().height < desired_height {
        app.set_block(BlockInfo {
            height: desired_height,
            ..cur_block
        });
    }
}

pub fn distribute_rewards(protocol: &mut Protocol, chain_name: &ChainName, contract_address: Addr) {
    let response = protocol.rewards.execute(
        &mut protocol.app,
        Addr::unchecked("relayer"),
        &rewards::msg::ExecuteMsg::DistributeRewards {
            pool_id: PoolId {
                chain_name: chain_name.clone(),
                contract: contract_address,
            },
            epoch_count: None,
        },
    );
    assert!(response.is_ok());
}

pub fn setup_protocol(service_name: nonempty::String) -> Protocol {
    let genesis = Addr::unchecked("genesis");
    let mut app = App::new(|router, _, storage| {
        router
            .bank
            .init_balance(storage, &genesis, coins(u128::MAX, AXL_DENOMINATION))
            .unwrap()
    });
    let router_admin_address = Addr::unchecked("admin");
    let governance_address = Addr::unchecked("governance");
    let nexus_gateway = Addr::unchecked("nexus_gateway");

    let router = RouterContract::instantiate_contract(
        &mut app,
        router_admin_address.clone(),
        governance_address.clone(),
        nexus_gateway.clone(),
    );

    let rewards_params = rewards::msg::Params {
        epoch_duration: nonempty::Uint64::try_from(10u64).unwrap(),
        rewards_per_epoch: Uint128::from(100u128).try_into().unwrap(),
        participation_threshold: (1, 2).try_into().unwrap(),
    };
    let rewards = RewardsContract::instantiate_contract(
        &mut app,
        governance_address.clone(),
        AXL_DENOMINATION.to_string(),
        rewards_params.clone(),
    );

    let multisig = MultisigContract::instantiate_contract(
        &mut app,
        governance_address.clone(),
        rewards.contract_addr.clone(),
        SIGNATURE_BLOCK_EXPIRY,
    );

    let coordinator =
        CoordinatorContract::instantiate_contract(&mut app, governance_address.clone());

    let service_registry =
        ServiceRegistryContract::instantiate_contract(&mut app, governance_address.clone());

    Protocol {
        genesis_address: genesis,
        governance_address,
        router,
        router_admin_address,
        multisig,
        coordinator,
        service_registry,
        service_name,
        rewards,
        rewards_params,
        app,
    }
}

// generates a key pair using the given seed. The key pair should not be used outside of testing
pub fn generate_key(seed: u32) -> KeyPair {
    let seed_bytes = seed.to_be_bytes();
    let mut result = [0; 64];
    result[0..seed_bytes.len()].copy_from_slice(seed_bytes.as_slice());
    let secret_recovery_key = result.as_slice().try_into().unwrap();
    tofn::ecdsa::keygen(&secret_recovery_key, b"tofn nonce").unwrap()
}

pub struct Verifier {
    pub addr: Addr,
    pub supported_chains: Vec<ChainName>,
    pub key_pair: KeyPair,
}

pub fn register_verifiers(
    protocol: &mut Protocol,
    verifiers: &Vec<Verifier>,
    min_verifier_bond: Uint128,
) {
    let response = protocol.service_registry.execute(
        &mut protocol.app,
        protocol.governance_address.clone(),
        &ExecuteMsg::AuthorizeVerifiers {
            verifiers: verifiers
                .iter()
                .map(|verifier| verifier.addr.to_string())
                .collect(),
            service_name: protocol.service_name.to_string(),
        },
    );
    assert!(response.is_ok());

    for verifier in verifiers {
        let response = protocol.app.send_tokens(
            protocol.genesis_address.clone(),
            verifier.addr.clone(),
            &coins(min_verifier_bond.u128(), AXL_DENOMINATION),
        );
        assert!(response.is_ok());

        let response = protocol.service_registry.execute_with_funds(
            &mut protocol.app,
            verifier.addr.clone(),
            &ExecuteMsg::BondVerifier {
                service_name: protocol.service_name.to_string(),
            },
            &coins(min_verifier_bond.u128(), AXL_DENOMINATION),
        );
        assert!(response.is_ok());

        let response = protocol.service_registry.execute(
            &mut protocol.app,
            verifier.addr.clone(),
            &ExecuteMsg::RegisterChainSupport {
                service_name: protocol.service_name.to_string(),
                chains: verifier.supported_chains.clone(),
            },
        );
        assert!(response.is_ok());

        let address_hash = Keccak256::digest(verifier.addr.as_bytes());

        let sig = tofn::ecdsa::sign(
            verifier.key_pair.signing_key(),
            &address_hash.as_slice().try_into().unwrap(),
        )
        .unwrap();
        let sig = ecdsa::Signature::from_der(&sig).unwrap();

        let response = protocol.multisig.execute(
            &mut protocol.app,
            verifier.addr.clone(),
            &multisig::msg::ExecuteMsg::RegisterPublicKey {
                public_key: PublicKey::Ecdsa(HexBinary::from(
                    verifier.key_pair.encoded_verifying_key(),
                )),
                signed_sender_address: HexBinary::from(sig.to_vec()),
            },
        );
        assert!(response.is_ok());
    }
}

pub fn deregister_verifiers(protocol: &mut Protocol, verifiers: &Vec<Verifier>) {
    let response = protocol.service_registry.execute(
        &mut protocol.app,
        protocol.governance_address.clone(),
        &ExecuteMsg::UnauthorizeVerifiers {
            verifiers: verifiers
                .iter()
                .map(|verifier| verifier.addr.to_string())
                .collect(),
            service_name: protocol.service_name.to_string(),
        },
    );
    assert!(response.is_ok());

    for verifier in verifiers {
        let response = protocol.service_registry.execute(
            &mut protocol.app,
            verifier.addr.clone(),
            &ExecuteMsg::UnbondVerifier {
                service_name: protocol.service_name.to_string(),
            },
        );
        assert!(response.is_ok());
    }
}

pub fn claim_stakes(
    protocol: &mut Protocol,
    verifiers: &Vec<Verifier>,
) -> Vec<Result<AppResponse, String>> {
    let mut responses = Vec::new();

    for verifier in verifiers {
        let response = protocol.service_registry.execute(
            &mut protocol.app,
            verifier.addr.clone(),
            &ExecuteMsg::ClaimStake {
                service_name: protocol.service_name.to_string(),
            },
        );

        responses.push(response.map_err(|e| e.to_string()));
    }

    responses
}

pub fn confirm_verifier_set(
    app: &mut App,
    relayer_addr: Addr,
    multisig_prover: &MultisigProverContract,
) {
    let response = multisig_prover.execute(
        app,
        relayer_addr.clone(),
        &multisig_prover::msg::ExecuteMsg::ConfirmVerifierSet,
    );
    assert!(response.is_ok());
}

fn get_verifier_set_poll_id_and_expiry(response: AppResponse) -> (PollId, PollExpiryBlock) {
    let poll_id = get_event_attribute(
        &response.events,
        "wasm-verifier_set_poll_started",
        "poll_id",
    )
    .map(|attr| serde_json::from_str(&attr.value).unwrap())
    .expect("couldn't get poll_id");
    let expiry = get_event_attribute(
        &response.events,
        "wasm-verifier_set_poll_started",
        "expires_at",
    )
    .map(|attr| attr.value.as_str().parse().unwrap())
    .expect("couldn't get poll expiry");
    (poll_id, expiry)
}

pub fn create_verifier_set_poll(
    app: &mut App,
    relayer_addr: Addr,
    voting_verifier: &VotingVerifierContract,
    verifier_set: VerifierSet,
) -> (PollId, PollExpiryBlock) {
    let response = voting_verifier.execute(
        app,
        relayer_addr.clone(),
        &voting_verifier::msg::ExecuteMsg::VerifyVerifierSet {
            message_id: HexTxHashAndEventIndex {
                tx_hash: random_32_bytes(),
                event_index: 0,
            }
            .to_string()
            .parse()
            .unwrap(),
            new_verifier_set: verifier_set,
        },
    );
    assert!(response.is_ok());

    get_verifier_set_poll_id_and_expiry(response.unwrap())
}

pub fn verifiers_to_verifier_set(
    protocol: &mut Protocol,
    verifiers: &Vec<Verifier>,
) -> VerifierSet {
    // get public keys
    let mut pub_keys = vec![];
    for verifier in verifiers {
        let encoded_verifying_key =
            HexBinary::from(verifier.key_pair.encoded_verifying_key().to_vec());
        let pub_key = PublicKey::try_from((KeyType::Ecdsa, encoded_verifying_key)).unwrap();
        pub_keys.push(pub_key);
    }

    // turn into participants
    let participants: Vec<Participant> = verifiers
        .iter()
        .map(|verifier| Participant {
            address: verifier.addr.clone(),
            weight: Uint128::one().try_into().unwrap(),
        })
        .collect();

    let total_weight = Uint128::from(participants.len() as u128);

    let pubkeys_by_participant = participants.into_iter().zip(pub_keys).collect();

    VerifierSet::new(
        pubkeys_by_participant,
        total_weight.mul_ceil((2u64, 3u64)),
        protocol.app.block_info().height,
    )
}

pub fn create_new_verifiers_vec(
    chains: Vec<ChainName>,
    verifier_details: Vec<(String, u32)>,
) -> Vec<Verifier> {
    verifier_details
        .into_iter()
        .map(|(name, seed)| Verifier {
            addr: Addr::unchecked(name),
            supported_chains: chains.clone(),
            key_pair: generate_key(seed),
        })
        .collect()
}

pub fn update_registry_and_construct_verifier_set_update_proof(
    protocol: &mut Protocol,
    new_verifiers: &Vec<Verifier>,
    verifiers_to_remove: &Vec<Verifier>,
    current_verifiers: &Vec<Verifier>,
    chain_multisig_prover: &MultisigProverContract,
    min_verifier_bond: Uint128,
) -> Uint64 {
    // Register new verifiers
    register_verifiers(protocol, new_verifiers, min_verifier_bond);

    // Deregister old verifiers
    deregister_verifiers(protocol, verifiers_to_remove);

    let response = chain_multisig_prover.execute(
        &mut protocol.app,
        Addr::unchecked("relayer"),
        &multisig_prover::msg::ExecuteMsg::UpdateVerifierSet,
    );

    sign_proof(protocol, current_verifiers, response.unwrap())
}

pub fn execute_verifier_set_poll(
    protocol: &mut Protocol,
    relayer_addr: &Addr,
    voting_verifier: &VotingVerifierContract,
    new_verifiers: &Vec<Verifier>,
) {
    // Create verifier set
    let new_verifier_set = verifiers_to_verifier_set(protocol, new_verifiers);

    // Create verifier set poll
    let (poll_id, expiry) = create_verifier_set_poll(
        &mut protocol.app,
        relayer_addr.clone(),
        voting_verifier,
        new_verifier_set.clone(),
    );

    // Vote for the verifier set
    vote_true_for_verifier_set(&mut protocol.app, voting_verifier, new_verifiers, poll_id);

    // Advance to expiration height
    advance_at_least_to_height(&mut protocol.app, expiry);

    // End the poll
    end_poll(&mut protocol.app, voting_verifier, poll_id);
}

#[derive(Clone)]
pub struct Chain {
    pub gateway: GatewayContract,
    pub voting_verifier: VotingVerifierContract,
    pub multisig_prover: MultisigProverContract,
    pub chain_name: ChainName,
}

pub fn setup_chain(
    protocol: &mut Protocol,
    chain_name: ChainName,
    verifiers: &[Verifier],
) -> Chain {
    let voting_verifier = VotingVerifierContract::instantiate_contract(
        protocol,
        "doesn't matter".to_string().try_into().unwrap(),
        Threshold::try_from((9, 10)).unwrap().try_into().unwrap(),
        chain_name.clone(),
    );

    let gateway = GatewayContract::instantiate_contract(
        &mut protocol.app,
        protocol.router.contract_address().clone(),
        voting_verifier.contract_addr.clone(),
    );

    let multisig_prover_admin = Addr::unchecked(chain_name.to_string() + "prover_admin");
    let multisig_prover = MultisigProverContract::instantiate_contract(
        protocol,
        multisig_prover_admin.clone(),
        gateway.contract_addr.clone(),
        voting_verifier.contract_addr.clone(),
        chain_name.to_string(),
    );

    let response = multisig_prover.execute(
        &mut protocol.app,
        multisig_prover_admin,
        &multisig_prover::msg::ExecuteMsg::UpdateVerifierSet,
    );
    assert!(response.is_ok());

    let response = protocol.multisig.execute(
        &mut protocol.app,
        protocol.governance_address.clone(),
        &multisig::msg::ExecuteMsg::AuthorizeCaller {
            contract_address: multisig_prover.contract_addr.clone(),
        },
    );
    assert!(response.is_ok());

    let response = protocol.router.execute(
        &mut protocol.app,
        protocol.governance_address.clone(),
        &router_api::msg::ExecuteMsg::RegisterChain {
            chain: chain_name.clone(),
            gateway_address: gateway.contract_addr.to_string().try_into().unwrap(),
            msg_id_format: axelar_wasm_std::msg_id::MessageIdFormat::HexTxHashAndEventIndex,
        },
    );
    assert!(response.is_ok());

    let response = protocol.rewards.execute_with_funds(
        &mut protocol.app,
        protocol.genesis_address.clone(),
        &rewards::msg::ExecuteMsg::AddRewards {
            pool_id: PoolId {
                chain_name: chain_name.clone(),
                contract: voting_verifier.contract_addr.clone(),
            },
        },
        &coins(1000, AXL_DENOMINATION),
    );
    assert!(response.is_ok());

    let response = protocol.rewards.execute_with_funds(
        &mut protocol.app,
        protocol.genesis_address.clone(),
        &rewards::msg::ExecuteMsg::AddRewards {
            pool_id: PoolId {
                chain_name: chain_name.clone(),
                contract: protocol.multisig.contract_addr.clone(),
            },
        },
        &coins(1000, AXL_DENOMINATION),
    );
    assert!(response.is_ok());

    let response = protocol.coordinator.execute(
        &mut protocol.app,
        protocol.governance_address.clone(),
        &CoordinatorExecuteMsg::RegisterProverContract {
            chain_name: chain_name.clone(),
            new_prover_addr: multisig_prover.contract_addr.clone(),
        },
    );
    assert!(response.is_ok());

    let mut verifier_union_set = HashSet::new();
    verifier_union_set.extend(verifiers.iter().map(|verifier| verifier.addr.clone()));
    let response = protocol.coordinator.execute(
        &mut protocol.app,
        multisig_prover.contract_addr.clone(),
        &coordinator::msg::ExecuteMsg::SetActiveVerifiers {
            verifiers: verifier_union_set,
        },
    );
    assert!(response.is_ok());

    Chain {
        gateway,
        voting_verifier,
        multisig_prover,
        chain_name,
    }
}

pub fn query_balance(app: &App, address: &Addr) -> Uint128 {
    app.wrap()
        .query_balance(address, AXL_DENOMINATION)
        .unwrap()
        .amount
}

pub fn query_balances(app: &App, verifiers: &Vec<Verifier>) -> Vec<Uint128> {
    let mut balances = Vec::new();
    for verifier in verifiers {
        balances.push(query_balance(app, &verifier.addr))
    }

    balances
}

pub fn rotate_active_verifier_set(
    protocol: &mut Protocol,
    chain: Chain,
    previous_verifiers: &Vec<Verifier>,
    new_verifiers: &Vec<Verifier>,
) {
    let response = chain.multisig_prover.execute(
        &mut protocol.app,
        chain.multisig_prover.admin_addr.clone(),
        &multisig_prover::msg::ExecuteMsg::UpdateVerifierSet,
    );
    assert!(response.is_ok());

    let session_id = sign_proof(protocol, previous_verifiers, response.unwrap());

    let proof = get_proof(&mut protocol.app, &chain.multisig_prover, &session_id);
    assert!(matches!(
        proof.status,
        multisig_prover::msg::ProofStatus::Completed { .. }
    ));
    assert_eq!(proof.message_ids.len(), 0);

    let new_verifier_set = verifiers_to_verifier_set(protocol, new_verifiers);
    let (poll_id, expiry) = create_verifier_set_poll(
        &mut protocol.app,
        Addr::unchecked("relayer"),
        &chain.voting_verifier,
        new_verifier_set.clone(),
    );

    vote_true_for_verifier_set(
        &mut protocol.app,
        &chain.voting_verifier,
        new_verifiers,
        poll_id,
    );

    advance_at_least_to_height(&mut protocol.app, expiry);
    end_poll(&mut protocol.app, &chain.voting_verifier, poll_id);

    confirm_verifier_set(
        &mut protocol.app,
        Addr::unchecked("relayer"),
        &chain.multisig_prover,
    );
}

pub struct TestCase {
    pub protocol: Protocol,
    pub chain1: Chain,
    pub chain2: Chain,
    pub verifiers: Vec<Verifier>,
    pub min_verifier_bond: Uint128,
    pub unbonding_period_days: u16,
}

// Creates an instance of Axelar Amplifier with an initial verifier set registered, and returns a TestCase instance.
pub fn setup_test_case() -> TestCase {
    let mut protocol = setup_protocol("validators".to_string().try_into().unwrap());
    let chains = vec![
        "Ethereum".to_string().try_into().unwrap(),
        "Polygon".to_string().try_into().unwrap(),
    ];
    let verifiers = vec![
        Verifier {
            addr: Addr::unchecked("verifier1"),
            supported_chains: chains.clone(),
            key_pair: generate_key(0),
        },
        Verifier {
            addr: Addr::unchecked("verifier2"),
            supported_chains: chains.clone(),
            key_pair: generate_key(1),
        },
    ];
    let min_verifier_bond = Uint128::new(100);
    let unbonding_period_days = 10;
    register_service(&mut protocol, min_verifier_bond, unbonding_period_days);

    register_verifiers(&mut protocol, &verifiers, min_verifier_bond);
    let chain1 = setup_chain(&mut protocol, chains.first().unwrap().clone(), &verifiers);
    let chain2 = setup_chain(&mut protocol, chains.get(1).unwrap().clone(), &verifiers);
    TestCase {
        protocol,
        chain1,
        chain2,
        verifiers,
        min_verifier_bond,
        unbonding_period_days,
    }
}

pub fn assert_contract_err_strings_equal(
    actual: impl Into<axelar_wasm_std::ContractError>,
    expected: impl Into<axelar_wasm_std::ContractError>,
) {
    assert_eq!(actual.into().to_string(), expected.into().to_string());
}<|MERGE_RESOLUTION|>--- conflicted
+++ resolved
@@ -315,13 +315,8 @@
     app: &mut App,
     multisig_prover_contract: &MultisigProverContract,
 ) -> VerifierSet {
-<<<<<<< HEAD
     let query_response: Result<Option<(String, VerifierSet)>, StdError> =
-        multisig_prover_contract.query(app, &multisig_prover::msg::QueryMsg::GetVerifierSet);
-=======
-    let query_response: Result<VerifierSet, StdError> =
         multisig_prover_contract.query(app, &multisig_prover::msg::QueryMsg::CurrentVerifierSet);
->>>>>>> eadf44b8
     assert!(query_response.is_ok());
 
     query_response.unwrap().unwrap().1
