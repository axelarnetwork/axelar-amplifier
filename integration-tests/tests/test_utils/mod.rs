--- conflicted
+++ resolved
@@ -278,13 +278,7 @@
 ) -> Vec<Message> {
     let query_response: Result<Vec<Message>, StdError> = gateway.query(
         app,
-<<<<<<< HEAD
-        &gateway_api::msg::QueryMsg::OutgoingMessages {
-            message_ids: message_ids.to_owned(),
-        },
-=======
-        &gateway_api::msg::QueryMsg::GetOutgoingMessages(message_ids.to_owned()),
->>>>>>> e4ef3073
+        &gateway_api::msg::QueryMsg::OutgoingMessages(message_ids.to_owned()),
     );
     assert!(query_response.is_ok());
 
