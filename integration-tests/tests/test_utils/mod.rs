use axelar_wasm_std::{
    msg_id::tx_hash_event_index::HexTxHashAndEventIndex,
    nonempty,
    voting::{PollId, Vote},
    Participant, Threshold,
};
use cosmwasm_std::{
    coins, Addr, Attribute, BlockInfo, Event, HexBinary, StdError, Uint128, Uint64,
};
use cw_multi_test::{App, AppResponse, Executor};
use router_api::{Address, ChainName, CrossChainId, GatewayDirection, Message};

use integration_tests::contract::Contract;
use integration_tests::coordinator_contract::CoordinatorContract;
use integration_tests::gateway_contract::GatewayContract;
use integration_tests::multisig_contract::MultisigContract;
use integration_tests::multisig_prover_contract::MultisigProverContract;
use integration_tests::rewards_contract::RewardsContract;
use integration_tests::service_registry_contract::ServiceRegistryContract;
use integration_tests::voting_verifier_contract::VotingVerifierContract;
use integration_tests::{protocol::Protocol, router_contract::RouterContract};

use k256::ecdsa;
use sha3::{Digest, Keccak256};

use coordinator::msg::ExecuteMsg as CoordinatorExecuteMsg;
use multisig::{
    key::{KeyType, PublicKey},
    verifier_set::VerifierSet,
};
use multisig_prover::encoding::{make_operators, Encoder};
use rewards::state::PoolId;
use service_registry::msg::ExecuteMsg;
use tofn::ecdsa::KeyPair;

pub const AXL_DENOMINATION: &str = "uaxl";

pub const SIGNATURE_BLOCK_EXPIRY: u64 = 100;

fn get_event_attribute<'a>(
    events: &'a [Event],
    event_type: &str,
    attribute_name: &str,
) -> Option<&'a Attribute> {
    events
        .iter()
        .find(|ev| ev.ty == event_type)?
        .attributes
        .iter()
        .find(|attribute| attribute.key == attribute_name)
}

type PollExpiryBlock = u64;

pub fn verify_messages(
    app: &mut App,
    gateway: &GatewayContract,
    msgs: &[Message],
) -> (PollId, PollExpiryBlock) {
    let response = gateway.execute(
        app,
        Addr::unchecked("relayer"),
        &gateway_api::msg::ExecuteMsg::VerifyMessages(msgs.to_vec()),
    );
    assert!(response.is_ok());

    let response = response.unwrap();

    let poll_id = get_event_attribute(&response.events, "wasm-messages_poll_started", "poll_id")
        .map(|attr| serde_json::from_str(&attr.value).unwrap())
        .expect("couldn't get poll_id");
    let expiry = get_event_attribute(&response.events, "wasm-messages_poll_started", "expires_at")
        .map(|attr| attr.value.as_str().parse().unwrap())
        .expect("couldn't get poll expiry");
    (poll_id, expiry)
}

pub fn route_messages(app: &mut App, gateway: &GatewayContract, msgs: &[Message]) {
    let response = gateway.execute(
        app,
        Addr::unchecked("relayer"),
        &gateway_api::msg::ExecuteMsg::RouteMessages(msgs.to_vec()),
    );
    assert!(response.is_ok());
}

pub fn freeze_chain(
    app: &mut App,
    router: &RouterContract,
    chain_name: &ChainName,
    direction: GatewayDirection,
    admin: &Addr,
) {
    let response = router.execute(
        app,
        admin.clone(),
        &router_api::msg::ExecuteMsg::FreezeChain {
            chain: chain_name.clone(),
            direction,
        },
    );
    assert!(response.is_ok(), "{:?}", response);
}

pub fn unfreeze_chain(
    app: &mut App,
    router: &RouterContract,
    chain_name: &ChainName,
    direction: GatewayDirection,
    admin: &Addr,
) {
    let response = router.execute(
        app,
        admin.clone(),
        &router_api::msg::ExecuteMsg::UnfreezeChain {
            chain: chain_name.clone(),
            direction,
        },
    );
    assert!(response.is_ok(), "{:?}", response);
}

pub fn upgrade_gateway(
    app: &mut App,
    router: &RouterContract,
    governance: &Addr,
    chain_name: &ChainName,
    contract_address: Address,
) {
    let response = router.execute(
        app,
        governance.clone(),
        &router_api::msg::ExecuteMsg::UpgradeGateway {
            chain: chain_name.clone(),
            contract_address,
        },
    );
    assert!(response.is_ok(), "{:?}", response);
}

fn random_32_bytes() -> [u8; 32] {
    let mut bytes = [0; 32];
    for b in &mut bytes {
        *b = rand::random();
    }
    bytes
}

pub fn vote_success_for_all_messages(
    app: &mut App,
    voting_verifier: &VotingVerifierContract,
    messages: &[Message],
    verifiers: &[Verifier],
    poll_id: PollId,
) {
    for verifier in verifiers {
        let response = voting_verifier.execute(
            app,
            verifier.addr.clone(),
            &voting_verifier::msg::ExecuteMsg::Vote {
                poll_id,
                votes: vec![Vote::SucceededOnChain; messages.len()],
            },
        );
        assert!(response.is_ok());
    }
}

pub fn vote_true_for_worker_set(
    app: &mut App,
    voting_verifier: &VotingVerifierContract,
    verifiers: &Vec<Verifier>,
    poll_id: PollId,
) {
    for verifier in verifiers {
        let response = voting_verifier.execute(
            app,
            verifier.addr.clone(),
            &voting_verifier::msg::ExecuteMsg::Vote {
                poll_id,
                votes: vec![Vote::SucceededOnChain; 1],
            },
        );
        assert!(response.is_ok())
    }
}

/// Ends the poll. Be sure the current block height has advanced at least to the poll expiration, else this will fail
pub fn end_poll(app: &mut App, voting_verifier: &VotingVerifierContract, poll_id: PollId) {
    let response = voting_verifier.execute(
        app,
        Addr::unchecked("relayer"),
        &voting_verifier::msg::ExecuteMsg::EndPoll { poll_id },
    );
    assert!(response.is_ok());
}

pub fn construct_proof_and_sign(
    protocol: &mut Protocol,
    multisig_prover: &MultisigProverContract,
    messages: &[Message],
    verifiers: &Vec<Verifier>,
) -> Uint64 {
    let response = multisig_prover.execute(
        &mut protocol.app,
        Addr::unchecked("relayer"),
        &multisig_prover::msg::ExecuteMsg::ConstructProof {
            message_ids: messages.iter().map(|msg| msg.cc_id.clone()).collect(),
        },
    );
    assert!(response.is_ok());

    sign_proof(protocol, verifiers, response.unwrap())
}

pub fn get_multisig_session_id(response: AppResponse) -> Uint64 {
    get_event_attribute(&response.events, "wasm-signing_started", "session_id")
        .map(|attr| attr.value.as_str().try_into().unwrap())
        .expect("couldn't get session_id")
}

pub fn sign_proof(
    protocol: &mut Protocol,
    verifiers: &Vec<Verifier>,
    response: AppResponse,
) -> Uint64 {
    let msg_to_sign = get_event_attribute(&response.events, "wasm-signing_started", "msg")
        .map(|attr| attr.value.clone())
        .expect("couldn't find message to sign");
    let session_id = get_multisig_session_id(response);

    for verifier in verifiers {
        let signature = tofn::ecdsa::sign(
            verifier.key_pair.signing_key(),
            &HexBinary::from_hex(&msg_to_sign)
                .unwrap()
                .as_slice()
                .try_into()
                .unwrap(),
        )
        .unwrap();

        let sig = ecdsa::Signature::from_der(&signature).unwrap();

        let response = protocol.multisig.execute(
            &mut protocol.app,
            verifier.addr.clone(),
            &multisig::msg::ExecuteMsg::SubmitSignature {
                session_id,
                signature: HexBinary::from(sig.to_vec()),
            },
        );
        assert!(response.is_ok());
    }

    session_id
}

pub fn register_service(
    protocol: &mut Protocol,
    min_verifier_bond: Uint128,
    unbonding_period_days: u16,
) {
    let response = protocol.service_registry.execute(
        &mut protocol.app,
        protocol.governance_address.clone(),
        &ExecuteMsg::RegisterService {
            service_name: protocol.service_name.to_string(),
            service_contract: Addr::unchecked("nowhere"),
            min_num_verifiers: 0,
            max_num_verifiers: Some(100),
            min_verifier_bond,
            bond_denom: AXL_DENOMINATION.into(),
            unbonding_period_days,
            description: "Some service".into(),
        },
    );
    assert!(response.is_ok());
}

pub fn get_messages_from_gateway(
    app: &mut App,
    gateway: &GatewayContract,
    message_ids: &[CrossChainId],
) -> Vec<Message> {
    let query_response: Result<Vec<Message>, StdError> = gateway.query(
        app,
        &gateway_api::msg::QueryMsg::GetOutgoingMessages {
            message_ids: message_ids.to_owned(),
        },
    );
    assert!(query_response.is_ok());

    query_response.unwrap()
}

pub fn get_proof(
    app: &mut App,
    multisig_prover: &MultisigProverContract,
    multisig_session_id: &Uint64,
) -> multisig_prover::msg::GetProofResponse {
    let query_response: Result<multisig_prover::msg::GetProofResponse, StdError> = multisig_prover
        .query(
            app,
            &multisig_prover::msg::QueryMsg::GetProof {
                multisig_session_id: *multisig_session_id,
            },
        );
    assert!(query_response.is_ok());

    query_response.unwrap()
}

pub fn get_worker_set_from_prover(
    app: &mut App,
    multisig_prover_contract: &MultisigProverContract,
) -> VerifierSet {
    let query_response: Result<VerifierSet, StdError> =
        multisig_prover_contract.query(app, &multisig_prover::msg::QueryMsg::GetVerifierSet);
    assert!(query_response.is_ok());

    query_response.unwrap()
}

pub fn get_worker_set_from_coordinator(
    app: &mut App,
    coordinator_contract: &CoordinatorContract,
    chain_name: ChainName,
) -> VerifierSet {
    let query_response: Result<VerifierSet, StdError> = coordinator_contract.query(
        app,
        &coordinator::msg::QueryMsg::GetActiveVerifiers { chain_name },
    );
    assert!(query_response.is_ok());

    query_response.unwrap()
}

#[allow(clippy::arithmetic_side_effects)]
pub fn advance_height(app: &mut App, increment: u64) {
    let cur_block = app.block_info();
    app.set_block(BlockInfo {
        height: cur_block.height + increment,
        ..cur_block
    });
}

pub fn advance_at_least_to_height(app: &mut App, desired_height: u64) {
    let cur_block = app.block_info();
    if app.block_info().height < desired_height {
        app.set_block(BlockInfo {
            height: desired_height,
            ..cur_block
        });
    }
}

pub fn distribute_rewards(protocol: &mut Protocol, chain_name: &ChainName, contract_address: Addr) {
    let response = protocol.rewards.execute(
        &mut protocol.app,
        Addr::unchecked("relayer"),
        &rewards::msg::ExecuteMsg::DistributeRewards {
            pool_id: PoolId {
                chain_name: chain_name.clone(),
                contract: contract_address,
            },
            epoch_count: None,
        },
    );
    assert!(response.is_ok());
}

pub fn setup_protocol(service_name: nonempty::String) -> Protocol {
    let genesis = Addr::unchecked("genesis");
    let mut app = App::new(|router, _, storage| {
        router
            .bank
            .init_balance(storage, &genesis, coins(u128::MAX, AXL_DENOMINATION))
            .unwrap()
    });
    let router_admin_address = Addr::unchecked("admin");
    let governance_address = Addr::unchecked("governance");
    let nexus_gateway = Addr::unchecked("nexus_gateway");

    let router = RouterContract::instantiate_contract(
        &mut app,
        router_admin_address.clone(),
        governance_address.clone(),
        nexus_gateway.clone(),
    );

    let rewards_params = rewards::msg::Params {
        epoch_duration: nonempty::Uint64::try_from(10u64).unwrap(),
        rewards_per_epoch: Uint128::from(100u128).try_into().unwrap(),
        participation_threshold: (1, 2).try_into().unwrap(),
    };
    let rewards = RewardsContract::instantiate_contract(
        &mut app,
        governance_address.clone(),
        AXL_DENOMINATION.to_string(),
        rewards_params.clone(),
    );

    let multisig = MultisigContract::instantiate_contract(
        &mut app,
        governance_address.clone(),
        rewards.contract_addr.clone(),
        SIGNATURE_BLOCK_EXPIRY,
    );

    let coordinator =
        CoordinatorContract::instantiate_contract(&mut app, governance_address.clone());

    let service_registry =
        ServiceRegistryContract::instantiate_contract(&mut app, governance_address.clone());

    Protocol {
        genesis_address: genesis,
        governance_address,
        router,
        router_admin_address,
        multisig,
        coordinator,
        service_registry,
        service_name,
        rewards,
        rewards_params,
        app,
    }
}

// generates a key pair using the given seed. The key pair should not be used outside of testing
pub fn generate_key(seed: u32) -> KeyPair {
    let seed_bytes = seed.to_be_bytes();
    let mut result = [0; 64];
    result[0..seed_bytes.len()].copy_from_slice(seed_bytes.as_slice());
    let secret_recovery_key = result.as_slice().try_into().unwrap();
    tofn::ecdsa::keygen(&secret_recovery_key, b"tofn nonce").unwrap()
}

pub struct Verifier {
    pub addr: Addr,
    pub supported_chains: Vec<ChainName>,
    pub key_pair: KeyPair,
}

pub fn register_verifiers(
    protocol: &mut Protocol,
    verifiers: &Vec<Verifier>,
    min_verifier_bond: Uint128,
) {
    let response = protocol.service_registry.execute(
        &mut protocol.app,
        protocol.governance_address.clone(),
        &ExecuteMsg::AuthorizeVerifiers {
            verifiers: verifiers
                .iter()
                .map(|verifier| verifier.addr.to_string())
                .collect(),
            service_name: protocol.service_name.to_string(),
        },
    );
    assert!(response.is_ok());

    for verifier in verifiers {
        let response = protocol.app.send_tokens(
            protocol.genesis_address.clone(),
            verifier.addr.clone(),
            &coins(min_verifier_bond.u128(), AXL_DENOMINATION),
        );
        assert!(response.is_ok());

        let response = protocol.service_registry.execute_with_funds(
            &mut protocol.app,
            verifier.addr.clone(),
            &ExecuteMsg::BondVerifier {
                service_name: protocol.service_name.to_string(),
            },
            &coins(min_verifier_bond.u128(), AXL_DENOMINATION),
        );
        assert!(response.is_ok());

        let response = protocol.service_registry.execute(
            &mut protocol.app,
            verifier.addr.clone(),
            &ExecuteMsg::RegisterChainSupport {
                service_name: protocol.service_name.to_string(),
                chains: verifier.supported_chains.clone(),
            },
        );
        assert!(response.is_ok());

        let address_hash = Keccak256::digest(verifier.addr.as_bytes());

        let sig = tofn::ecdsa::sign(
            verifier.key_pair.signing_key(),
            &address_hash.as_slice().try_into().unwrap(),
        )
        .unwrap();
        let sig = ecdsa::Signature::from_der(&sig).unwrap();

        let response = protocol.multisig.execute(
            &mut protocol.app,
            verifier.addr.clone(),
            &multisig::msg::ExecuteMsg::RegisterPublicKey {
                public_key: PublicKey::Ecdsa(HexBinary::from(
                    verifier.key_pair.encoded_verifying_key(),
                )),
                signed_sender_address: HexBinary::from(sig.to_vec()),
            },
        );
        assert!(response.is_ok());
    }
}

pub fn deregister_verifiers(protocol: &mut Protocol, verifiers: &Vec<Verifier>) {
    let response = protocol.service_registry.execute(
        &mut protocol.app,
        protocol.governance_address.clone(),
        &ExecuteMsg::UnauthorizeVerifiers {
            verifiers: verifiers
                .iter()
                .map(|verifier| verifier.addr.to_string())
                .collect(),
            service_name: protocol.service_name.to_string(),
        },
    );
    assert!(response.is_ok());

    for verifier in verifiers {
        let response = protocol.service_registry.execute(
            &mut protocol.app,
            verifier.addr.clone(),
            &ExecuteMsg::UnbondVerifier {
                service_name: protocol.service_name.to_string(),
            },
        );
        assert!(response.is_ok());
    }
}

pub fn claim_stakes(protocol: &mut Protocol, verifiers: &Vec<Verifier>) {
    for verifier in verifiers {
        let response = protocol.service_registry.execute(
            &mut protocol.app,
            verifier.addr.clone(),
            &ExecuteMsg::ClaimStake {
                service_name: protocol.service_name.to_string(),
            },
        );
        assert!(response.is_ok());
    }
}

pub fn confirm_worker_set(
    app: &mut App,
    relayer_addr: Addr,
    multisig_prover: &MultisigProverContract,
) {
    let response = multisig_prover.execute(
        app,
        relayer_addr.clone(),
        &multisig_prover::msg::ExecuteMsg::ConfirmVerifierSet,
    );
    assert!(response.is_ok());
}

fn get_worker_set_poll_id_and_expiry(response: AppResponse) -> (PollId, PollExpiryBlock) {
    let poll_id = get_event_attribute(
        &response.events,
        "wasm-verifier_set_poll_started",
        "poll_id",
    )
    .map(|attr| serde_json::from_str(&attr.value).unwrap())
    .expect("couldn't get poll_id");
    let expiry = get_event_attribute(
        &response.events,
        "wasm-verifier_set_poll_started",
        "expires_at",
    )
    .map(|attr| attr.value.as_str().parse().unwrap())
    .expect("couldn't get poll expiry");
    (poll_id, expiry)
}

pub fn create_worker_set_poll(
    app: &mut App,
    relayer_addr: Addr,
    voting_verifier: &VotingVerifierContract,
    worker_set: VerifierSet,
) -> (PollId, PollExpiryBlock) {
    let response = voting_verifier.execute(
        app,
        relayer_addr.clone(),
        &voting_verifier::msg::ExecuteMsg::VerifyVerifierSet {
            message_id: HexTxHashAndEventIndex {
                tx_hash: random_32_bytes(),
                event_index: 0,
            }
            .to_string()
            .parse()
            .unwrap(),
            new_operators: make_operators(worker_set.clone(), Encoder::Abi),
        },
    );
    assert!(response.is_ok());

    get_worker_set_poll_id_and_expiry(response.unwrap())
}

<<<<<<< HEAD
pub fn workers_to_worker_set(protocol: &mut Protocol, workers: &Vec<Worker>) -> VerifierSet {
=======
pub fn verifiers_to_worker_set(protocol: &mut Protocol, verifiers: &Vec<Verifier>) -> WorkerSet {
>>>>>>> bdaa4bfd
    // get public keys
    let mut pub_keys = vec![];
    for verifier in verifiers {
        let encoded_verifying_key =
            HexBinary::from(verifier.key_pair.encoded_verifying_key().to_vec());
        let pub_key = PublicKey::try_from((KeyType::Ecdsa, encoded_verifying_key)).unwrap();
        pub_keys.push(pub_key);
    }

    // turn into participants
    let participants: Vec<Participant> = verifiers
        .iter()
        .map(|verifier| Participant {
            address: verifier.addr.clone(),
            weight: Uint128::one().try_into().unwrap(),
        })
        .collect();

    let total_weight = Uint128::from(participants.len() as u128);

    let pubkeys_by_participant = participants.into_iter().zip(pub_keys).collect();

    VerifierSet::new(
        pubkeys_by_participant,
        total_weight.mul_ceil((2u64, 3u64)),
        protocol.app.block_info().height,
    )
}

pub fn create_new_verifiers_vec(
    chains: Vec<ChainName>,
    verifier_details: Vec<(String, u32)>,
) -> Vec<Verifier> {
    verifier_details
        .into_iter()
        .map(|(name, seed)| Verifier {
            addr: Addr::unchecked(name),
            supported_chains: chains.clone(),
            key_pair: generate_key(seed),
        })
        .collect()
}

pub fn update_registry_and_construct_worker_set_update_proof(
    protocol: &mut Protocol,
    new_verifiers: &Vec<Verifier>,
    verifiers_to_remove: &Vec<Verifier>,
    current_verifiers: &Vec<Verifier>,
    chain_multisig_prover: &MultisigProverContract,
    min_verifier_bond: Uint128,
) -> Uint64 {
    // Register new verifiers
    register_verifiers(protocol, new_verifiers, min_verifier_bond);

    // Deregister old verifiers
    deregister_verifiers(protocol, verifiers_to_remove);

    let response = chain_multisig_prover.execute(
        &mut protocol.app,
        Addr::unchecked("relayer"),
        &multisig_prover::msg::ExecuteMsg::UpdateVerifierSet,
    );

    sign_proof(protocol, current_verifiers, response.unwrap())
}

pub fn execute_worker_set_poll(
    protocol: &mut Protocol,
    relayer_addr: &Addr,
    voting_verifier: &VotingVerifierContract,
    new_verifiers: &Vec<Verifier>,
) {
    // Create worker set
    let new_worker_set = verifiers_to_worker_set(protocol, new_verifiers);

    // Create worker set poll
    let (poll_id, expiry) = create_worker_set_poll(
        &mut protocol.app,
        relayer_addr.clone(),
        voting_verifier,
        new_worker_set.clone(),
    );

    // Vote for the worker set
    vote_true_for_worker_set(&mut protocol.app, voting_verifier, new_verifiers, poll_id);

    // Advance to expiration height
    advance_at_least_to_height(&mut protocol.app, expiry);

    // End the poll
    end_poll(&mut protocol.app, voting_verifier, poll_id);
}

#[derive(Clone)]
pub struct Chain {
    pub gateway: GatewayContract,
    pub voting_verifier: VotingVerifierContract,
    pub multisig_prover: MultisigProverContract,
    pub chain_name: ChainName,
}

pub fn setup_chain(protocol: &mut Protocol, chain_name: ChainName) -> Chain {
    let voting_verifier = VotingVerifierContract::instantiate_contract(
        protocol,
        "doesn't matter".to_string().try_into().unwrap(),
        Threshold::try_from((9, 10)).unwrap().try_into().unwrap(),
        chain_name.clone(),
    );

    let gateway = GatewayContract::instantiate_contract(
        &mut protocol.app,
        protocol.router.contract_address().clone(),
        voting_verifier.contract_addr.clone(),
    );

    let multisig_prover_admin = Addr::unchecked(chain_name.to_string() + "prover_admin");
    let multisig_prover = MultisigProverContract::instantiate_contract(
        protocol,
        multisig_prover_admin.clone(),
        gateway.contract_addr.clone(),
        voting_verifier.contract_addr.clone(),
        chain_name.to_string(),
    );

    let response = multisig_prover.execute(
        &mut protocol.app,
        multisig_prover_admin,
        &multisig_prover::msg::ExecuteMsg::UpdateVerifierSet,
    );
    assert!(response.is_ok());

    let response = protocol.multisig.execute(
        &mut protocol.app,
        protocol.governance_address.clone(),
        &multisig::msg::ExecuteMsg::AuthorizeCaller {
            contract_address: multisig_prover.contract_addr.clone(),
        },
    );
    assert!(response.is_ok());

    let response = protocol.router.execute(
        &mut protocol.app,
        protocol.governance_address.clone(),
        &router_api::msg::ExecuteMsg::RegisterChain {
            chain: chain_name.clone(),
            gateway_address: gateway.contract_addr.to_string().try_into().unwrap(),
            msg_id_format: axelar_wasm_std::msg_id::MessageIdFormat::HexTxHashAndEventIndex,
        },
    );
    assert!(response.is_ok());

    let response = protocol.rewards.execute_with_funds(
        &mut protocol.app,
        protocol.genesis_address.clone(),
        &rewards::msg::ExecuteMsg::AddRewards {
            pool_id: PoolId {
                chain_name: chain_name.clone(),
                contract: voting_verifier.contract_addr.clone(),
            },
        },
        &coins(1000, AXL_DENOMINATION),
    );
    assert!(response.is_ok());

    let response = protocol.rewards.execute_with_funds(
        &mut protocol.app,
        protocol.genesis_address.clone(),
        &rewards::msg::ExecuteMsg::AddRewards {
            pool_id: PoolId {
                chain_name: chain_name.clone(),
                contract: protocol.multisig.contract_addr.clone(),
            },
        },
        &coins(1000, AXL_DENOMINATION),
    );
    assert!(response.is_ok());

    let response = protocol.coordinator.execute(
        &mut protocol.app,
        protocol.governance_address.clone(),
        &CoordinatorExecuteMsg::RegisterProverContract {
            chain_name: chain_name.clone(),
            new_prover_addr: multisig_prover.contract_addr.clone(),
        },
    );
    assert!(response.is_ok());

    Chain {
        gateway,
        voting_verifier,
        multisig_prover,
        chain_name,
    }
}

pub fn query_balance(app: &App, address: &Addr) -> Uint128 {
    app.wrap()
        .query_balance(address, AXL_DENOMINATION)
        .unwrap()
        .amount
}

pub fn query_balances(app: &App, verifiers: &Vec<Verifier>) -> Vec<Uint128> {
    let mut balances = Vec::new();
    for verifier in verifiers {
        balances.push(query_balance(app, &verifier.addr))
    }

    balances
}

pub struct TestCase {
    pub protocol: Protocol,
    pub chain1: Chain,
    pub chain2: Chain,
    pub verifiers: Vec<Verifier>,
    pub min_verifier_bond: Uint128,
    pub unbonding_period_days: u16,
}

// Creates an instance of Axelar Amplifier with an initial worker set registered, and returns a TestCase instance.
pub fn setup_test_case() -> TestCase {
    let mut protocol = setup_protocol("validators".to_string().try_into().unwrap());
    let chains = vec![
        "Ethereum".to_string().try_into().unwrap(),
        "Polygon".to_string().try_into().unwrap(),
    ];
    let verifiers = vec![
        Verifier {
            addr: Addr::unchecked("verifier1"),
            supported_chains: chains.clone(),
            key_pair: generate_key(0),
        },
        Verifier {
            addr: Addr::unchecked("verifier2"),
            supported_chains: chains.clone(),
            key_pair: generate_key(1),
        },
    ];
    let min_verifier_bond = Uint128::new(100);
    let unbonding_period_days = 10;
    register_service(&mut protocol, min_verifier_bond, unbonding_period_days);

    register_verifiers(&mut protocol, &verifiers, min_verifier_bond);
    let chain1 = setup_chain(&mut protocol, chains.first().unwrap().clone());
    let chain2 = setup_chain(&mut protocol, chains.get(1).unwrap().clone());
    TestCase {
        protocol,
        chain1,
        chain2,
        verifiers,
        min_verifier_bond,
        unbonding_period_days,
    }
}

pub fn assert_contract_err_strings_equal(
    actual: impl Into<axelar_wasm_std::ContractError>,
    expected: impl Into<axelar_wasm_std::ContractError>,
) {
    assert_eq!(actual.into().to_string(), expected.into().to_string());
}<|MERGE_RESOLUTION|>--- conflicted
+++ resolved
@@ -608,11 +608,7 @@
     get_worker_set_poll_id_and_expiry(response.unwrap())
 }
 
-<<<<<<< HEAD
-pub fn workers_to_worker_set(protocol: &mut Protocol, workers: &Vec<Worker>) -> VerifierSet {
-=======
-pub fn verifiers_to_worker_set(protocol: &mut Protocol, verifiers: &Vec<Verifier>) -> WorkerSet {
->>>>>>> bdaa4bfd
+pub fn verifiers_to_worker_set(protocol: &mut Protocol, verifiers: &Vec<Verifier>) -> VerifierSet {
     // get public keys
     let mut pub_keys = vec![];
     for verifier in verifiers {
