use std::collections::{HashMap, HashSet};
use std::num::NonZeroU64;

use axelar_core_std::nexus::query::IsChainRegisteredResponse;
use axelar_wasm_std::msg_id::HexTxHashAndEventIndex;
use axelar_wasm_std::voting::{PollId, Vote};
use axelar_wasm_std::{nonempty, Participant, Threshold};
use coordinator::msg::{ChainContractsResponse, ExecuteMsg as CoordinatorExecuteMsg, VerifierInfo};
use cosmwasm_std::testing::MockApi;
use cosmwasm_std::{
    coins, to_json_binary, Addr, Attribute, BlockInfo, Event, HexBinary, StdError, Uint128, Uint64,
};
use cw_multi_test::{AppBuilder, AppResponse, Executor, WasmKeeper};
use integration_tests::address_generator::AddressGenerator;
use integration_tests::chain_codec_contract::ChainCodecContract;
use integration_tests::contract::Contract;
use integration_tests::coordinator_contract::CoordinatorContract;
use integration_tests::gateway_contract::GatewayContract;
use integration_tests::multisig_contract::MultisigContract;
use integration_tests::multisig_prover_contract::MultisigProverContract;
use integration_tests::protocol::{AxelarApp, AxelarModule, Protocol};
use integration_tests::rewards_contract::RewardsContract;
use integration_tests::router_contract::RouterContract;
use integration_tests::service_registry_contract::ServiceRegistryContract;
use integration_tests::voting_verifier_contract::VotingVerifierContract;
use k256::ecdsa;
use multisig::key::{KeyType, PublicKey};
use multisig::verifier_set::VerifierSet;
use multisig_prover::msg::VerifierSetResponse;
use rewards::PoolId;
use router_api::{
    chain_name, cosmos_addr, Address, ChainName, CrossChainId, GatewayDirection, Message,
};
use service_registry_api::msg::ExecuteMsg;
use sha3::{Digest, Keccak256};
use tofn::ecdsa::KeyPair;

pub const AXL_DENOMINATION: &str = "uaxl";

pub const SIGNATURE_BLOCK_EXPIRY: u64 = 100;

fn find_event_attribute<'a>(
    events: &'a [Event],
    event_type: &str,
    attribute_name: &str,
) -> Option<&'a Attribute> {
    events
        .iter()
        .find(|ev| ev.ty == event_type)?
        .attributes
        .iter()
        .find(|attribute| attribute.key == attribute_name)
}

type PollExpiryBlock = u64;

pub fn verify_messages(
    app: &mut AxelarApp,
    gateway: &GatewayContract,
    msgs: &[Message],
) -> (PollId, PollExpiryBlock) {
    let response = gateway.execute(
        app,
        cosmos_addr!("relayer"),
        &gateway_api::msg::ExecuteMsg::VerifyMessages(msgs.to_vec()),
    );
    assert!(response.is_ok());

    let response = response.unwrap();

    let poll_id = find_event_attribute(&response.events, "wasm-messages_poll_started", "poll_id")
        .map(|attr| serde_json::from_str(&attr.value).unwrap())
        .expect("couldn't get poll_id");
    let expiry = find_event_attribute(&response.events, "wasm-messages_poll_started", "expires_at")
        .map(|attr| attr.value.as_str().parse().unwrap())
        .expect("couldn't get poll expiry");
    (poll_id, expiry)
}

pub fn route_messages(app: &mut AxelarApp, gateway: &GatewayContract, msgs: &[Message]) {
    let response = gateway.execute(
        app,
        cosmos_addr!("relayer"),
        &gateway_api::msg::ExecuteMsg::RouteMessages(msgs.to_vec()),
    );
    assert!(response.is_ok());
}

pub fn freeze_chain(
    app: &mut AxelarApp,
    router: &RouterContract,
    chain_name: ChainName,
    direction: GatewayDirection,
    admin: &Addr,
) {
    let response = router.execute(
        app,
        admin.clone(),
        &router_api::msg::ExecuteMsg::FreezeChains {
            chains: HashMap::from([(chain_name, direction)]),
        },
    );
    assert!(response.is_ok(), "{:?}", response);
}

pub fn unfreeze_chain(
    app: &mut AxelarApp,
    router: &RouterContract,
    chain_name: &ChainName,
    direction: GatewayDirection,
    admin: &Addr,
) {
    let response = router.execute(
        app,
        admin.clone(),
        &router_api::msg::ExecuteMsg::UnfreezeChains {
            chains: HashMap::from([(chain_name.clone(), direction)]),
        },
    );
    assert!(response.is_ok(), "{:?}", response);
}

pub fn upgrade_gateway(
    app: &mut AxelarApp,
    router: &RouterContract,
    governance: &Addr,
    chain_name: &ChainName,
    contract_address: Address,
) {
    let response = router.execute(
        app,
        governance.clone(),
        &router_api::msg::ExecuteMsg::UpgradeGateway {
            chain: chain_name.clone(),
            contract_address,
        },
    );
    assert!(response.is_ok(), "{:?}", response);
}

fn random_32_bytes() -> [u8; 32] {
    let mut bytes = [0; 32];
    for b in &mut bytes {
        *b = rand::random();
    }
    bytes
}

pub fn vote_success_for_all_messages(
    app: &mut AxelarApp,
    voting_verifier: &VotingVerifierContract,
    messages: &[Message],
    verifiers: &[Verifier],
    poll_id: PollId,
) {
    for verifier in verifiers {
        let response = voting_verifier.execute(
            app,
            verifier.addr.clone(),
            &voting_verifier::msg::ExecuteMsg::Vote {
                poll_id,
                votes: vec![Vote::SucceededOnChain; messages.len()],
            },
        );
        assert!(response.is_ok());
    }
}

pub fn vote_true_for_verifier_set(
    app: &mut AxelarApp,
    voting_verifier: &VotingVerifierContract,
    verifiers: &Vec<Verifier>,
    poll_id: PollId,
) {
    for verifier in verifiers {
        let response = voting_verifier.execute(
            app,
            verifier.addr.clone(),
            &voting_verifier::msg::ExecuteMsg::Vote {
                poll_id,
                votes: vec![Vote::SucceededOnChain; 1],
            },
        );
        assert!(response.is_ok());
    }
}

/// Ends the poll. Be sure the current block height has advanced at least to the poll expiration, else this will fail
pub fn end_poll(app: &mut AxelarApp, voting_verifier: &VotingVerifierContract, poll_id: PollId) {
    let response = voting_verifier.execute(
        app,
        cosmos_addr!("relayer"),
        &voting_verifier::msg::ExecuteMsg::EndPoll { poll_id },
    );
    assert!(response.is_ok());
}

pub fn construct_proof_and_sign(
    protocol: &mut Protocol,
    multisig_prover: &MultisigProverContract,
    messages: &[Message],
    verifiers: &Vec<Verifier>,
) -> Uint64 {
    let response = multisig_prover.execute(
        &mut protocol.app,
        cosmos_addr!("relayer"),
        &multisig_prover::msg::ExecuteMsg::ConstructProof(
            messages.iter().map(|msg| msg.cc_id.clone()).collect(),
        ),
    );
    assert!(response.is_ok());

    sign_proof(protocol, verifiers, response.unwrap())
}

pub fn multisig_session_id(response: AppResponse) -> Uint64 {
    find_event_attribute(&response.events, "wasm-signing_started", "session_id")
        .map(|attr| attr.value.as_str().try_into().unwrap())
        .expect("couldn't get session_id")
}

pub fn sign_proof(
    protocol: &mut Protocol,
    verifiers: &Vec<Verifier>,
    response: AppResponse,
) -> Uint64 {
    let msg_to_sign = find_event_attribute(&response.events, "wasm-signing_started", "msg")
        .map(|attr| attr.value.clone())
        .expect("couldn't find message to sign");
    let session_id = multisig_session_id(response);

    for verifier in verifiers {
        let signature = tofn::ecdsa::sign(
            verifier.key_pair.signing_key(),
            &HexBinary::from_hex(&msg_to_sign)
                .unwrap()
                .as_slice()
                .try_into()
                .unwrap(),
        )
        .unwrap();

        let sig = ecdsa::Signature::from_der(&signature).unwrap();

        let response = protocol.multisig.execute(
            &mut protocol.app,
            verifier.addr.clone(),
            &multisig::msg::ExecuteMsg::SubmitSignature {
                session_id,
                signature: HexBinary::from(sig.to_vec()),
            },
        );
        assert!(response.is_ok());
    }

    session_id
}

pub fn register_service(
    protocol: &mut Protocol,
    min_verifier_bond: nonempty::Uint128,
    unbonding_period_days: u16,
) {
    let response = protocol.service_registry.execute(
        &mut protocol.app,
        protocol.governance_address.clone(),
        &ExecuteMsg::RegisterService {
            service_name: protocol.service_name.to_string(),
            coordinator_contract: protocol.coordinator.contract_addr.to_string(),
            min_num_verifiers: 0,
            max_num_verifiers: Some(100),
            min_verifier_bond,
            bond_denom: AXL_DENOMINATION.into(),
            unbonding_period_days,
            description: "Some service".into(),
        },
    );
    assert!(response.is_ok());
}

pub fn messages_from_gateway(
    app: &mut AxelarApp,
    gateway: &GatewayContract,
    message_ids: &[CrossChainId],
) -> Vec<Message> {
    let query_response: Result<Vec<Message>, StdError> = gateway.query(
        app,
        &gateway_api::msg::QueryMsg::OutgoingMessages(message_ids.to_owned()),
    );
    assert!(query_response.is_ok());

    query_response.unwrap()
}

pub fn proof(
    app: &mut AxelarApp,
    multisig_prover: &MultisigProverContract,
    multisig_session_id: &Uint64,
) -> multisig_prover::msg::ProofResponse {
    let query_response: Result<multisig_prover::msg::ProofResponse, StdError> = multisig_prover
        .query(
            app,
            &multisig_prover::msg::QueryMsg::Proof {
                multisig_session_id: *multisig_session_id,
            },
        );
    assert!(query_response.is_ok());

    query_response.unwrap()
}

pub fn verifier_set_from_prover(
    app: &mut AxelarApp,
    multisig_prover_contract: &MultisigProverContract,
) -> VerifierSet {
    let query_response: Result<Option<VerifierSetResponse>, StdError> =
        multisig_prover_contract.query(app, &multisig_prover::msg::QueryMsg::CurrentVerifierSet);
    assert!(query_response.is_ok());

    query_response.unwrap().unwrap().verifier_set
}

pub fn verifier_info_from_coordinator(
    protocol: &mut Protocol,
    verifier_address: Addr,
) -> VerifierInfo {
    let query_response: Result<VerifierInfo, StdError> = protocol.coordinator.query(
        &protocol.app,
        &coordinator::msg::QueryMsg::VerifierInfo {
            service_name: protocol.service_name.to_string(),
            verifier: verifier_address.to_string(),
        },
    );
    assert!(query_response.is_ok());

    query_response.unwrap()
}

pub fn assert_verifier_details_are_equal(
    verifier_info: VerifierInfo,
    verifier: &Verifier,
    chains: &[Chain],
) {
    assert_eq!(verifier_info.verifier.address, verifier.addr);

    let verifier_info_chains: HashSet<ChainName> =
        verifier_info.supported_chains.into_iter().collect();
    let verifier_chains: HashSet<ChainName> =
        verifier.supported_chains.clone().into_iter().collect();
    assert_eq!(verifier_info_chains, verifier_chains);

    let mut available_provers: Vec<Addr> = chains
        .iter()
        .map(|chain| chain.multisig_prover.contract_addr.clone())
        .collect();

    available_provers.sort();

    assert_eq!(verifier_info.actively_signing_for, available_provers);
}

pub fn chain_contracts_info_from_coordinator(
    protocol: &mut Protocol,
    chain_contracts_key: coordinator::msg::ChainContractsKey,
) -> ChainContractsResponse {
    let query_response: Result<ChainContractsResponse, StdError> = protocol.coordinator.query(
        &protocol.app,
        &coordinator::msg::QueryMsg::ChainContractsInfo(chain_contracts_key),
    );
    assert!(query_response.is_ok());

    query_response.unwrap()
}

#[allow(clippy::arithmetic_side_effects)]
pub fn advance_height(app: &mut AxelarApp, increment: u64) {
    let cur_block = app.block_info();
    app.set_block(BlockInfo {
        height: cur_block.height + increment,
        ..cur_block
    });
}

pub fn advance_at_least_to_height(app: &mut AxelarApp, desired_height: u64) {
    let cur_block = app.block_info();
    if app.block_info().height < desired_height {
        app.set_block(BlockInfo {
            height: desired_height,
            ..cur_block
        });
    }
}

pub fn distribute_rewards(protocol: &mut Protocol, chain_name: &ChainName, contract_address: Addr) {
    let response = protocol.rewards.execute(
        &mut protocol.app,
        cosmos_addr!("relayer"),
        &rewards::msg::ExecuteMsg::DistributeRewards {
            pool_id: PoolId {
                chain_name: chain_name.clone(),
                contract: contract_address.to_string(),
            },
            epoch_count: None,
        },
    );
    assert!(response.is_ok());
}

pub fn setup_protocol(service_name: nonempty::String) -> Protocol {
<<<<<<< HEAD
    let address_generator = AddressGenerator::new();

    let genesis = MockApi::default().addr_make("genesis");
=======
    let genesis = cosmos_addr!("genesis");
>>>>>>> 75f9e3bf
    let mut app = AppBuilder::new_custom()
        .with_custom(AxelarModule {
            tx_hash_and_nonce: Box::new(|_| unimplemented!()),
            is_chain_registered: Box::new(|_| {
                Ok(to_json_binary(&IsChainRegisteredResponse {
                    is_registered: false,
                })?)
            }),
        })
        .with_wasm(WasmKeeper::default().with_address_generator(address_generator.clone()))
        .build(|router, _, storage| {
            router
                .bank
                .init_balance(storage, &genesis, coins(u128::MAX, AXL_DENOMINATION))
                .unwrap()
        });

    let admin_address = cosmos_addr!("admin");
    let governance_address = cosmos_addr!("governance");
    let axelarnet_gateway = cosmos_addr!("axelarnet_gateway");

    let coordinator =
        CoordinatorContract::instantiate_contract(&mut app, governance_address.clone());

    let router = RouterContract::instantiate_contract(
        &mut app,
        admin_address.clone(),
        governance_address.clone(),
        axelarnet_gateway.clone(),
        coordinator.contract_addr.clone(),
    );

    let rewards_params = rewards::msg::Params {
        epoch_duration: nonempty::Uint64::try_from(10u64).unwrap(),
        rewards_per_epoch: Uint128::from(100u128).try_into().unwrap(),
        participation_threshold: (1, 2).try_into().unwrap(),
    };
    let rewards = RewardsContract::instantiate_contract(
        &mut app,
        governance_address.clone(),
        AXL_DENOMINATION.to_string(),
    );

    let multisig = MultisigContract::instantiate_contract(
        &mut app,
        governance_address.clone(),
        admin_address.clone(),
        rewards.contract_addr.clone(),
        SIGNATURE_BLOCK_EXPIRY.try_into().unwrap(),
        coordinator.contract_address(),
    );

    let service_registry =
        ServiceRegistryContract::instantiate_contract(&mut app, governance_address.clone());

    coordinator.register_protocol(
        &mut app,
        governance_address.clone(),
        service_registry.contract_addr.clone(),
        router.contract_addr.clone(),
        multisig.contract_addr.clone(),
    );

    Protocol {
        genesis_address: genesis,
        governance_address,
        router,
        router_admin_address: admin_address,
        multisig,
        coordinator,
        service_registry,
        service_name,
        rewards,
        rewards_params,
        address_generator,
        app,
    }
}

// generates a key pair using the given seed. The key pair should not be used outside of testing
pub fn generate_key(seed: u32) -> KeyPair {
    let seed_bytes = seed.to_be_bytes();
    let mut result = [0; 64];
    result[0..seed_bytes.len()].copy_from_slice(seed_bytes.as_slice());
    let secret_recovery_key = result.as_slice().try_into().unwrap();
    tofn::ecdsa::keygen(&secret_recovery_key, b"tofn nonce").unwrap()
}

pub struct Verifier {
    pub addr: Addr,
    pub supported_chains: Vec<ChainName>,
    pub key_pair: KeyPair,
}

pub fn register_verifiers(
    protocol: &mut Protocol,
    verifiers: &Vec<Verifier>,
    min_verifier_bond: nonempty::Uint128,
) {
    register_in_service_registry(protocol, verifiers, min_verifier_bond);
    submit_pubkeys(protocol, verifiers);
}

pub fn deregister_verifiers(protocol: &mut Protocol, verifiers: &Vec<Verifier>) {
    let response = protocol.service_registry.execute(
        &mut protocol.app,
        protocol.governance_address.clone(),
        &ExecuteMsg::UnauthorizeVerifiers {
            verifiers: verifiers
                .iter()
                .map(|verifier| verifier.addr.to_string())
                .collect(),
            service_name: protocol.service_name.to_string(),
        },
    );
    assert!(response.is_ok());

    for verifier in verifiers {
        let response = protocol.service_registry.execute(
            &mut protocol.app,
            verifier.addr.clone(),
            &ExecuteMsg::UnbondVerifier {
                service_name: protocol.service_name.to_string(),
            },
        );
        assert!(response.is_ok());
    }
}

pub fn claim_stakes(
    protocol: &mut Protocol,
    verifiers: &Vec<Verifier>,
) -> Vec<Result<AppResponse, String>> {
    let mut responses = Vec::new();

    for verifier in verifiers {
        let response = protocol.service_registry.execute(
            &mut protocol.app,
            verifier.addr.clone(),
            &ExecuteMsg::ClaimStake {
                service_name: protocol.service_name.to_string(),
            },
        );

        responses.push(response.map_err(|e| e.to_string()));
    }

    responses
}

pub fn confirm_verifier_set(
    app: &mut AxelarApp,
    relayer_addr: Addr,
    multisig_prover: &MultisigProverContract,
) {
    let response = multisig_prover.execute(
        app,
        relayer_addr.clone(),
        &multisig_prover::msg::ExecuteMsg::ConfirmVerifierSet,
    );
    assert!(response.is_ok());
}

fn verifier_set_poll_id_and_expiry(response: AppResponse) -> (PollId, PollExpiryBlock) {
    let poll_id = find_event_attribute(
        &response.events,
        "wasm-verifier_set_poll_started",
        "poll_id",
    )
    .map(|attr| serde_json::from_str(&attr.value).unwrap())
    .expect("couldn't get poll_id");
    let expiry = find_event_attribute(
        &response.events,
        "wasm-verifier_set_poll_started",
        "expires_at",
    )
    .map(|attr| attr.value.as_str().parse().unwrap())
    .expect("couldn't get poll expiry");
    (poll_id, expiry)
}

pub fn create_verifier_set_poll(
    app: &mut AxelarApp,
    relayer_addr: Addr,
    voting_verifier: &VotingVerifierContract,
    verifier_set: VerifierSet,
) -> (PollId, PollExpiryBlock) {
    let response = voting_verifier.execute(
        app,
        relayer_addr.clone(),
        &voting_verifier::msg::ExecuteMsg::VerifyVerifierSet {
            message_id: HexTxHashAndEventIndex {
                tx_hash: random_32_bytes(),
                event_index: 0,
            }
            .to_string()
            .parse()
            .unwrap(),
            new_verifier_set: verifier_set,
        },
    );
    assert!(response.is_ok());

    verifier_set_poll_id_and_expiry(response.unwrap())
}

pub fn verifiers_to_verifier_set(
    protocol: &mut Protocol,
    verifiers: &Vec<Verifier>,
) -> VerifierSet {
    // get public keys
    let mut pub_keys = vec![];
    for verifier in verifiers {
        let encoded_verifying_key =
            HexBinary::from(verifier.key_pair.encoded_verifying_key().to_vec());
        let pub_key = PublicKey::try_from((KeyType::Ecdsa, encoded_verifying_key)).unwrap();
        pub_keys.push(pub_key);
    }

    // turn into participants
    let participants: Vec<Participant> = verifiers
        .iter()
        .map(|verifier| Participant {
            address: verifier.addr.clone(),
            weight: Uint128::one().try_into().unwrap(),
        })
        .collect();

    let total_weight = Uint128::from(participants.len() as u128);

    let pubkeys_by_participant = participants.into_iter().zip(pub_keys).collect();

    VerifierSet::new(
        pubkeys_by_participant,
        total_weight.mul_ceil((2u64, 3u64)),
        protocol.app.block_info().height,
    )
}

pub fn create_new_verifiers_vec(
    chains: Vec<ChainName>,
    verifier_details: Vec<(String, u32)>,
) -> Vec<Verifier> {
    verifier_details
        .into_iter()
        .map(|(name, seed)| Verifier {
            addr: MockApi::default().addr_make(&name),
            supported_chains: chains.clone(),
            key_pair: generate_key(seed),
        })
        .collect()
}

pub fn update_registry_and_construct_verifier_set_update_proof(
    protocol: &mut Protocol,
    new_verifiers: &Vec<Verifier>,
    verifiers_to_remove: &Vec<Verifier>,
    current_verifiers: &Vec<Verifier>,
    chain_multisig_prover: &MultisigProverContract,
    min_verifier_bond: nonempty::Uint128,
) -> Uint64 {
    // Register new verifiers
    register_verifiers(protocol, new_verifiers, min_verifier_bond);

    // Deregister old verifiers
    deregister_verifiers(protocol, verifiers_to_remove);

    let response = chain_multisig_prover.execute(
        &mut protocol.app,
        cosmos_addr!("relayer"),
        &multisig_prover::msg::ExecuteMsg::UpdateVerifierSet,
    );

    sign_proof(protocol, current_verifiers, response.unwrap())
}

pub fn execute_verifier_set_poll(
    protocol: &mut Protocol,
    relayer_addr: &Addr,
    voting_verifier: &VotingVerifierContract,
    new_verifiers: &Vec<Verifier>,
) {
    // Create verifier set
    let new_verifier_set = verifiers_to_verifier_set(protocol, new_verifiers);

    // Create verifier set poll
    let (poll_id, expiry) = create_verifier_set_poll(
        &mut protocol.app,
        relayer_addr.clone(),
        voting_verifier,
        new_verifier_set.clone(),
    );

    // Vote for the verifier set
    vote_true_for_verifier_set(&mut protocol.app, voting_verifier, new_verifiers, poll_id);

    // Advance to expiration height
    advance_at_least_to_height(&mut protocol.app, expiry);

    // End the poll
    end_poll(&mut protocol.app, voting_verifier, poll_id);
}

#[derive(Clone)]
pub struct Chain {
    pub gateway: GatewayContract,
    pub chain_codec: ChainCodecContract,
    pub voting_verifier: VotingVerifierContract,
    pub multisig_prover: MultisigProverContract,
    pub chain_name: ChainName,
}

pub fn setup_chain(protocol: &mut Protocol, chain_name: ChainName) -> Chain {
    let voting_verifier = VotingVerifierContract::instantiate_contract(
        protocol,
        Threshold::try_from((3, 4)).unwrap().try_into().unwrap(),
        chain_name.clone(),
    );

    let gateway = GatewayContract::instantiate_contract(
        &mut protocol.app,
        protocol.router.contract_address().clone(),
        voting_verifier.contract_addr.clone(),
    );

    // next is the chain codec, then the multisig prover, so 2 addresses ahead should be the prover address
    let prover_address = protocol.app.init_modules(|_, api, storage| {
        protocol
            .address_generator
            .future_address(api, storage, NonZeroU64::new(2).unwrap())
            .unwrap()
    });

    let chain_codec =
        ChainCodecContract::instantiate_contract(protocol, [0; 32], prover_address.clone());

    let multisig_prover_admin =
        MockApi::default().addr_make(format!("{}_prover_admin", chain_name).as_str());
    let multisig_prover = MultisigProverContract::instantiate_contract(
        protocol,
        multisig_prover_admin.clone(),
        gateway.contract_addr.clone(),
        voting_verifier.contract_addr.clone(),
        chain_codec.contract_addr.clone(),
        chain_name.to_string(),
    );

    // sanity check
    assert_eq!(multisig_prover.contract_addr, prover_address);

    let response = protocol.coordinator.execute(
        &mut protocol.app,
        protocol.governance_address.clone(),
        &CoordinatorExecuteMsg::RegisterChain {
            chain_name: chain_name.clone(),
            prover_address: multisig_prover.contract_addr.to_string(),
            gateway_address: gateway.contract_addr.to_string(),
            voting_verifier_address: voting_verifier.contract_addr.to_string(),
        },
    );
    assert!(response.is_ok());

    let response = multisig_prover.execute(
        &mut protocol.app,
        multisig_prover_admin,
        &multisig_prover::msg::ExecuteMsg::UpdateVerifierSet,
    );
    assert!(response.is_ok());

    let response = protocol.multisig.execute(
        &mut protocol.app,
        protocol.governance_address.clone(),
        &multisig::msg::ExecuteMsg::AuthorizeCallers {
            contracts: HashMap::from([(
                multisig_prover.contract_addr.to_string(),
                chain_name.clone(),
            )]),
        },
    );
    assert!(response.is_ok());

    let response = protocol.router.execute(
        &mut protocol.app,
        protocol.governance_address.clone(),
        &router_api::msg::ExecuteMsg::RegisterChain {
            chain: chain_name.clone(),
            gateway_address: gateway.contract_addr.to_string().try_into().unwrap(),
            msg_id_format: axelar_wasm_std::msg_id::MessageIdFormat::HexTxHashAndEventIndex,
        },
    );
    assert!(response.is_ok());

    let rewards_params = rewards::msg::Params {
        epoch_duration: nonempty::Uint64::try_from(10u64).unwrap(),
        rewards_per_epoch: Uint128::from(100u128).try_into().unwrap(),
        participation_threshold: (1, 2).try_into().unwrap(),
    };

    let response = protocol.rewards.execute(
        &mut protocol.app,
        protocol.governance_address.clone(),
        &rewards::msg::ExecuteMsg::CreatePool {
            pool_id: PoolId {
                chain_name: chain_name.clone(),
                contract: voting_verifier.contract_addr.to_string(),
            },
            params: rewards_params.clone(),
        },
    );
    assert!(response.is_ok());

    let response = protocol.rewards.execute(
        &mut protocol.app,
        protocol.governance_address.clone(),
        &rewards::msg::ExecuteMsg::CreatePool {
            pool_id: PoolId {
                chain_name: chain_name.clone(),
                contract: protocol.multisig.contract_addr.to_string(),
            },
            params: rewards_params,
        },
    );
    assert!(response.is_ok());

    let response = protocol.rewards.execute_with_funds(
        &mut protocol.app,
        protocol.genesis_address.clone(),
        &rewards::msg::ExecuteMsg::AddRewards {
            pool_id: PoolId {
                chain_name: chain_name.clone(),
                contract: voting_verifier.contract_addr.to_string(),
            },
        },
        &coins(1000, AXL_DENOMINATION),
    );
    assert!(response.is_ok());

    let response = protocol.rewards.execute_with_funds(
        &mut protocol.app,
        protocol.genesis_address.clone(),
        &rewards::msg::ExecuteMsg::AddRewards {
            pool_id: PoolId {
                chain_name: chain_name.clone(),
                contract: protocol.multisig.contract_addr.to_string(),
            },
        },
        &coins(1000, AXL_DENOMINATION),
    );
    assert!(response.is_ok());

    Chain {
        gateway,
        chain_codec,
        voting_verifier,
        multisig_prover,
        chain_name,
    }
}

pub fn query_balance(app: &AxelarApp, address: &Addr) -> Uint128 {
    app.wrap()
        .query_balance(address, AXL_DENOMINATION)
        .unwrap()
        .amount
}

pub fn query_balances(app: &AxelarApp, verifiers: &Vec<Verifier>) -> Vec<Uint128> {
    let mut balances = Vec::new();
    for verifier in verifiers {
        balances.push(query_balance(app, &verifier.addr))
    }

    balances
}

pub fn rotate_active_verifier_set(
    protocol: &mut Protocol,
    chain: Chain,
    previous_verifiers: &Vec<Verifier>,
    new_verifiers: &Vec<Verifier>,
) {
    let response = chain.multisig_prover.execute(
        &mut protocol.app,
        chain.multisig_prover.admin_addr.clone(),
        &multisig_prover::msg::ExecuteMsg::UpdateVerifierSet,
    );
    println!("Response: {:?}", response);
    assert!(response.is_ok());

    let session_id = sign_proof(protocol, previous_verifiers, response.unwrap());

    let proof = proof(&mut protocol.app, &chain.multisig_prover, &session_id);
    assert!(matches!(
        proof.status,
        multisig_prover::msg::ProofStatus::Completed { .. }
    ));
    assert_eq!(proof.message_ids.len(), 0);

    let new_verifier_set = verifiers_to_verifier_set(protocol, new_verifiers);
    let (poll_id, expiry) = create_verifier_set_poll(
        &mut protocol.app,
        cosmos_addr!("relayer"),
        &chain.voting_verifier,
        new_verifier_set.clone(),
    );

    vote_true_for_verifier_set(
        &mut protocol.app,
        &chain.voting_verifier,
        new_verifiers,
        poll_id,
    );

    advance_at_least_to_height(&mut protocol.app, expiry);
    end_poll(&mut protocol.app, &chain.voting_verifier, poll_id);

    confirm_verifier_set(
        &mut protocol.app,
        cosmos_addr!("relayer"),
        &chain.multisig_prover,
    );
}

pub struct TestCase {
    pub protocol: Protocol,
    pub chain1: Chain,
    pub chain2: Chain,
    pub verifiers: Vec<Verifier>,
    pub min_verifier_bond: nonempty::Uint128,
    pub unbonding_period_days: u16,
}

// Creates an instance of Axelar Amplifier with an initial verifier set registered, and returns a TestCase instance.
pub fn setup_test_case() -> TestCase {
    let mut protocol = setup_protocol("validators".try_into().unwrap());
    let chains = vec![chain_name!("Ethereum"), chain_name!("Polygon")];
    let verifiers = create_new_verifiers_vec(
        chains.clone(),
        vec![("verifier1".to_string(), 0), ("verifier2".to_string(), 1)],
    );

    let min_verifier_bond = nonempty::Uint128::try_from(100).unwrap();
    let unbonding_period_days = 10;
    register_service(&mut protocol, min_verifier_bond, unbonding_period_days);

    register_verifiers(&mut protocol, &verifiers, min_verifier_bond);
    let chain1 = setup_chain(&mut protocol, chains.first().unwrap().clone());
    let chain2 = setup_chain(&mut protocol, chains.get(1).unwrap().clone());
    TestCase {
        protocol,
        chain1,
        chain2,
        verifiers,
        min_verifier_bond,
        unbonding_period_days,
    }
}

pub fn assert_contract_err_strings_equal(
    actual: impl Into<axelar_wasm_std::error::ContractError>,
    expected: impl Into<axelar_wasm_std::error::ContractError>,
) {
    assert_eq!(actual.into().to_string(), expected.into().to_string());
}

pub fn register_in_service_registry(
    protocol: &mut Protocol,
    verifiers: &Vec<Verifier>,
    min_verifier_bond: nonempty::Uint128,
) {
    let response = protocol.service_registry.execute(
        &mut protocol.app,
        protocol.governance_address.clone(),
        &ExecuteMsg::AuthorizeVerifiers {
            verifiers: verifiers
                .iter()
                .map(|verifier| verifier.addr.to_string())
                .collect(),
            service_name: protocol.service_name.to_string(),
        },
    );
    assert!(response.is_ok());

    for verifier in verifiers {
        let response = protocol.app.send_tokens(
            protocol.genesis_address.clone(),
            verifier.addr.clone(),
            &coins(min_verifier_bond.into_inner().u128(), AXL_DENOMINATION),
        );
        assert!(response.is_ok());

        let response = protocol.service_registry.execute_with_funds(
            &mut protocol.app,
            verifier.addr.clone(),
            &ExecuteMsg::BondVerifier {
                service_name: protocol.service_name.to_string(),
            },
            &coins(min_verifier_bond.into_inner().u128(), AXL_DENOMINATION),
        );
        assert!(response.is_ok());

        let response = protocol.service_registry.execute(
            &mut protocol.app,
            verifier.addr.clone(),
            &ExecuteMsg::RegisterChainSupport {
                service_name: protocol.service_name.to_string(),
                chains: verifier.supported_chains.clone(),
            },
        );
        assert!(response.is_ok());
    }
}

pub fn submit_pubkeys(protocol: &mut Protocol, verifiers: &Vec<Verifier>) {
    for verifier in verifiers {
        let address_hash = Keccak256::digest(verifier.addr.as_bytes());

        let sig = tofn::ecdsa::sign(
            verifier.key_pair.signing_key(),
            &address_hash.as_slice().try_into().unwrap(),
        )
        .unwrap();
        let sig = ecdsa::Signature::from_der(&sig).unwrap();

        let response = protocol.multisig.execute(
            &mut protocol.app,
            verifier.addr.clone(),
            &multisig::msg::ExecuteMsg::RegisterPublicKey {
                public_key: PublicKey::Ecdsa(HexBinary::from(
                    verifier.key_pair.encoded_verifying_key(),
                )),
                signed_sender_address: HexBinary::from(sig.to_vec()),
            },
        );
        assert!(response.is_ok());
    }
}<|MERGE_RESOLUTION|>--- conflicted
+++ resolved
@@ -407,13 +407,9 @@
 }
 
 pub fn setup_protocol(service_name: nonempty::String) -> Protocol {
-<<<<<<< HEAD
     let address_generator = AddressGenerator::new();
 
-    let genesis = MockApi::default().addr_make("genesis");
-=======
     let genesis = cosmos_addr!("genesis");
->>>>>>> 75f9e3bf
     let mut app = AppBuilder::new_custom()
         .with_custom(AxelarModule {
             tx_hash_and_nonce: Box::new(|_| unimplemented!()),
