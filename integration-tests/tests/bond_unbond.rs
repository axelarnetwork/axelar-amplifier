use cosmwasm_std::BlockInfo;
use integration_tests::contract::Contract;
use router_api::{chain_name, cosmos_addr};
use service_registry_api::msg::ExecuteMsg;

pub mod test_utils;

#[test]
fn verifier_should_not_unbond_while_in_active_set() {
    let test_utils::TestCase {
        mut protocol,
        verifiers,
        unbonding_period_days,
        ..
    } = test_utils::setup_test_case();

    test_utils::deregister_verifiers(&mut protocol, &verifiers);

    let block = protocol.app.block_info();
    protocol.app.set_block(BlockInfo {
        height: block.height + 1,
        time: protocol
            .app
            .block_info()
            .time
            .plus_days(unbonding_period_days.into()),
        ..block
    });

    let claim_results = test_utils::claim_stakes(&mut protocol, &verifiers);
    for claim_result in claim_results {
        assert!(claim_result.is_err());
    }
}

#[test]
#[allow(clippy::arithmetic_side_effects)]
fn claim_stake_after_rotation_success() {
    let chains: Vec<router_api::ChainName> = vec![
        chain_name!(test_utils::ETHEREUM),
        chain_name!(test_utils::POLYGON),
    ];

    let test_utils::TestCase {
        mut protocol,
        chain1: ethereum,
        chain2: polygon,
        verifiers,
        min_verifier_bond,
        unbonding_period_days,
        ..
    } = test_utils::setup_test_case();

    let before_balances = test_utils::query_balances(&protocol.app, &verifiers);

    let new_verifiers = test_utils::create_new_verifiers_vec(
        chains.clone(),
        vec![("verifier3".to_string(), 3), ("verifier4".to_string(), 4)],
    );

    test_utils::register_verifiers(&mut protocol, &new_verifiers, min_verifier_bond);

    test_utils::deregister_verifiers(&mut protocol, &verifiers);

    test_utils::rotate_active_verifier_set(&mut protocol, ethereum, &verifiers, &new_verifiers);
    test_utils::rotate_active_verifier_set(&mut protocol, polygon, &verifiers, &new_verifiers);

    for verifier in &verifiers {
        let response = protocol.service_registry.execute(
            &mut protocol.app,
            verifier.addr.clone(),
            &ExecuteMsg::UnbondVerifier {
                service_name: protocol.service_name.to_string(),
            },
        );
        assert!(response.is_ok());
    }

    // balances don't change after deregistering
    assert_eq!(
        before_balances,
        test_utils::query_balances(&protocol.app, &verifiers)
    );

    let block = protocol.app.block_info();
    protocol.app.set_block(BlockInfo {
        height: block.height + 1,
        time: protocol
            .app
            .block_info()
            .time
            .plus_days(unbonding_period_days.into()),
        ..block
    });

    let claim_results = test_utils::claim_stakes(&mut protocol, &verifiers);
    for claim_result in claim_results {
        assert!(claim_result.is_ok());
    }

    let after_balances = test_utils::query_balances(&protocol.app, &verifiers);

    for (before_balance, after_balance) in before_balances.into_iter().zip(after_balances) {
        assert_eq!(
            after_balance,
            before_balance + min_verifier_bond.into_inner()
        );
    }
}

#[test]
fn claim_stake_when_in_all_active_verifier_sets_fails() {
    let chains: Vec<router_api::ChainName> = vec![
        chain_name!(test_utils::ETHEREUM),
        chain_name!(test_utils::POLYGON),
    ];

    let test_utils::TestCase {
        mut protocol,
        verifiers,
        min_verifier_bond,
        ..
    } = test_utils::setup_test_case();

    let new_verifiers = test_utils::create_new_verifiers_vec(
        chains.clone(),
        vec![("verifier3".to_string(), 3), ("verifier4".to_string(), 4)],
    );

    test_utils::register_verifiers(&mut protocol, &new_verifiers, min_verifier_bond);

    test_utils::deregister_verifiers(&mut protocol, &verifiers);

    for verifier in &verifiers {
        let response = protocol.service_registry.execute(
            &mut protocol.app,
            verifier.addr.clone(),
            &ExecuteMsg::UnbondVerifier {
                service_name: protocol.service_name.to_string(),
            },
        );
        assert!(response.is_ok());
    }

    let claim_results = test_utils::claim_stakes(&mut protocol, &verifiers);
    for claim_result in claim_results {
        assert!(claim_result.is_err());
    }
}

#[test]
fn claim_stake_when_in_some_active_verifier_sets_fails() {
    let chains: Vec<router_api::ChainName> = vec![
        chain_name!(test_utils::ETHEREUM),
        chain_name!(test_utils::POLYGON),
    ];

    let test_utils::TestCase {
        mut protocol,
        chain1: ethereum,
        verifiers,
        min_verifier_bond,
        ..
    } = test_utils::setup_test_case();

    let new_verifiers = test_utils::create_new_verifiers_vec(
        chains.clone(),
        vec![("verifier3".to_string(), 3), ("verifier4".to_string(), 4)],
    );

    test_utils::register_verifiers(&mut protocol, &new_verifiers, min_verifier_bond);

    test_utils::deregister_verifiers(&mut protocol, &verifiers);

    // Only rotate the first chain's verifier set
    test_utils::rotate_active_verifier_set(&mut protocol, ethereum, &verifiers, &new_verifiers);

    for verifier in &verifiers {
        let response = protocol.service_registry.execute(
            &mut protocol.app,
            verifier.addr.clone(),
            &ExecuteMsg::UnbondVerifier {
                service_name: protocol.service_name.to_string(),
            },
        );
        assert!(response.is_ok());
    }

    let claim_results = test_utils::claim_stakes(&mut protocol, &verifiers);
    for claim_result in claim_results {
        assert!(claim_result.is_err());
    }
}

#[test]
fn claim_stake_after_deregistering_before_rotation_fails() {
    let chains: Vec<router_api::ChainName> = vec![
        chain_name!(test_utils::ETHEREUM),
        chain_name!(test_utils::POLYGON),
    ];

    let test_utils::TestCase {
        mut protocol,
        verifiers,
        min_verifier_bond,
        ..
    } = test_utils::setup_test_case();

    let new_verifiers = test_utils::create_new_verifiers_vec(
        chains.clone(),
        vec![("verifier3".to_string(), 3), ("verifier4".to_string(), 4)],
    );

    test_utils::register_verifiers(&mut protocol, &new_verifiers, min_verifier_bond);

    for verifier in &verifiers {
        let response = protocol.service_registry.execute(
            &mut protocol.app,
            verifier.addr.clone(),
            &ExecuteMsg::DeregisterChainSupport {
                service_name: protocol.service_name.to_string(),
                chains: chains.clone(),
            },
        );
        assert!(response.is_ok());
    }

    for verifier in &verifiers {
        let response = protocol.service_registry.execute(
            &mut protocol.app,
            verifier.addr.clone(),
            &ExecuteMsg::UnbondVerifier {
                service_name: protocol.service_name.to_string(),
            },
        );
        assert!(response.is_ok());
    }

    let claim_results = test_utils::claim_stakes(&mut protocol, &verifiers);
    for claim_result in claim_results {
        assert!(claim_result.is_err());
    }
}

#[test]
fn claim_stake_when_jailed_fails() {
    let chains: Vec<router_api::ChainName> = vec![
        chain_name!(test_utils::ETHEREUM),
        chain_name!(test_utils::POLYGON),
    ];

    let test_utils::TestCase {
        mut protocol,
        chain1: ethereum,
        chain2: polygon,
        verifiers,
        min_verifier_bond,
        ..
    } = test_utils::setup_test_case();

    let new_verifiers = test_utils::create_new_verifiers_vec(
        chains.clone(),
        vec![("verifier3".to_string(), 3), ("verifier4".to_string(), 4)],
    );

    test_utils::register_verifiers(&mut protocol, &new_verifiers, min_verifier_bond);

    test_utils::deregister_verifiers(&mut protocol, &verifiers);

    test_utils::rotate_active_verifier_set(&mut protocol, ethereum, &verifiers, &new_verifiers);
    test_utils::rotate_active_verifier_set(&mut protocol, polygon, &verifiers, &new_verifiers);

    for verifier in &verifiers {
        let response = protocol.service_registry.execute(
            &mut protocol.app,
            verifier.addr.clone(),
            &ExecuteMsg::UnbondVerifier {
                service_name: protocol.service_name.to_string(),
            },
        );
        assert!(response.is_ok());
    }

    let response = protocol.service_registry.execute(
        &mut protocol.app,
        protocol.governance_address.clone(),
        &ExecuteMsg::JailVerifiers {
            service_name: protocol.service_name.to_string(),
            verifiers: vec![
                cosmos_addr!("verifier1").to_string(),
                cosmos_addr!("verifier2").to_string(),
            ],
        },
    );
    assert!(response.is_ok());

    let claim_results = test_utils::claim_stakes(&mut protocol, &verifiers);
    for claim_result in claim_results {
        assert!(claim_result.clone().is_err());
    }
}

#[test]
fn claim_stake_when_in_next_verifier_sets_fails() {
    let chains: Vec<router_api::ChainName> = vec![
        chain_name!(test_utils::ETHEREUM),
        chain_name!(test_utils::POLYGON),
    ];

    let test_utils::TestCase {
        mut protocol,
        chain1: ethereum,
        chain2: polygon,
        verifiers,
        min_verifier_bond,
        ..
    } = test_utils::setup_test_case();

    let new_verifiers = test_utils::create_new_verifiers_vec(
        chains.clone(),
        vec![("verifier3".to_string(), 3), ("verifier4".to_string(), 4)],
    );

    test_utils::register_verifiers(&mut protocol, &new_verifiers, min_verifier_bond);

    test_utils::deregister_verifiers(&mut protocol, &verifiers);

    let response = ethereum.multisig_prover.execute(
        &mut protocol.app,
        ethereum.multisig_prover.admin_addr.clone(),
<<<<<<< HEAD
        &solana_multisig_prover::msg::ExecuteMsg::UpdateVerifierSet,
=======
        &multisig_prover_api::msg::ExecuteMsg::UpdateVerifierSet,
>>>>>>> 5a82e47e
    );
    assert!(response.is_ok());

    let response = polygon.multisig_prover.execute(
        &mut protocol.app,
        polygon.multisig_prover.admin_addr.clone(),
<<<<<<< HEAD
        &solana_multisig_prover::msg::ExecuteMsg::UpdateVerifierSet,
=======
        &multisig_prover_api::msg::ExecuteMsg::UpdateVerifierSet,
>>>>>>> 5a82e47e
    );
    assert!(response.is_ok());

    for verifier in &verifiers {
        let response = protocol.service_registry.execute(
            &mut protocol.app,
            verifier.addr.clone(),
            &ExecuteMsg::UnbondVerifier {
                service_name: protocol.service_name.to_string(),
            },
        );
        assert!(response.is_ok());
    }

    let claim_results = test_utils::claim_stakes(&mut protocol, &verifiers);
    for claim_result in claim_results {
        assert!(claim_result.is_err());
    }
}<|MERGE_RESOLUTION|>--- conflicted
+++ resolved
@@ -328,22 +328,14 @@
     let response = ethereum.multisig_prover.execute(
         &mut protocol.app,
         ethereum.multisig_prover.admin_addr.clone(),
-<<<<<<< HEAD
-        &solana_multisig_prover::msg::ExecuteMsg::UpdateVerifierSet,
-=======
         &multisig_prover_api::msg::ExecuteMsg::UpdateVerifierSet,
->>>>>>> 5a82e47e
     );
     assert!(response.is_ok());
 
     let response = polygon.multisig_prover.execute(
         &mut protocol.app,
         polygon.multisig_prover.admin_addr.clone(),
-<<<<<<< HEAD
-        &solana_multisig_prover::msg::ExecuteMsg::UpdateVerifierSet,
-=======
         &multisig_prover_api::msg::ExecuteMsg::UpdateVerifierSet,
->>>>>>> 5a82e47e
     );
     assert!(response.is_ok());
 
