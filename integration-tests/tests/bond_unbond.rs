use cosmwasm_std::BlockInfo;
use integration_tests::contract::Contract;
use service_registry::msg::ExecuteMsg;

pub mod test_utils;

#[test]
<<<<<<< HEAD
fn claim_stake_after_rotation_success() {
    let chains: Vec<router_api::ChainName> = vec![
        "Ethereum".to_string().try_into().unwrap(),
        "Polygon".to_string().try_into().unwrap(),
    ];

    let test_utils::TestCase {
        mut protocol,
        chain1: ethereum,
        chain2: polygon,
        workers,
        min_worker_bond,
=======
fn verifiers_can_claim_stake() {
    let test_utils::TestCase {
        mut protocol,
        verifiers,
        min_verifier_bond,
>>>>>>> a52ea461
        unbonding_period_days,
        ..
    } = test_utils::setup_test_case();

    let before_balances = test_utils::query_balances(&protocol.app, &verifiers);

<<<<<<< HEAD
    let new_workers = test_utils::create_new_workers_vec(
        chains.clone(),
        vec![("worker3".to_string(), 3), ("worker4".to_string(), 4)],
    );

    test_utils::register_workers(&mut protocol, &new_workers, min_worker_bond);

    test_utils::deregister_workers(&mut protocol, &workers);
=======
    test_utils::deregister_verifiers(&mut protocol, &verifiers);
>>>>>>> a52ea461

    test_utils::rotate_active_worker_set(&mut protocol, ethereum, &workers, &new_workers);
    test_utils::rotate_active_worker_set(&mut protocol, polygon, &workers, &new_workers);

    for worker in &workers {
        let response = protocol.service_registry.execute(
            &mut protocol.app,
            worker.addr.clone(),
            &ExecuteMsg::UnbondWorker {
                service_name: protocol.service_name.to_string(),
            },
        );
        assert!(response.is_ok());
    }

    // balances don't change after deregistering
    assert_eq!(
        before_balances,
        test_utils::query_balances(&protocol.app, &verifiers)
    );

    let block = protocol.app.block_info();
    protocol.app.set_block(BlockInfo {
        height: block.height + 1,
        time: protocol
            .app
            .block_info()
            .time
            .plus_days(unbonding_period_days.into()),
        ..block
    });

<<<<<<< HEAD
    let claim_results = test_utils::claim_stakes(&mut protocol, &workers);
    for claim_result in claim_results {
        assert!(claim_result.is_ok());
    }

    let after_balances = test_utils::query_balances(&protocol.app, &workers);
=======
    test_utils::claim_stakes(&mut protocol, &verifiers);
    let after_balances = test_utils::query_balances(&protocol.app, &verifiers);
>>>>>>> a52ea461

    for (before_balance, after_balance) in before_balances.into_iter().zip(after_balances) {
        assert_eq!(after_balance, before_balance + min_verifier_bond);
    }
}

#[test]
fn claim_stake_when_in_all_active_worker_sets_fails() {
    let chains: Vec<router_api::ChainName> = vec![
        "Ethereum".to_string().try_into().unwrap(),
        "Polygon".to_string().try_into().unwrap(),
    ];

    let test_utils::TestCase {
        mut protocol,
        workers,
        min_worker_bond,
        ..
    } = test_utils::setup_test_case();

    let new_workers = test_utils::create_new_workers_vec(
        chains.clone(),
        vec![("worker3".to_string(), 3), ("worker4".to_string(), 4)],
    );

    test_utils::register_workers(&mut protocol, &new_workers, min_worker_bond);

    test_utils::deregister_workers(&mut protocol, &workers);

    for worker in &workers {
        let response = protocol.service_registry.execute(
            &mut protocol.app,
            worker.addr.clone(),
            &ExecuteMsg::UnbondWorker {
                service_name: protocol.service_name.to_string(),
            },
        );
        assert!(response.is_ok());
    }

    let claim_results = test_utils::claim_stakes(&mut protocol, &workers);
    for claim_result in claim_results {
        assert!(claim_result.is_err());
    }
}

#[test]
fn claim_stake_when_in_some_active_worker_sets_fails() {
    let chains: Vec<router_api::ChainName> = vec![
        "Ethereum".to_string().try_into().unwrap(),
        "Polygon".to_string().try_into().unwrap(),
    ];

    let test_utils::TestCase {
        mut protocol,
        chain1: ethereum,
        workers,
        min_worker_bond,
        ..
    } = test_utils::setup_test_case();

    let new_workers = test_utils::create_new_workers_vec(
        chains.clone(),
        vec![("worker3".to_string(), 3), ("worker4".to_string(), 4)],
    );

    test_utils::register_workers(&mut protocol, &new_workers, min_worker_bond);

    test_utils::deregister_workers(&mut protocol, &workers);

    // Only rotate the first chain's workerset
    test_utils::rotate_active_worker_set(&mut protocol, ethereum, &workers, &new_workers);

    for worker in &workers {
        let response = protocol.service_registry.execute(
            &mut protocol.app,
            worker.addr.clone(),
            &ExecuteMsg::UnbondWorker {
                service_name: protocol.service_name.to_string(),
            },
        );
        assert!(response.is_ok());
    }

    let claim_results = test_utils::claim_stakes(&mut protocol, &workers);
    for claim_result in claim_results {
        assert!(claim_result.is_err());
    }
}

#[test]
fn claim_stake_after_deregistering_before_rotation_fails() {
    let chains: Vec<router_api::ChainName> = vec![
        "Ethereum".to_string().try_into().unwrap(),
        "Polygon".to_string().try_into().unwrap(),
    ];

    let test_utils::TestCase {
        mut protocol,
        workers,
        min_worker_bond,
        ..
    } = test_utils::setup_test_case();

    let new_workers = test_utils::create_new_workers_vec(
        chains.clone(),
        vec![("worker3".to_string(), 3), ("worker4".to_string(), 4)],
    );

    test_utils::register_workers(&mut protocol, &new_workers, min_worker_bond);

    for worker in &workers {
        let response = protocol.service_registry.execute(
            &mut protocol.app,
            worker.addr.clone(),
            &ExecuteMsg::DeregisterChainSupport {
                service_name: protocol.service_name.to_string(),
                chains: chains.clone(),
            },
        );
        assert!(response.is_ok());
    }

    for worker in &workers {
        let response = protocol.service_registry.execute(
            &mut protocol.app,
            worker.addr.clone(),
            &ExecuteMsg::UnbondWorker {
                service_name: protocol.service_name.to_string(),
            },
        );
        assert!(response.is_ok());
    }

    let claim_results = test_utils::claim_stakes(&mut protocol, &workers);
    for claim_result in claim_results {
        assert!(claim_result.is_err());
    }
}

#[test]
fn claim_stake_when_jailed_fails() {
    let chains: Vec<router_api::ChainName> = vec![
        "Ethereum".to_string().try_into().unwrap(),
        "Polygon".to_string().try_into().unwrap(),
    ];

    let test_utils::TestCase {
        mut protocol,
        chain1: ethereum,
        chain2: polygon,
        workers,
        min_worker_bond,
        ..
    } = test_utils::setup_test_case();

    let new_workers = test_utils::create_new_workers_vec(
        chains.clone(),
        vec![("worker3".to_string(), 3), ("worker4".to_string(), 4)],
    );

    test_utils::register_workers(&mut protocol, &new_workers, min_worker_bond);

    test_utils::deregister_workers(&mut protocol, &workers);

    test_utils::rotate_active_worker_set(&mut protocol, ethereum, &workers, &new_workers);
    test_utils::rotate_active_worker_set(&mut protocol, polygon, &workers, &new_workers);

    for worker in &workers {
        let response = protocol.service_registry.execute(
            &mut protocol.app,
            worker.addr.clone(),
            &ExecuteMsg::UnbondWorker {
                service_name: protocol.service_name.to_string(),
            },
        );
        assert!(response.is_ok());
    }

    let response = protocol.service_registry.execute(
        &mut protocol.app,
        protocol.governance_address.clone(),
        &ExecuteMsg::JailWorkers {
            service_name: protocol.service_name.to_string(),
            workers: vec!["worker1".to_string(), "worker2".to_string()],
        },
    );
    assert!(response.is_ok());

    let claim_results = test_utils::claim_stakes(&mut protocol, &workers);
    for claim_result in claim_results {
        assert!(claim_result.clone().is_err());
    }
}

#[test]
fn claim_stake_when_in_next_worker_sets_fails() {
    let chains: Vec<router_api::ChainName> = vec![
        "Ethereum".to_string().try_into().unwrap(),
        "Polygon".to_string().try_into().unwrap(),
    ];

    let test_utils::TestCase {
        mut protocol,
        chain1: ethereum,
        chain2: polygon,
        workers,
        min_worker_bond,
        ..
    } = test_utils::setup_test_case();

    let new_workers = test_utils::create_new_workers_vec(
        chains.clone(),
        vec![("worker3".to_string(), 3), ("worker4".to_string(), 4)],
    );

    test_utils::register_workers(&mut protocol, &new_workers, min_worker_bond);

    test_utils::deregister_workers(&mut protocol, &workers);

    let response = ethereum.multisig_prover.execute(
        &mut protocol.app,
        ethereum.multisig_prover.admin_addr.clone(),
        &multisig_prover::msg::ExecuteMsg::UpdateWorkerSet,
    );
    assert!(response.is_ok());

    let response = polygon.multisig_prover.execute(
        &mut protocol.app,
        polygon.multisig_prover.admin_addr.clone(),
        &multisig_prover::msg::ExecuteMsg::UpdateWorkerSet,
    );
    assert!(response.is_ok());

    for worker in &workers {
        let response = protocol.service_registry.execute(
            &mut protocol.app,
            worker.addr.clone(),
            &ExecuteMsg::UnbondWorker {
                service_name: protocol.service_name.to_string(),
            },
        );
        assert!(response.is_ok());
    }

    let claim_results = test_utils::claim_stakes(&mut protocol, &workers);
    for claim_result in claim_results {
        assert!(claim_result.is_err());
    }
}<|MERGE_RESOLUTION|>--- conflicted
+++ resolved
@@ -5,7 +5,6 @@
 pub mod test_utils;
 
 #[test]
-<<<<<<< HEAD
 fn claim_stake_after_rotation_success() {
     let chains: Vec<router_api::ChainName> = vec![
         "Ethereum".to_string().try_into().unwrap(),
@@ -16,42 +15,31 @@
         mut protocol,
         chain1: ethereum,
         chain2: polygon,
-        workers,
-        min_worker_bond,
-=======
-fn verifiers_can_claim_stake() {
-    let test_utils::TestCase {
-        mut protocol,
-        verifiers,
-        min_verifier_bond,
->>>>>>> a52ea461
+        verifiers,
+        min_verifier_bond,
         unbonding_period_days,
         ..
     } = test_utils::setup_test_case();
 
     let before_balances = test_utils::query_balances(&protocol.app, &verifiers);
 
-<<<<<<< HEAD
-    let new_workers = test_utils::create_new_workers_vec(
-        chains.clone(),
-        vec![("worker3".to_string(), 3), ("worker4".to_string(), 4)],
-    );
-
-    test_utils::register_workers(&mut protocol, &new_workers, min_worker_bond);
-
-    test_utils::deregister_workers(&mut protocol, &workers);
-=======
-    test_utils::deregister_verifiers(&mut protocol, &verifiers);
->>>>>>> a52ea461
-
-    test_utils::rotate_active_worker_set(&mut protocol, ethereum, &workers, &new_workers);
-    test_utils::rotate_active_worker_set(&mut protocol, polygon, &workers, &new_workers);
-
-    for worker in &workers {
-        let response = protocol.service_registry.execute(
-            &mut protocol.app,
-            worker.addr.clone(),
-            &ExecuteMsg::UnbondWorker {
+    let new_verifiers = test_utils::create_new_verifiers_vec(
+        chains.clone(),
+        vec![("verifier3".to_string(), 3), ("verifier4".to_string(), 4)],
+    );
+
+    test_utils::register_verifiers(&mut protocol, &new_verifiers, min_verifier_bond);
+
+    test_utils::deregister_verifiers(&mut protocol, &verifiers);
+
+    test_utils::rotate_active_verifier_set(&mut protocol, ethereum, &verifiers, &new_verifiers);
+    test_utils::rotate_active_verifier_set(&mut protocol, polygon, &verifiers, &new_verifiers);
+
+    for verifier in &verifiers {
+        let response = protocol.service_registry.execute(
+            &mut protocol.app,
+            verifier.addr.clone(),
+            &ExecuteMsg::UnbondVerifier {
                 service_name: protocol.service_name.to_string(),
             },
         );
@@ -75,17 +63,12 @@
         ..block
     });
 
-<<<<<<< HEAD
-    let claim_results = test_utils::claim_stakes(&mut protocol, &workers);
+    let claim_results = test_utils::claim_stakes(&mut protocol, &verifiers);
     for claim_result in claim_results {
         assert!(claim_result.is_ok());
     }
 
-    let after_balances = test_utils::query_balances(&protocol.app, &workers);
-=======
-    test_utils::claim_stakes(&mut protocol, &verifiers);
     let after_balances = test_utils::query_balances(&protocol.app, &verifiers);
->>>>>>> a52ea461
 
     for (before_balance, after_balance) in before_balances.into_iter().zip(after_balances) {
         assert_eq!(after_balance, before_balance + min_verifier_bond);
@@ -93,47 +76,47 @@
 }
 
 #[test]
-fn claim_stake_when_in_all_active_worker_sets_fails() {
-    let chains: Vec<router_api::ChainName> = vec![
-        "Ethereum".to_string().try_into().unwrap(),
-        "Polygon".to_string().try_into().unwrap(),
-    ];
-
-    let test_utils::TestCase {
-        mut protocol,
-        workers,
-        min_worker_bond,
-        ..
-    } = test_utils::setup_test_case();
-
-    let new_workers = test_utils::create_new_workers_vec(
-        chains.clone(),
-        vec![("worker3".to_string(), 3), ("worker4".to_string(), 4)],
-    );
-
-    test_utils::register_workers(&mut protocol, &new_workers, min_worker_bond);
-
-    test_utils::deregister_workers(&mut protocol, &workers);
-
-    for worker in &workers {
-        let response = protocol.service_registry.execute(
-            &mut protocol.app,
-            worker.addr.clone(),
-            &ExecuteMsg::UnbondWorker {
-                service_name: protocol.service_name.to_string(),
-            },
-        );
-        assert!(response.is_ok());
-    }
-
-    let claim_results = test_utils::claim_stakes(&mut protocol, &workers);
+fn claim_stake_when_in_all_active_verifier_sets_fails() {
+    let chains: Vec<router_api::ChainName> = vec![
+        "Ethereum".to_string().try_into().unwrap(),
+        "Polygon".to_string().try_into().unwrap(),
+    ];
+
+    let test_utils::TestCase {
+        mut protocol,
+        verifiers,
+        min_verifier_bond,
+        ..
+    } = test_utils::setup_test_case();
+
+    let new_verifiers = test_utils::create_new_verifiers_vec(
+        chains.clone(),
+        vec![("verifier3".to_string(), 3), ("verifier4".to_string(), 4)],
+    );
+
+    test_utils::register_verifiers(&mut protocol, &new_verifiers, min_verifier_bond);
+
+    test_utils::deregister_verifiers(&mut protocol, &verifiers);
+
+    for verifier in &verifiers {
+        let response = protocol.service_registry.execute(
+            &mut protocol.app,
+            verifier.addr.clone(),
+            &ExecuteMsg::UnbondVerifier {
+                service_name: protocol.service_name.to_string(),
+            },
+        );
+        assert!(response.is_ok());
+    }
+
+    let claim_results = test_utils::claim_stakes(&mut protocol, &verifiers);
     for claim_result in claim_results {
         assert!(claim_result.is_err());
     }
 }
 
 #[test]
-fn claim_stake_when_in_some_active_worker_sets_fails() {
+fn claim_stake_when_in_some_active_verifier_sets_fails() {
     let chains: Vec<router_api::ChainName> = vec![
         "Ethereum".to_string().try_into().unwrap(),
         "Polygon".to_string().try_into().unwrap(),
@@ -142,35 +125,35 @@
     let test_utils::TestCase {
         mut protocol,
         chain1: ethereum,
-        workers,
-        min_worker_bond,
-        ..
-    } = test_utils::setup_test_case();
-
-    let new_workers = test_utils::create_new_workers_vec(
-        chains.clone(),
-        vec![("worker3".to_string(), 3), ("worker4".to_string(), 4)],
-    );
-
-    test_utils::register_workers(&mut protocol, &new_workers, min_worker_bond);
-
-    test_utils::deregister_workers(&mut protocol, &workers);
-
-    // Only rotate the first chain's workerset
-    test_utils::rotate_active_worker_set(&mut protocol, ethereum, &workers, &new_workers);
-
-    for worker in &workers {
-        let response = protocol.service_registry.execute(
-            &mut protocol.app,
-            worker.addr.clone(),
-            &ExecuteMsg::UnbondWorker {
-                service_name: protocol.service_name.to_string(),
-            },
-        );
-        assert!(response.is_ok());
-    }
-
-    let claim_results = test_utils::claim_stakes(&mut protocol, &workers);
+        verifiers,
+        min_verifier_bond,
+        ..
+    } = test_utils::setup_test_case();
+
+    let new_verifiers = test_utils::create_new_verifiers_vec(
+        chains.clone(),
+        vec![("verifier3".to_string(), 3), ("verifier4".to_string(), 4)],
+    );
+
+    test_utils::register_verifiers(&mut protocol, &new_verifiers, min_verifier_bond);
+
+    test_utils::deregister_verifiers(&mut protocol, &verifiers);
+
+    // Only rotate the first chain's verifier set
+    test_utils::rotate_active_verifier_set(&mut protocol, ethereum, &verifiers, &new_verifiers);
+
+    for verifier in &verifiers {
+        let response = protocol.service_registry.execute(
+            &mut protocol.app,
+            verifier.addr.clone(),
+            &ExecuteMsg::UnbondVerifier {
+                service_name: protocol.service_name.to_string(),
+            },
+        );
+        assert!(response.is_ok());
+    }
+
+    let claim_results = test_utils::claim_stakes(&mut protocol, &verifiers);
     for claim_result in claim_results {
         assert!(claim_result.is_err());
     }
@@ -185,22 +168,22 @@
 
     let test_utils::TestCase {
         mut protocol,
-        workers,
-        min_worker_bond,
-        ..
-    } = test_utils::setup_test_case();
-
-    let new_workers = test_utils::create_new_workers_vec(
-        chains.clone(),
-        vec![("worker3".to_string(), 3), ("worker4".to_string(), 4)],
-    );
-
-    test_utils::register_workers(&mut protocol, &new_workers, min_worker_bond);
-
-    for worker in &workers {
-        let response = protocol.service_registry.execute(
-            &mut protocol.app,
-            worker.addr.clone(),
+        verifiers,
+        min_verifier_bond,
+        ..
+    } = test_utils::setup_test_case();
+
+    let new_verifiers = test_utils::create_new_verifiers_vec(
+        chains.clone(),
+        vec![("verifier3".to_string(), 3), ("verifier4".to_string(), 4)],
+    );
+
+    test_utils::register_verifiers(&mut protocol, &new_verifiers, min_verifier_bond);
+
+    for verifier in &verifiers {
+        let response = protocol.service_registry.execute(
+            &mut protocol.app,
+            verifier.addr.clone(),
             &ExecuteMsg::DeregisterChainSupport {
                 service_name: protocol.service_name.to_string(),
                 chains: chains.clone(),
@@ -209,18 +192,18 @@
         assert!(response.is_ok());
     }
 
-    for worker in &workers {
-        let response = protocol.service_registry.execute(
-            &mut protocol.app,
-            worker.addr.clone(),
-            &ExecuteMsg::UnbondWorker {
-                service_name: protocol.service_name.to_string(),
-            },
-        );
-        assert!(response.is_ok());
-    }
-
-    let claim_results = test_utils::claim_stakes(&mut protocol, &workers);
+    for verifier in &verifiers {
+        let response = protocol.service_registry.execute(
+            &mut protocol.app,
+            verifier.addr.clone(),
+            &ExecuteMsg::UnbondVerifier {
+                service_name: protocol.service_name.to_string(),
+            },
+        );
+        assert!(response.is_ok());
+    }
+
+    let claim_results = test_utils::claim_stakes(&mut protocol, &verifiers);
     for claim_result in claim_results {
         assert!(claim_result.is_err());
     }
@@ -237,28 +220,28 @@
         mut protocol,
         chain1: ethereum,
         chain2: polygon,
-        workers,
-        min_worker_bond,
-        ..
-    } = test_utils::setup_test_case();
-
-    let new_workers = test_utils::create_new_workers_vec(
-        chains.clone(),
-        vec![("worker3".to_string(), 3), ("worker4".to_string(), 4)],
-    );
-
-    test_utils::register_workers(&mut protocol, &new_workers, min_worker_bond);
-
-    test_utils::deregister_workers(&mut protocol, &workers);
-
-    test_utils::rotate_active_worker_set(&mut protocol, ethereum, &workers, &new_workers);
-    test_utils::rotate_active_worker_set(&mut protocol, polygon, &workers, &new_workers);
-
-    for worker in &workers {
-        let response = protocol.service_registry.execute(
-            &mut protocol.app,
-            worker.addr.clone(),
-            &ExecuteMsg::UnbondWorker {
+        verifiers,
+        min_verifier_bond,
+        ..
+    } = test_utils::setup_test_case();
+
+    let new_verifiers = test_utils::create_new_verifiers_vec(
+        chains.clone(),
+        vec![("verifier3".to_string(), 3), ("verifier4".to_string(), 4)],
+    );
+
+    test_utils::register_verifiers(&mut protocol, &new_verifiers, min_verifier_bond);
+
+    test_utils::deregister_verifiers(&mut protocol, &verifiers);
+
+    test_utils::rotate_active_verifier_set(&mut protocol, ethereum, &verifiers, &new_verifiers);
+    test_utils::rotate_active_verifier_set(&mut protocol, polygon, &verifiers, &new_verifiers);
+
+    for verifier in &verifiers {
+        let response = protocol.service_registry.execute(
+            &mut protocol.app,
+            verifier.addr.clone(),
+            &ExecuteMsg::UnbondVerifier {
                 service_name: protocol.service_name.to_string(),
             },
         );
@@ -268,21 +251,21 @@
     let response = protocol.service_registry.execute(
         &mut protocol.app,
         protocol.governance_address.clone(),
-        &ExecuteMsg::JailWorkers {
+        &ExecuteMsg::JailVerifiers {
             service_name: protocol.service_name.to_string(),
-            workers: vec!["worker1".to_string(), "worker2".to_string()],
+            verifiers: vec!["verifier1".to_string(), "verifier2".to_string()],
         },
     );
     assert!(response.is_ok());
 
-    let claim_results = test_utils::claim_stakes(&mut protocol, &workers);
+    let claim_results = test_utils::claim_stakes(&mut protocol, &verifiers);
     for claim_result in claim_results {
         assert!(claim_result.clone().is_err());
     }
 }
 
 #[test]
-fn claim_stake_when_in_next_worker_sets_fails() {
+fn claim_stake_when_in_next_verifier_sets_fails() {
     let chains: Vec<router_api::ChainName> = vec![
         "Ethereum".to_string().try_into().unwrap(),
         "Polygon".to_string().try_into().unwrap(),
@@ -292,46 +275,46 @@
         mut protocol,
         chain1: ethereum,
         chain2: polygon,
-        workers,
-        min_worker_bond,
-        ..
-    } = test_utils::setup_test_case();
-
-    let new_workers = test_utils::create_new_workers_vec(
-        chains.clone(),
-        vec![("worker3".to_string(), 3), ("worker4".to_string(), 4)],
-    );
-
-    test_utils::register_workers(&mut protocol, &new_workers, min_worker_bond);
-
-    test_utils::deregister_workers(&mut protocol, &workers);
+        verifiers,
+        min_verifier_bond,
+        ..
+    } = test_utils::setup_test_case();
+
+    let new_verifiers = test_utils::create_new_verifiers_vec(
+        chains.clone(),
+        vec![("verifier3".to_string(), 3), ("verifier4".to_string(), 4)],
+    );
+
+    test_utils::register_verifiers(&mut protocol, &new_verifiers, min_verifier_bond);
+
+    test_utils::deregister_verifiers(&mut protocol, &verifiers);
 
     let response = ethereum.multisig_prover.execute(
         &mut protocol.app,
         ethereum.multisig_prover.admin_addr.clone(),
-        &multisig_prover::msg::ExecuteMsg::UpdateWorkerSet,
+        &multisig_prover::msg::ExecuteMsg::UpdateVerifierSet,
     );
     assert!(response.is_ok());
 
     let response = polygon.multisig_prover.execute(
         &mut protocol.app,
         polygon.multisig_prover.admin_addr.clone(),
-        &multisig_prover::msg::ExecuteMsg::UpdateWorkerSet,
+        &multisig_prover::msg::ExecuteMsg::UpdateVerifierSet,
     );
     assert!(response.is_ok());
 
-    for worker in &workers {
-        let response = protocol.service_registry.execute(
-            &mut protocol.app,
-            worker.addr.clone(),
-            &ExecuteMsg::UnbondWorker {
-                service_name: protocol.service_name.to_string(),
-            },
-        );
-        assert!(response.is_ok());
-    }
-
-    let claim_results = test_utils::claim_stakes(&mut protocol, &workers);
+    for verifier in &verifiers {
+        let response = protocol.service_registry.execute(
+            &mut protocol.app,
+            verifier.addr.clone(),
+            &ExecuteMsg::UnbondVerifier {
+                service_name: protocol.service_name.to_string(),
+            },
+        );
+        assert!(response.is_ok());
+    }
+
+    let claim_results = test_utils::claim_stakes(&mut protocol, &verifiers);
     for claim_result in claim_results {
         assert!(claim_result.is_err());
     }
