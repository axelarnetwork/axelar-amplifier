use coordinator::contract::{execute, instantiate, query};
use cosmwasm_std::Addr;
use cw_multi_test::{ContractWrapper, Executor};

use crate::contract::Contract;
use crate::protocol::AxelarApp;

#[derive(Clone)]
pub struct CoordinatorContract {
    pub contract_addr: Addr,
}

impl CoordinatorContract {
<<<<<<< HEAD
    pub fn instantiate_contract(app: &mut AxelarApp, governance: Addr) -> Self {
        let code = ContractWrapper::new_with_empty(execute, instantiate, query);
=======
    pub fn instantiate_contract(app: &mut App, governance: Addr, service_registry: Addr) -> Self {
        let code = ContractWrapper::new(execute, instantiate, query);
>>>>>>> 1775139e
        let code_id = app.store_code(Box::new(code));

        let contract_addr = app
            .instantiate_contract(
                code_id,
                Addr::unchecked("anyone"),
                &coordinator::msg::InstantiateMsg {
                    governance_address: governance.to_string(),
                    service_registry: service_registry.to_string(),
                },
                &[],
                "coordinator",
                None,
            )
            .unwrap();

        CoordinatorContract { contract_addr }
    }
}

impl Contract for CoordinatorContract {
    type QMsg = coordinator::msg::QueryMsg;
    type ExMsg = coordinator::msg::ExecuteMsg;

    fn contract_address(&self) -> Addr {
        self.contract_addr.clone()
    }
}<|MERGE_RESOLUTION|>--- conflicted
+++ resolved
@@ -11,13 +11,12 @@
 }
 
 impl CoordinatorContract {
-<<<<<<< HEAD
-    pub fn instantiate_contract(app: &mut AxelarApp, governance: Addr) -> Self {
+    pub fn instantiate_contract(
+        app: &mut AxelarApp,
+        governance: Addr,
+        service_registry: Addr,
+    ) -> Self {
         let code = ContractWrapper::new_with_empty(execute, instantiate, query);
-=======
-    pub fn instantiate_contract(app: &mut App, governance: Addr, service_registry: Addr) -> Self {
-        let code = ContractWrapper::new(execute, instantiate, query);
->>>>>>> 1775139e
         let code_id = app.store_code(Box::new(code));
 
         let contract_addr = app
