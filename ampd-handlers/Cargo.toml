[package]
name = "ampd-handlers"
version = "0.1.0"
rust-version = { workspace = true }
license = "MIT OR Apache-2.0"
edition = { workspace = true }

[[bin]]
name = "evm-handler"
path = "src/bin/evm/main.rs"

[dependencies]
ampd = { path = "../ampd", default-features = false, features = ["url"] }
ampd-sdk = { workspace = true }
async-trait = { workspace = true }
axelar-wasm-std = { workspace = true }
cosmrs = { workspace = true }
dotenv = "0.15.0"
error-stack = { workspace = true }
ethers-core = { workspace = true }
ethers-providers = { version = "2.0.13", default-features = false, features = [
  "rustls",
] }
events = { workspace = true }
futures = { workspace = true }
humantime-serde = { workspace = true }
reqwest = { version = "0.11.24", default-features = false }
serde = { workspace = true }
serde_json = { workspace = true }
thiserror = { workspace = true }
tokio = { workspace = true, features = ["rt-multi-thread"] }
tokio-stream = { workspace = true }
tokio-util = { workspace = true }
tracing = { workspace = true }
<<<<<<< HEAD
=======
tracing-core = { workspace = true }
tracing-error = { workspace = true }
>>>>>>> eb92f3af
tracing-subscriber = { workspace = true }
typed-builder = { workspace = true }
valuable = { version = "0.1.0", features = ["derive"] }
voting-verifier = { workspace = true }

[dev-dependencies]
ampd = { path = "../ampd", default-features = false, features = ["url", "test-utils"] }
ampd-sdk = { workspace = true, features = ["test-utils"] }
cosmwasm-std = { workspace = true, features = ["stargate"] }
goldie = { workspace = true }
multisig = { workspace = true, features = ["test"] }

[lints]
workspace = true<|MERGE_RESOLUTION|>--- conflicted
+++ resolved
@@ -32,11 +32,8 @@
 tokio-stream = { workspace = true }
 tokio-util = { workspace = true }
 tracing = { workspace = true }
-<<<<<<< HEAD
-=======
 tracing-core = { workspace = true }
 tracing-error = { workspace = true }
->>>>>>> eb92f3af
 tracing-subscriber = { workspace = true }
 typed-builder = { workspace = true }
 valuable = { version = "0.1.0", features = ["derive"] }
