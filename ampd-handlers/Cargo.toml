--- conflicted
+++ resolved
@@ -10,13 +10,12 @@
 path = "src/bin/evm/main.rs"
 
 [[bin]]
-<<<<<<< HEAD
+name = "multisig-handler"
+path = "src/bin/multisig/main.rs"
+
+[[bin]]
 name = "sui-handler"
 path = "src/bin/sui/main.rs"
-=======
-name = "multisig-handler"
-path = "src/bin/multisig/main.rs"
->>>>>>> daa76589
 
 [dependencies]
 ampd = { path = "../ampd", default-features = false, features = ["url"] }
