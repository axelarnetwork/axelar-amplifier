[package]
name = "ampd-handlers"
version = "0.1.0"
rust-version = { workspace = true }
license = "MIT OR Apache-2.0"
edition = { workspace = true }

[[bin]]
name = "evm-handler"
path = "src/bin/evm/main.rs"

[[bin]]
name = "multisig-handler"
path = "src/bin/multisig/main.rs"

[[bin]]
<<<<<<< HEAD
name = "stellar-handler"
path = "src/bin/stellar/main.rs"
=======
name = "sui-handler"
path = "src/bin/sui/main.rs"
>>>>>>> ee7cd712

[dependencies]
ampd = { path = "../ampd", default-features = false, features = ["url"] }
ampd-sdk = { workspace = true }
async-trait = { workspace = true }
axelar-wasm-std = { workspace = true }
cosmrs = { workspace = true }
cosmwasm-std = { workspace = true }
dotenv = "0.15.0"
dotenv-flow = "0.16.2"
error-stack = { workspace = true }
ethers-core = { workspace = true }
ethers-providers = { version = "2.0.13", default-features = false, features = [
  "rustls",
] }
events = { workspace = true }
futures = { workspace = true }
hex = { workspace = true, features = ["serde"] }
humantime-serde = { workspace = true }
multisig = { workspace = true, features = ["library"] }
reqwest = { version = "0.11.24", default-features = false }
serde = { workspace = true }
serde_json = { workspace = true }
serde_with = { workspace = true }
<<<<<<< HEAD
stellar-xdr = { workspace = true }
=======
sui-json-rpc-types = { git = "https://github.com/mystenlabs/sui", tag = "testnet-v1.39.1" }
sui-types = { git = "https://github.com/mystenlabs/sui", tag = "testnet-v1.39.1" }
>>>>>>> ee7cd712
thiserror = { workspace = true }
tokio = { workspace = true, features = ["rt-multi-thread"] }
tokio-stream = { workspace = true }
tokio-util = { workspace = true }
tracing = { workspace = true }
tracing-core = { workspace = true }
tracing-error = { workspace = true }
tracing-subscriber = { workspace = true }
typed-builder = { workspace = true }
valuable = { version = "0.1.0", features = ["derive"] }
voting-verifier = { workspace = true }

[dev-dependencies]
ampd = { path = "../ampd", default-features = false, features = ["url", "test-utils"] }
ampd-sdk = { workspace = true, features = ["test-utils"] }
base64 = { workspace = true }
cosmwasm-std = { workspace = true, features = ["stargate"] }
goldie = { workspace = true }
k256 = { workspace = true }
multisig = { workspace = true, features = ["test"] }
rand = { workspace = true }
tendermint = { workspace = true }

[lints]
workspace = true<|MERGE_RESOLUTION|>--- conflicted
+++ resolved
@@ -14,13 +14,12 @@
 path = "src/bin/multisig/main.rs"
 
 [[bin]]
-<<<<<<< HEAD
 name = "stellar-handler"
 path = "src/bin/stellar/main.rs"
-=======
+
+[[bin]]
 name = "sui-handler"
 path = "src/bin/sui/main.rs"
->>>>>>> ee7cd712
 
 [dependencies]
 ampd = { path = "../ampd", default-features = false, features = ["url"] }
@@ -45,12 +44,9 @@
 serde = { workspace = true }
 serde_json = { workspace = true }
 serde_with = { workspace = true }
-<<<<<<< HEAD
 stellar-xdr = { workspace = true }
-=======
 sui-json-rpc-types = { git = "https://github.com/mystenlabs/sui", tag = "testnet-v1.39.1" }
 sui-types = { git = "https://github.com/mystenlabs/sui", tag = "testnet-v1.39.1" }
->>>>>>> ee7cd712
 thiserror = { workspace = true }
 tokio = { workspace = true, features = ["rt-multi-thread"] }
 tokio-stream = { workspace = true }
