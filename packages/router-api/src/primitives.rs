use std::any::type_name;
use std::fmt;
use std::fmt::Display;
use std::ops::Deref;
use std::str::FromStr;

use axelar_wasm_std::flagset::FlagSet;
use axelar_wasm_std::hash::Hash;
use axelar_wasm_std::msg_id::MessageIdFormat;
use axelar_wasm_std::{nonempty, FnExt};
use cosmwasm_schema::cw_serde;
use cosmwasm_std::{Addr, Attribute, HexBinary, StdError, StdResult};
use cw_storage_plus::{Key, KeyDeserialize, Prefixer, PrimaryKey};
use error_stack::{Context, Report, ResultExt};
use flagset::flags;
use schemars::gen::SchemaGenerator;
use schemars::schema::Schema;
use schemars::JsonSchema;
use serde::{Deserialize, Serialize};
use sha3::{Digest, Keccak256};
use valuable::Valuable;

use crate::error::*;

/// Delimiter used when concatenating fields to prevent ambiguous encodings.
/// The delimiter must be prevented from being contained in values that are used as fields.
pub const FIELD_DELIMITER: char = '_';

#[cw_serde]
#[derive(Eq, Hash)]
pub struct Message {
    pub cc_id: CrossChainId,
    pub source_address: Address,
    pub destination_chain: ChainName,
    pub destination_address: Address,
    /// for better user experience, the payload hash gets encoded into hex at the edges (input/output),
    /// but internally, we treat it as raw bytes to enforce its format.
    #[serde(with = "axelar_wasm_std::hex")]
    #[schemars(with = "String")] // necessary attribute in conjunction with #[serde(with ...)]
    pub payload_hash: [u8; 32],
}

impl Message {
    pub fn hash(&self) -> Hash {
        let mut hasher = Keccak256::new();
        let delimiter_bytes = &[FIELD_DELIMITER as u8];

        hasher.update(self.cc_id.to_string());
        hasher.update(delimiter_bytes);
        hasher.update(self.source_address.as_str());
        hasher.update(delimiter_bytes);
        hasher.update(self.destination_chain.as_ref());
        hasher.update(delimiter_bytes);
        hasher.update(self.destination_address.as_str());
        hasher.update(delimiter_bytes);
        hasher.update(self.payload_hash);

        hasher.finalize().into()
    }
}

impl From<Message> for Vec<Attribute> {
    fn from(other: Message) -> Self {
        vec![
            ("message_id", other.cc_id.message_id).into(),
            ("source_chain", other.cc_id.chain).into(),
            ("source_address", other.source_address.deref()).into(),
            ("destination_chain", other.destination_chain).into(),
            ("destination_address", other.destination_address.deref()).into(),
            (
                "payload_hash",
                HexBinary::from(other.payload_hash).to_string(),
            )
                .into(),
        ]
    }
}

#[cw_serde]
#[serde(try_from = "String")]
#[derive(Eq, Hash)]
pub struct Address(nonempty::String);

impl Deref for Address {
    type Target = String;

    fn deref(&self) -> &Self::Target {
        self.0.deref()
    }
}

impl FromStr for Address {
    type Err = Report<Error>;

    fn from_str(s: &str) -> Result<Self, Self::Err> {
        Address::try_from(s.to_string())
    }
}

impl TryFrom<String> for Address {
    type Error = Report<Error>;

    fn try_from(value: String) -> Result<Self, Self::Error> {
        if value.contains(FIELD_DELIMITER) {
            return Err(Report::new(Error::InvalidAddress));
        }

        Ok(Address(
            value
                .parse::<nonempty::String>()
                .change_context(Error::InvalidAddress)?,
        ))
    }
}

#[cw_serde]
#[derive(Eq, Hash)]
pub struct CrossChainId {
    pub chain: ChainNameRaw,
    pub message_id: nonempty::String,
}

impl CrossChainId {
    pub fn new<S, T>(
        chain: impl TryInto<ChainNameRaw, Error = S>,
        id: impl TryInto<nonempty::String, Error = T>,
    ) -> error_stack::Result<Self, Error>
    where
        S: Context,
        T: Context,
    {
        Ok(CrossChainId {
            chain: chain.try_into().change_context(Error::InvalidChainName)?,
            message_id: id.try_into().change_context(Error::InvalidMessageId)?,
        })
    }
}

impl PrimaryKey<'_> for CrossChainId {
    type Prefix = ChainNameRaw;
    type SubPrefix = ();
    type Suffix = String;
    type SuperSuffix = (ChainNameRaw, String);

    fn key(&self) -> Vec<Key> {
        let mut keys = self.chain.key();
        keys.extend(self.message_id.key());
        keys
    }
}

impl KeyDeserialize for CrossChainId {
    type Output = Self;

    fn from_vec(value: Vec<u8>) -> StdResult<Self::Output> {
        let (chain, id) = <(ChainNameRaw, String)>::from_vec(value)?;
        Ok(CrossChainId {
            chain,
            message_id: id
                .try_into()
                .map_err(|err| StdError::parse_err(type_name::<nonempty::String>(), err))?,
        })
    }
}
impl Display for CrossChainId {
    fn fmt(&self, f: &mut fmt::Formatter<'_>) -> fmt::Result {
<<<<<<< HEAD
        write!(
            f,
            "{}{}{}",
            self.chain, CHAIN_NAME_DELIMITER, *self.message_id
        )
=======
        write!(f, "{}{}{}", self.chain, FIELD_DELIMITER, *self.id)
>>>>>>> 562aff57
    }
}

#[cw_serde]
#[serde(try_from = "String")]
#[derive(Eq, Hash, Valuable)]
pub struct ChainName(String);

impl FromStr for ChainName {
    type Err = Error;

    fn from_str(s: &str) -> Result<Self, Self::Err> {
        let chain_name: ChainNameRaw = s.parse()?;

        Ok(ChainName(chain_name.0.to_lowercase()))
    }
}

impl From<ChainName> for String {
    fn from(d: ChainName) -> Self {
        d.0
    }
}

impl TryFrom<String> for ChainName {
    type Error = Error;

    fn try_from(value: String) -> Result<Self, Self::Error> {
        value.parse()
    }
}

impl TryFrom<&str> for ChainName {
    type Error = Error;

    fn try_from(value: &str) -> Result<Self, Self::Error> {
        value.parse()
    }
}

impl Display for ChainName {
    fn fmt(&self, f: &mut fmt::Formatter<'_>) -> fmt::Result {
        write!(f, "{}", self.0)
    }
}

impl PartialEq<ChainNameRaw> for ChainName {
    fn eq(&self, other: &ChainNameRaw) -> bool {
        self == &other.as_ref()
    }
}

impl PartialEq<String> for ChainName {
    fn eq(&self, other: &String) -> bool {
        self == &other.as_str()
    }
}

impl PartialEq<&str> for ChainName {
    fn eq(&self, other: &&str) -> bool {
        self.0 == *other
    }
}

impl<'a> PrimaryKey<'a> for ChainName {
    type Prefix = ();
    type SubPrefix = ();
    type Suffix = Self;
    type SuperSuffix = Self;

    fn key(&self) -> Vec<Key> {
        vec![Key::Ref(self.0.as_bytes())]
    }
}

impl<'a> Prefixer<'a> for ChainName {
    fn prefix(&self) -> Vec<Key> {
        vec![Key::Ref(self.0.as_bytes())]
    }
}

impl KeyDeserialize for ChainName {
    type Output = Self;

    #[inline(always)]
    fn from_vec(value: Vec<u8>) -> StdResult<Self::Output> {
        String::from_utf8(value)
            .map_err(StdError::invalid_utf8)?
            .then(ChainName::try_from)
            .map_err(StdError::invalid_utf8)
    }
}

impl KeyDeserialize for &ChainName {
    type Output = ChainName;

    #[inline(always)]
    fn from_vec(value: Vec<u8>) -> StdResult<Self::Output> {
        ChainName::from_vec(value)
    }
}

impl AsRef<str> for ChainName {
    fn as_ref(&self) -> &str {
        self.0.as_str()
    }
}

#[cw_serde]
#[serde(try_from = "String")]
#[derive(Eq, Hash)]
pub struct ChainNameRaw(String);

impl From<ChainName> for ChainNameRaw {
    fn from(other: ChainName) -> Self {
        ChainNameRaw(other.0)
    }
}

impl FromStr for ChainNameRaw {
    type Err = Error;

    fn from_str(s: &str) -> Result<Self, Self::Err> {
        if s.contains(FIELD_DELIMITER) || s.is_empty() {
            return Err(Error::InvalidChainName);
        }

        Ok(ChainNameRaw(s.to_owned()))
    }
}

impl From<ChainNameRaw> for String {
    fn from(d: ChainNameRaw) -> Self {
        d.0
    }
}

impl TryFrom<String> for ChainNameRaw {
    type Error = Error;

    fn try_from(value: String) -> Result<Self, Self::Error> {
        value.parse()
    }
}

impl TryFrom<&str> for ChainNameRaw {
    type Error = Error;

    fn try_from(value: &str) -> Result<Self, Self::Error> {
        value.parse()
    }
}

impl Display for ChainNameRaw {
    fn fmt(&self, f: &mut fmt::Formatter<'_>) -> fmt::Result {
        write!(f, "{}", self.0)
    }
}

impl AsRef<str> for ChainNameRaw {
    fn as_ref(&self) -> &str {
        self.0.as_str()
    }
}

impl PartialEq<ChainName> for ChainNameRaw {
    fn eq(&self, other: &ChainName) -> bool {
        self == &other.as_ref()
    }
}

impl PartialEq<String> for ChainNameRaw {
    fn eq(&self, other: &String) -> bool {
        self == &other.as_str()
    }
}

impl PartialEq<&str> for ChainNameRaw {
    fn eq(&self, other: &&str) -> bool {
        self.0 == *other
    }
}

impl<'a> PrimaryKey<'a> for ChainNameRaw {
    type Prefix = ();
    type SubPrefix = ();
    type Suffix = Self;
    type SuperSuffix = Self;

    fn key(&self) -> Vec<Key> {
        vec![Key::Ref(self.0.as_bytes())]
    }
}

impl<'a> Prefixer<'a> for ChainNameRaw {
    fn prefix(&self) -> Vec<Key> {
        vec![Key::Ref(self.0.as_bytes())]
    }
}

impl KeyDeserialize for ChainNameRaw {
    type Output = Self;

    #[inline(always)]
    fn from_vec(value: Vec<u8>) -> StdResult<Self::Output> {
        String::from_utf8(value)
            .map_err(StdError::invalid_utf8)?
            .then(ChainNameRaw::try_from)
            .map_err(StdError::invalid_utf8)
    }
}

impl KeyDeserialize for &ChainNameRaw {
    type Output = ChainNameRaw;

    #[inline(always)]
    fn from_vec(value: Vec<u8>) -> StdResult<Self::Output> {
        ChainNameRaw::from_vec(value)
    }
}

flags! {
    #[repr(u8)]
    #[derive(Deserialize, Serialize, Hash)]
    pub enum GatewayDirection: u8 {
        None = 0,
        Incoming = 1,
        Outgoing = 2,
        Bidirectional = (GatewayDirection::Incoming | GatewayDirection::Outgoing).bits(),
    }
}

impl JsonSchema for GatewayDirection {
    fn schema_name() -> String {
        "GatewayDirection".to_string()
    }

    fn json_schema(gen: &mut SchemaGenerator) -> Schema {
        gen.subschema_for::<u8>()
    }
}

#[cw_serde]
pub struct Gateway {
    pub address: Addr,
}

#[cw_serde]
pub struct ChainEndpoint {
    pub name: ChainName,
    pub gateway: Gateway,
    pub frozen_status: FlagSet<GatewayDirection>,
    pub msg_id_format: MessageIdFormat,
}

impl ChainEndpoint {
    pub fn incoming_frozen(&self) -> bool {
        self.frozen_status.contains(GatewayDirection::Incoming)
    }

    pub fn outgoing_frozen(&self) -> bool {
        self.frozen_status.contains(GatewayDirection::Outgoing)
    }
}

#[cfg(test)]
mod tests {
    use cosmwasm_std::to_json_vec;
    use rand::distributions::Alphanumeric;
    use rand::{thread_rng, Rng};
    use sha3::{Digest, Sha3_256};

    use super::*;

    #[test]
    // Any modifications to the Message struct fields or their types
    // will cause this test to fail, indicating that a migration is needed.
    fn test_message_struct_unchanged() {
        let expected_message_hash =
<<<<<<< HEAD
            "de86c472975a04755f38cbf919e570778e356b91841abbc856f091d5cf389a4e";
=======
            "b0c6ee811cf4c205b08e36dbbad956212c4e291aedae44ab700265477bfea526";
>>>>>>> 562aff57

        let msg = dummy_message();

        assert_eq!(
            hex::encode(Sha3_256::digest(to_json_vec(&msg).unwrap())),
            expected_message_hash
        );
    }

    // If this test fails, it means the message hash has changed and therefore a migration is needed.
    #[test]
    fn hash_id_unchanged() {
        let expected_message_hash =
            "e6b9cc9b6962c997b44ded605ebfb4f861e2db2ddff7e8be84a7a79728cea61e";

        let msg = dummy_message();

        assert_eq!(hex::encode(msg.hash()), expected_message_hash);
    }

    #[test]
    fn should_not_deserialize_invalid_chain_name() {
        assert_eq!(
            "chain name is invalid",
            serde_json::from_str::<ChainName>("\"\"")
                .unwrap_err()
                .to_string()
        );

        assert_eq!(
            "chain name is invalid",
            serde_json::from_str::<ChainName>(format!("\"chain{FIELD_DELIMITER}\"").as_str())
                .unwrap_err()
                .to_string()
        );
    }

    #[test]
    fn ensure_chain_name_parsing_respect_restrictions() {
        struct TestCase<'a> {
            input: &'a str,
            can_parse: bool,
            is_normalized: bool,
        }
        let random_lower = random_chain_name().to_lowercase();
        let random_upper = random_chain_name().to_uppercase();

        let test_cases = [
            TestCase {
                input: "",
                can_parse: false,
                is_normalized: false,
            },
            TestCase {
                input: "chain_with_prohibited_symbols",
                can_parse: false,
                is_normalized: false,
            },
            TestCase {
                input: "!@#$%^&*()+=-1234567890",
                can_parse: true,
                is_normalized: true,
            },
            TestCase {
                input: "ethereum",
                can_parse: true,
                is_normalized: true,
            },
            TestCase {
                input: "ETHEREUM",
                can_parse: true,
                is_normalized: false,
            },
            TestCase {
                input: "ethereum-1",
                can_parse: true,
                is_normalized: true,
            },
            TestCase {
                input: "ETHEREUM-1",
                can_parse: true,
                is_normalized: false,
            },
            TestCase {
                input: random_lower.as_str(),
                can_parse: true,
                is_normalized: true,
            },
            TestCase {
                input: random_upper.as_str(),
                can_parse: true,
                is_normalized: false,
            },
        ];

        let conversions = [
            |input: &str| ChainName::from_str(input),
            |input: &str| ChainName::try_from(input),
            |input: &str| ChainName::try_from(input.to_string()),
        ];

        let raw_conversions = [
            |input: &str| ChainNameRaw::from_str(input),
            |input: &str| ChainNameRaw::try_from(input),
            |input: &str| ChainNameRaw::try_from(input.to_string()),
        ];

        for case in test_cases.into_iter() {
            for conversion in conversions.into_iter() {
                let result = conversion(case.input);
                assert_eq!(result.is_ok(), case.can_parse, "input: {}", case.input);
                if case.can_parse {
                    if case.is_normalized {
                        assert_eq!(result.unwrap(), case.input);
                    } else {
                        assert_ne!(result.unwrap(), case.input);
                    }
                }
            }

            for conversion in raw_conversions.into_iter() {
                let result = conversion(case.input);
                assert_eq!(result.is_ok(), case.can_parse, "input: {}", case.input);
                if case.can_parse {
                    assert_eq!(result.unwrap(), case.input);
                }
            }
        }
    }

    #[test]
    fn should_not_deserialize_invalid_address() {
        assert_eq!(
            "address is invalid",
            serde_json::from_str::<Address>("\"\"")
                .unwrap_err()
                .to_string()
        );

        assert_eq!(
            "address is invalid",
            serde_json::from_str::<Address>(format!("\"address{FIELD_DELIMITER}\"").as_str())
                .unwrap_err()
                .to_string()
        );
    }

    #[test]
    fn ensure_address_parsing_respect_restrictions() {
        struct TestCase<'a> {
            input: &'a str,
            can_parse: bool,
        }
        let random_lower = random_address().to_lowercase();
        let random_upper = random_address().to_uppercase();

        let test_cases = [
            TestCase {
                input: "",
                can_parse: false,
            },
            TestCase {
                input: "address_with_prohibited_symbols",
                can_parse: false,
            },
            TestCase {
                input: "!@#$%^&*()+=-1234567890",
                can_parse: true,
            },
            TestCase {
                input: "0x4F4495243837681061C4743b74B3eEdf548D56A5",
                can_parse: true,
            },
            TestCase {
                input: "0x4f4495243837681061c4743b74b3eedf548d56a5",
                can_parse: true,
            },
            TestCase {
                input: "GARRAOPAA5MNY3Y5V2OOYXUMBC54UDHHJTUMLRQBY2DIZKT62G5WSJP4Copy",
                can_parse: true,
            },
            TestCase {
                input: "ETHEREUM-1",
                can_parse: true,
            },
            TestCase {
                input: random_lower.as_str(),
                can_parse: true,
            },
            TestCase {
                input: random_upper.as_str(),
                can_parse: true,
            },
        ];

        let conversions: [fn(&str) -> Result<Address, _>; 2] = [
            |input: &str| Address::from_str(input),
            |input: &str| Address::try_from(input.to_string()),
        ];

        for case in test_cases.into_iter() {
            for conversion in conversions.into_iter() {
                let result = conversion(case.input);
                assert_eq!(result.is_ok(), case.can_parse, "input: {}", case.input);
                if case.can_parse {
                    assert_eq!(result.unwrap().to_string(), case.input);
                }
            }
        }
    }

    #[test]
    fn json_schema_for_gateway_direction_flag_set_does_not_panic() {
        let gen = &mut SchemaGenerator::default();
        // check it doesn't panic
        let _ = FlagSet::<GatewayDirection>::json_schema(gen);

        // make sure it's the same as the underlying type
        assert_eq!(GatewayDirection::json_schema(gen), u8::json_schema(gen));
    }

    fn dummy_message() -> Message {
        Message {
            cc_id: CrossChainId::new("chain", "hash-index").unwrap(),
            source_address: "source-address".parse().unwrap(),
            destination_chain: "destination-chain".parse().unwrap(),
            destination_address: "destination-address".parse().unwrap(),
            payload_hash: [1; 32],
        }
    }

    fn random_chain_name() -> String {
        thread_rng()
            .sample_iter(&Alphanumeric)
            .take(10)
            .map(char::from)
            .collect()
    }

    fn random_address() -> String {
        thread_rng()
            .sample_iter(&Alphanumeric)
            .take(10)
            .map(char::from)
            .collect()
    }
}<|MERGE_RESOLUTION|>--- conflicted
+++ resolved
@@ -164,15 +164,7 @@
 }
 impl Display for CrossChainId {
     fn fmt(&self, f: &mut fmt::Formatter<'_>) -> fmt::Result {
-<<<<<<< HEAD
-        write!(
-            f,
-            "{}{}{}",
-            self.chain, CHAIN_NAME_DELIMITER, *self.message_id
-        )
-=======
-        write!(f, "{}{}{}", self.chain, FIELD_DELIMITER, *self.id)
->>>>>>> 562aff57
+        write!(f, "{}{}{}", self.chain, FIELD_DELIMITER, *self.message_id)
     }
 }
 
@@ -452,11 +444,7 @@
     // will cause this test to fail, indicating that a migration is needed.
     fn test_message_struct_unchanged() {
         let expected_message_hash =
-<<<<<<< HEAD
-            "de86c472975a04755f38cbf919e570778e356b91841abbc856f091d5cf389a4e";
-=======
             "b0c6ee811cf4c205b08e36dbbad956212c4e291aedae44ab700265477bfea526";
->>>>>>> 562aff57
 
         let msg = dummy_message();
 
