use crate::primitives::*;
use axelar_wasm_std::msg_id::MessageIdFormat;
use cosmwasm_schema::{cw_serde, QueryResponses};
<<<<<<< HEAD
use msgs_derive::EnsurePermissions;
=======
use std::collections::HashMap;

use crate::primitives::*;
>>>>>>> a64c6e0b

#[cw_serde]
#[derive(EnsurePermissions)]
pub enum ExecuteMsg {
<<<<<<< HEAD
    // Registers a new chain with the router
    #[permission(Governance)]
=======
    /*
     * Governance Methods
     * All the below messages should only be called by governance
     */
    /// Registers a new chain with the router
>>>>>>> a64c6e0b
    RegisterChain {
        chain: ChainName,
        gateway_address: Address,
        msg_id_format: MessageIdFormat,
    },
<<<<<<< HEAD
    // Changes the gateway address associated with a particular chain
    #[permission(Governance)]
=======
    /// Changes the gateway address associated with a particular chain
>>>>>>> a64c6e0b
    UpgradeGateway {
        chain: ChainName,
        contract_address: Address,
    },
<<<<<<< HEAD
    // Freezes a chain, in the specified direction.
    #[permission(Admin)]
    FreezeChain {
        chain: ChainName,
        direction: GatewayDirection,
    },
    // Unfreezes a chain, in the specified direction.
    #[permission(Elevated)]
    UnfreezeChain {
        chain: ChainName,
        direction: GatewayDirection,
=======

    /*
     * Router Admin Methods
     * All the below messages should only be called by the router admin
     */
    /// Freezes the specified chains in the specified directions.
    FreezeChains {
        chains: HashMap<ChainName, GatewayDirection>,
    },

    /// Unfreezes the specified chains in the specified directions.
    UnfreezeChains {
        chains: HashMap<ChainName, GatewayDirection>,
>>>>>>> a64c6e0b
    },

    /// Emergency command to stop all amplifier routing.
    DisableRouting,

    /// Resumes routing after an emergency shutdown.
    EnableRouting,
    /*
     * Gateway Messages
     * The below messages can only be called by registered gateways
     */
<<<<<<< HEAD
    // Routes a message to all outgoing gateways registered to the destination domain.
    // Called by an incoming gateway
    #[permission(Specific(gateway))]
=======
    /// Routes a message to all outgoing gateways registered to the destination domain.
    /// Called by an incoming gateway
>>>>>>> a64c6e0b
    RouteMessages(Vec<Message>),
}

#[cw_serde]
#[derive(QueryResponses)]
pub enum QueryMsg {
    #[returns(ChainEndpoint)]
    GetChainInfo(ChainName),

    // Returns a list of chains registered with the router
    // The list is paginated by:
    // - start_after: the chain name to start after, which the next page of results should start.
    // - limit: limit the number of chains returned, default is u32::MAX.
    #[returns(Vec<ChainEndpoint>)]
    Chains {
        start_after: Option<ChainName>,
        limit: Option<u32>,
    },
    #[returns(bool)]
    IsEnabled,
}<|MERGE_RESOLUTION|>--- conflicted
+++ resolved
@@ -1,88 +1,46 @@
 use crate::primitives::*;
 use axelar_wasm_std::msg_id::MessageIdFormat;
 use cosmwasm_schema::{cw_serde, QueryResponses};
-<<<<<<< HEAD
 use msgs_derive::EnsurePermissions;
-=======
-use std::collections::HashMap;
-
-use crate::primitives::*;
->>>>>>> a64c6e0b
 
 #[cw_serde]
 #[derive(EnsurePermissions)]
 pub enum ExecuteMsg {
-<<<<<<< HEAD
-    // Registers a new chain with the router
+    /// Registers a new chain with the router
     #[permission(Governance)]
-=======
-    /*
-     * Governance Methods
-     * All the below messages should only be called by governance
-     */
-    /// Registers a new chain with the router
->>>>>>> a64c6e0b
     RegisterChain {
         chain: ChainName,
         gateway_address: Address,
         msg_id_format: MessageIdFormat,
     },
-<<<<<<< HEAD
-    // Changes the gateway address associated with a particular chain
+    /// Changes the gateway address associated with a particular chain
     #[permission(Governance)]
-=======
-    /// Changes the gateway address associated with a particular chain
->>>>>>> a64c6e0b
     UpgradeGateway {
         chain: ChainName,
         contract_address: Address,
     },
-<<<<<<< HEAD
-    // Freezes a chain, in the specified direction.
+    /// Freezes the specified chains in the specified directions.
     #[permission(Admin)]
-    FreezeChain {
-        chain: ChainName,
-        direction: GatewayDirection,
-    },
-    // Unfreezes a chain, in the specified direction.
-    #[permission(Elevated)]
-    UnfreezeChain {
-        chain: ChainName,
-        direction: GatewayDirection,
-=======
-
-    /*
-     * Router Admin Methods
-     * All the below messages should only be called by the router admin
-     */
-    /// Freezes the specified chains in the specified directions.
     FreezeChains {
         chains: HashMap<ChainName, GatewayDirection>,
     },
-
     /// Unfreezes the specified chains in the specified directions.
+    #[permission(Elevated)]
     UnfreezeChains {
         chains: HashMap<ChainName, GatewayDirection>,
->>>>>>> a64c6e0b
     },
 
     /// Emergency command to stop all amplifier routing.
+    #[permission(Elevated)]
     DisableRouting,
 
     /// Resumes routing after an emergency shutdown.
+    #[permission(Governance)]
     EnableRouting,
-    /*
-     * Gateway Messages
-     * The below messages can only be called by registered gateways
-     */
-<<<<<<< HEAD
-    // Routes a message to all outgoing gateways registered to the destination domain.
-    // Called by an incoming gateway
-    #[permission(Specific(gateway))]
-=======
+
     /// Routes a message to all outgoing gateways registered to the destination domain.
     /// Called by an incoming gateway
->>>>>>> a64c6e0b
+    #[permission(Specific(gateway))]
     RouteMessages(Vec<Message>),
 }
 
