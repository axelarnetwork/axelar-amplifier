pub use crate::{
    error::ContractError,
    fn_ext::FnExt,
    snapshot::{Participant, Snapshot},
    threshold::{MajorityThreshold, Threshold},
    verification::VerificationStatus,
};

pub mod counter;
<<<<<<< HEAD
pub mod error;
=======
mod error;
pub mod event;
>>>>>>> b9074b5c
pub mod flagset;
mod fn_ext;
pub mod hash;
pub mod hex;
pub mod nonempty;
pub mod operators;
pub mod snapshot;
pub mod threshold;
pub mod utils;
pub mod verification;
pub mod voting;<|MERGE_RESOLUTION|>--- conflicted
+++ resolved
@@ -7,12 +7,8 @@
 };
 
 pub mod counter;
-<<<<<<< HEAD
 pub mod error;
-=======
-mod error;
 pub mod event;
->>>>>>> b9074b5c
 pub mod flagset;
 mod fn_ext;
 pub mod hash;
