pub use crate::{
    fn_ext::FnExt,
    snapshot::{Participant, Snapshot},
    threshold::Threshold,
};

pub mod counter;
pub mod flagset;
mod fn_ext;
pub mod nonempty;
pub mod operators;
pub mod snapshot;
pub mod threshold;
<<<<<<< HEAD
pub mod utils;
pub mod voting;

pub use crate::{
    fn_ext::FnExt,
    snapshot::{Participant, Snapshot},
    threshold::Threshold,
};
=======
pub mod voting;
>>>>>>> e1a35d39
<|MERGE_RESOLUTION|>--- conflicted
+++ resolved
@@ -11,15 +11,5 @@
 pub mod operators;
 pub mod snapshot;
 pub mod threshold;
-<<<<<<< HEAD
 pub mod utils;
-pub mod voting;
-
-pub use crate::{
-    fn_ext::FnExt,
-    snapshot::{Participant, Snapshot},
-    threshold::Threshold,
-};
-=======
-pub mod voting;
->>>>>>> e1a35d39
+pub mod voting;