use std::pin::Pin;
use std::str::FromStr;
use std::vec;

use ampd_proto;
use ampd_proto::blockchain_service_client::BlockchainServiceClient;
use ampd_proto::crypto_service_client::CryptoServiceClient;
<<<<<<< HEAD
use ampd_proto::{AddressRequest, SubscribeRequest};
=======
use ampd_proto::{BroadcastRequest, BroadcastResponse, SubscribeRequest};
>>>>>>> b487e1ea
use async_trait::async_trait;
use cosmrs::AccountId;
use error_stack::{report, Report, Result, ResultExt};
use events::{AbciEventTypeFilter, Event};
use futures::StreamExt;
use mockall::automock;
use report::ErrorExt;
use thiserror::Error;
use tokio_stream::Stream;
use tonic::{transport, Request};

#[derive(Error, Debug)]
pub enum Error {
    #[error("failed to connect to the grpc endpoint")]
    GrpcConnection(#[from] tonic::transport::Error),

    #[error("failed to execute gRPC request")]
    GrpcRequest(#[from] tonic::Status),

    #[error("failed to convert event")]
    EventConversion,

    #[error("invalid address received")]
    InvalidAddress(#[from] cosmrs::ErrorReport),

    #[error("missing event in response")]
    InvalidResponse,
}

#[automock(type Stream = tokio_stream::Iter<vec::IntoIter<Result<Event, Error>>>;)]
#[async_trait]
#[allow(dead_code)]
pub trait Client {
    type Stream: Stream<Item = Result<Event, Error>>;

    async fn subscribe(
        &mut self,
        filters: Vec<AbciEventTypeFilter>,
        include_block_begin_end: bool,
    ) -> Result<Self::Stream, Error>;

<<<<<<< HEAD
    async fn address(&mut self) -> Result<AccountId, Error>;
=======
    async fn broadcast(&mut self, msg: cosmrs::Any) -> Result<BrodcastClientReponse, Error>;
>>>>>>> b487e1ea
}

#[allow(dead_code)]
#[derive(Clone)]
pub struct GrpcClient {
    pub blockchain: BlockchainServiceClient<transport::Channel>,
    pub crypto: CryptoServiceClient<transport::Channel>,
}

#[allow(dead_code)]
pub async fn new(url: &str) -> Result<GrpcClient, Error> {
    let endpoint: transport::Endpoint = url
        .parse()
        .map_err(Into::into) // Convert to Error::GrpcConnection via #[from]
        .map_err(Report::new)?;

    let conn = endpoint
        .connect()
        .await
        .map_err(Into::into) // Convert to Error::GrpcConnection via #[from]
        .map_err(Report::new)?;

    let blockchain = BlockchainServiceClient::new(conn.clone());
    let crypto = CryptoServiceClient::new(conn);

    Ok(GrpcClient { blockchain, crypto })
}

pub struct BrodcastClientReponse {
    pub txhash: String,
    pub index: u64,
}

impl From<BroadcastResponse> for BrodcastClientReponse {
    fn from(response: BroadcastResponse) -> Self {
        BrodcastClientReponse {
            txhash: response.tx_hash,
            index: response.index,
        }
    }
}

#[async_trait]
impl Client for GrpcClient {
    type Stream = Pin<Box<dyn Stream<Item = Result<Event, Error>> + Send>>;

    async fn subscribe(
        &mut self,
        filters: Vec<AbciEventTypeFilter>,
        include_block_begin_end: bool,
    ) -> Result<Self::Stream, Error> {
        let request = SubscribeRequest {
            filters: filters
                .into_iter()
                .map(|filter| ampd_proto::EventFilter {
                    r#type: filter.event_type,
                    contract: Default::default(),
                })
                .collect(),
            include_block_begin_end,
        };

        let streaming_response = self
            .blockchain
            .subscribe(request)
            .await
            .map_err(Error::GrpcRequest)
            .map_err(Report::new)?;

        let transformed_stream = streaming_response.into_inner().map(|result| match result {
            Ok(response) => match response.event {
                Some(event) => Event::try_from(event).change_context(Error::EventConversion),
                None => Err(report!(Error::InvalidResponse)),
            },
            Err(e) => Err(report!(Error::GrpcRequest(e))),
        });

        Ok(Box::pin(transformed_stream))
    }

<<<<<<< HEAD
    async fn address(&mut self) -> Result<AccountId, Error> {
        let broadcaster_address = self
            .blockchain
            .address(Request::new(AddressRequest {}))
            .await
            .map_err(ErrorExt::into_report)?
            .into_inner()
            .address;

        let ampd_broadcaster_address =
            AccountId::from_str(broadcaster_address.as_str()).map_err(ErrorExt::into_report)?;

        Ok(ampd_broadcaster_address)
=======
    async fn broadcast(&mut self, msg: cosmrs::Any) -> Result<BrodcastClientReponse, Error> {
        let request = BroadcastRequest { msg: Some(msg) };

        let broadcast_response = self
            .blockchain
            .broadcast(request)
            .await
            .map_err(ErrorExt::into_report)?
            .into_inner();

        Ok(broadcast_response.into())
>>>>>>> b487e1ea
    }
}

#[cfg(test)]
mod tests {
    use super::*;

    #[test]
    fn test_mock_client() {
        let mut _mock = MockClient::new();
        // This test just verifies the mock can be created
    }
}<|MERGE_RESOLUTION|>--- conflicted
+++ resolved
@@ -5,11 +5,7 @@
 use ampd_proto;
 use ampd_proto::blockchain_service_client::BlockchainServiceClient;
 use ampd_proto::crypto_service_client::CryptoServiceClient;
-<<<<<<< HEAD
-use ampd_proto::{AddressRequest, SubscribeRequest};
-=======
-use ampd_proto::{BroadcastRequest, BroadcastResponse, SubscribeRequest};
->>>>>>> b487e1ea
+use ampd_proto::{AddressRequest, BroadcastRequest, BroadcastResponse, SubscribeRequest};
 use async_trait::async_trait;
 use cosmrs::AccountId;
 use error_stack::{report, Report, Result, ResultExt};
@@ -51,11 +47,9 @@
         include_block_begin_end: bool,
     ) -> Result<Self::Stream, Error>;
 
-<<<<<<< HEAD
     async fn address(&mut self) -> Result<AccountId, Error>;
-=======
+
     async fn broadcast(&mut self, msg: cosmrs::Any) -> Result<BrodcastClientReponse, Error>;
->>>>>>> b487e1ea
 }
 
 #[allow(dead_code)]
@@ -136,7 +130,6 @@
         Ok(Box::pin(transformed_stream))
     }
 
-<<<<<<< HEAD
     async fn address(&mut self) -> Result<AccountId, Error> {
         let broadcaster_address = self
             .blockchain
@@ -150,7 +143,8 @@
             AccountId::from_str(broadcaster_address.as_str()).map_err(ErrorExt::into_report)?;
 
         Ok(ampd_broadcaster_address)
-=======
+    }
+
     async fn broadcast(&mut self, msg: cosmrs::Any) -> Result<BrodcastClientReponse, Error> {
         let request = BroadcastRequest { msg: Some(msg) };
 
@@ -162,7 +156,6 @@
             .into_inner();
 
         Ok(broadcast_response.into())
->>>>>>> b487e1ea
     }
 }
 
