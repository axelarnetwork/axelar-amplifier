--- conflicted
+++ resolved
@@ -20,11 +20,7 @@
 use tokio_stream::Stream;
 use tonic::{transport, Request};
 
-<<<<<<< HEAD
-use crate::grpc::error::*;
-=======
 use crate::grpc::error::{AppError, Error};
->>>>>>> dc0be723
 
 #[automock(type Stream = tokio_stream::Iter<vec::IntoIter<Result<Event, Error>>>;)]
 #[async_trait]
@@ -213,11 +209,7 @@
             .map(|response| response.into_inner().result)
             .and_then(|result| {
                 serde_json::from_slice(&result)
-<<<<<<< HEAD
-                    .change_context(Error::InvalidJson)
-=======
                     .change_context(AppError::InvalidJson.into())
->>>>>>> dc0be723
                     .attach_printable(hex::encode(&result))
             })
     }
@@ -278,7 +270,7 @@
     use tokio_stream::StreamExt;
 
     use super::*;
-    use crate::grpc::error::Error;
+    use crate::grpc::error::GrpcError;
 
     #[tokio::test]
     async fn address_should_succeed_returning_the_address() {
@@ -299,14 +291,16 @@
         let mut mock = MockClient::new();
 
         mock.expect_address().return_once(|| {
-            Err(Report::new(Error::ServiceUnavailable(
-                "service unavailable".to_string(),
-            )))
+            Err(Report::new(
+                GrpcError::ServiceUnavailable("service unavailable".to_string()).into(),
+            ))
         });
 
         let result = mock.address().await;
-        assert!(result
-            .is_err_and(|error| matches!(error.current_context(), Error::ServiceUnavailable(_))));
+        assert!(result.is_err_and(|error| matches!(
+            error.current_context(),
+            Error::Grpc(GrpcError::ServiceUnavailable(_))
+        )));
     }
 
     #[tokio::test]
@@ -314,15 +308,16 @@
         let mut mock = MockClient::new();
 
         mock.expect_address().return_once(|| {
-            Err(Report::new(Error::InvalidArgument(
-                "invalid request".to_string(),
-            )))
+            Err(Report::new(
+                GrpcError::InvalidArgument("invalid request".to_string()).into(),
+            ))
         });
 
         let result = mock.address().await;
-        assert!(
-            result.is_err_and(|error| matches!(error.current_context(), Error::InvalidArgument(_)))
-        );
+        assert!(result.is_err_and(|error| matches!(
+            error.current_context(),
+            Error::Grpc(GrpcError::InvalidArgument(_))
+        )));
     }
 
     #[tokio::test]
@@ -360,15 +355,16 @@
         let mut mock = MockClient::new();
 
         mock.expect_broadcast().return_once(|_| {
-            Err(Report::new(Error::InternalError(
-                "gas estimation failed".to_string(),
-            )))
+            Err(Report::new(
+                GrpcError::InternalError("gas estimation failed".to_string()).into(),
+            ))
         });
 
         let result = mock.broadcast(any_msg()).await;
-        assert!(
-            result.is_err_and(|error| matches!(error.current_context(), Error::InternalError(_)))
-        );
+        assert!(result.is_err_and(|error| matches!(
+            error.current_context(),
+            Error::Grpc(GrpcError::InternalError(_))
+        )));
     }
 
     #[tokio::test]
@@ -417,12 +413,15 @@
         let mut mock = MockClient::new();
 
         mock.expect_contract_state::<Value>()
-            .return_once(|_, _| Err(Report::new(Error::InvalidJson)));
+            .return_once(|_, _| Err(Report::new(AppError::InvalidJson.into())));
 
         let (contract, query) = contract_state_input_args();
 
         let result: Result<Value, Error> = mock.contract_state(contract, query).await;
-        assert!(result.is_err_and(|error| matches!(error.current_context(), Error::InvalidJson)));
+        assert!(result.is_err_and(|error| matches!(
+            error.current_context(),
+            Error::App(AppError::InvalidJson)
+        )));
     }
 
     #[tokio::test]
@@ -430,17 +429,18 @@
         let mut mock = MockClient::new();
 
         mock.expect_contract_state::<Value>().return_once(|_, _| {
-            Err(Report::new(Error::OperationFailed(
-                "contract execution failed".to_string(),
-            )))
+            Err(Report::new(
+                GrpcError::OperationFailed("contract execution failed".to_string()).into(),
+            ))
         });
 
         let (contract, query) = contract_state_input_args();
 
         let result: Result<Value, Error> = mock.contract_state(contract, query).await;
-        assert!(
-            result.is_err_and(|error| matches!(error.current_context(), Error::OperationFailed(_)))
-        );
+        assert!(result.is_err_and(|error| matches!(
+            error.current_context(),
+            Error::Grpc(GrpcError::OperationFailed(_))
+        )));
     }
 
     #[tokio::test]
@@ -462,12 +462,12 @@
         let mut mock = MockClient::new();
 
         mock.expect_contracts()
-            .return_once(|| Err(Report::new(Error::InvalidContractsResponse)));
+            .return_once(|| Err(Report::new(AppError::InvalidContractsResponse.into())));
 
         let result = mock.contracts().await;
         assert!(result.is_err_and(|error| matches!(
             error.current_context(),
-            Error::InvalidContractsResponse
+            Error::App(AppError::InvalidContractsResponse)
         )));
     }
 
@@ -490,12 +490,13 @@
         let mut mock = MockClient::new();
 
         mock.expect_sign()
-            .return_once(|_, _| Err(Report::new(Error::InvalidByteArray)));
+            .return_once(|_, _| Err(Report::new(AppError::InvalidByteArray.into())));
 
         let result = mock.sign(Some(generate_key()), sample_message()).await;
-        assert!(
-            result.is_err_and(|error| matches!(error.current_context(), Error::InvalidByteArray))
-        );
+        assert!(result.is_err_and(|error| matches!(
+            error.current_context(),
+            Error::App(AppError::InvalidByteArray)
+        )));
     }
 
     #[tokio::test]
@@ -503,15 +504,16 @@
         let mut mock = MockClient::new();
 
         mock.expect_sign().return_once(|_, _| {
-            Err(Report::new(Error::InternalError(
-                "signing service unavailable".to_string(),
-            )))
+            Err(Report::new(
+                GrpcError::InternalError("signing service unavailable".to_string()).into(),
+            ))
         });
 
         let result = mock.sign(Some(generate_key()), sample_message()).await;
-        assert!(
-            result.is_err_and(|error| matches!(error.current_context(), Error::InternalError(_)))
-        );
+        assert!(result.is_err_and(|error| matches!(
+            error.current_context(),
+            Error::Grpc(GrpcError::InternalError(_))
+        )));
     }
 
     #[tokio::test]
@@ -544,13 +546,16 @@
         let mut mock = MockClient::new();
 
         mock.expect_key().return_once(|_| {
-            Err(Report::new(Error::DataLoss(
-                "connection lost during key retrieval".to_string(),
-            )))
+            Err(Report::new(
+                GrpcError::DataLoss("connection lost during key retrieval".to_string()).into(),
+            ))
         });
 
         let result = mock.key(Some(generate_key())).await;
-        assert!(result.is_err_and(|error| matches!(error.current_context(), Error::DataLoss(_))));
+        assert!(result.is_err_and(|error| matches!(
+            error.current_context(),
+            Error::Grpc(GrpcError::DataLoss(_))
+        )));
     }
 
     #[tokio::test]
@@ -558,15 +563,16 @@
         let mut mock = MockClient::new();
 
         mock.expect_key().return_once(|_| {
-            Err(Report::new(Error::InvalidArgument(
-                "key not found".to_string(),
-            )))
+            Err(Report::new(
+                GrpcError::InvalidArgument("key not found".to_string()).into(),
+            ))
         });
 
         let result = mock.key(Some(generate_key())).await;
-        assert!(
-            result.is_err_and(|error| matches!(error.current_context(), Error::InvalidArgument(_)))
-        );
+        assert!(result.is_err_and(|error| matches!(
+            error.current_context(),
+            Error::Grpc(GrpcError::InvalidArgument(_))
+        )));
     }
 
     #[tokio::test]
@@ -592,13 +598,16 @@
         let mut mock = MockClient::new();
 
         mock.expect_subscribe().return_once(|_, _| {
-            Err(Report::new(Error::DataLoss(
-                "client cannot keep up".to_string(),
-            )))
+            Err(Report::new(
+                GrpcError::DataLoss("client cannot keep up".to_string()).into(),
+            ))
         });
 
         let result = mock.subscribe(vec![], true).await;
-        assert!(result.is_err_and(|error| matches!(error.current_context(), Error::DataLoss(_))));
+        assert!(result.is_err_and(|error| matches!(
+            error.current_context(),
+            Error::Grpc(GrpcError::DataLoss(_))
+        )));
     }
 
     #[tokio::test]
@@ -606,15 +615,16 @@
         let mut mock = MockClient::new();
 
         mock.expect_subscribe().return_once(|_, _| {
-            Err(Report::new(Error::InvalidArgument(
-                "Invalid filter provided".to_string(),
-            )))
+            Err(Report::new(
+                GrpcError::InvalidArgument("Invalid filter provided".to_string()).into(),
+            ))
         });
 
         let result = mock.subscribe(vec![], false).await;
-        assert!(
-            result.is_err_and(|error| matches!(error.current_context(), Error::InvalidArgument(_)))
-        );
+        assert!(result.is_err_and(|error| matches!(
+            error.current_context(),
+            Error::Grpc(GrpcError::InvalidArgument(_))
+        )));
     }
 
     pub fn any_msg() -> Any {
