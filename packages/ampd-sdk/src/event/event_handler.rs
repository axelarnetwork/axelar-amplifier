--- conflicted
+++ resolved
@@ -147,13 +147,8 @@
 
     async fn process_stream(
         &self,
-<<<<<<< HEAD
-        element: Result<Event, Error>,
-        client: &mut impl client::Client,
-=======
         element: error_stack::Result<Event, Error>,
         client: &mut impl HandlerTaskClient,
->>>>>>> dab6faac
         token: CancellationToken,
     ) {
         if let Some(msgs) = self.process_event(element, token.clone()).await {
@@ -258,18 +253,6 @@
         handler
     }
 
-<<<<<<< HEAD
-    fn mock_client_subscribe_with_events(events: Vec<Event>) -> MockClient {
-        let mut mock_client = MockClient::new();
-        mock_client
-            .expect_subscribe()
-            .times(1)
-            .returning(move |_, _| {
-                let result_events: Vec<Result<Event, ClientError>> =
-                    events.clone().into_iter().map(Ok).collect();
-                Ok(tokio_stream::iter(result_events))
-            });
-=======
     fn mock_client_subscribe_with_events(events: Vec<Event>) -> MockHandlerTaskClient {
         let mut mock_client = MockHandlerTaskClient::new();
         mock_client.expect_subscribe().returning(move |_, _| {
@@ -277,7 +260,6 @@
                 events.clone().into_iter().map(Ok).collect();
             Ok(tokio_stream::iter(result_events))
         });
->>>>>>> dab6faac
         mock_client
     }
 
@@ -434,15 +416,9 @@
     async fn test_stream_timeout_cancellation() {
         let handler = setup_handler();
 
-<<<<<<< HEAD
-        let mut client = MockClient::new();
-        client.expect_subscribe().times(1).returning(move |_, _| {
-            let result_events: Vec<Result<Event, ClientError>> = vec![];
-=======
         let mut client = MockHandlerTaskClient::new();
         client.expect_subscribe().returning(move |_, _| {
             let result_events: Vec<error_stack::Result<Event, ClientError>> = vec![];
->>>>>>> dab6faac
             Ok(tokio_stream::iter(result_events))
         });
 
