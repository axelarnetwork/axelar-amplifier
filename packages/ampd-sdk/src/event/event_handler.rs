use std::fmt::Debug;
use std::time::Duration;

use async_trait::async_trait;
use cosmrs::Any;
use error_stack::{Context, Report, Result, ResultExt};
use events::{AbciEventTypeFilter, Event};
use futures::{pin_mut, Stream};
use mockall::automock;
use report::ErrorExt;
use serde::{Deserialize, Serialize};
use thiserror::Error;
use tokio::time::interval;
use tokio_stream::{Elapsed, StreamExt};
use tokio_util::sync::CancellationToken;
use tracing::{error, info, instrument};
use typed_builder::TypedBuilder;
use valuable::Valuable;

use crate::future::{with_retry, RetryPolicy};
use crate::grpc::client::{EventHandlerClient, HandlerTaskClient};

#[automock(
    type Err = Error;
    type Event = Event;
)]
#[async_trait]
pub trait EventHandler: Send + Sync {
    type Err: Context;
    type Event: TryFrom<Event>;

    async fn handle<HC: EventHandlerClient + Send + 'static>(
        &self,
        event: &Self::Event,
<<<<<<< HEAD
        token: CancellationToken,
    ) -> Result<Vec<Any>, Self::Err>;
=======
        client: &mut HC,
    ) -> error_stack::Result<Vec<Any>, Self::Err>;
>>>>>>> 6325dae5

    fn subscription_params(&self) -> SubscriptionParams;
}

pub struct SubscriptionParams {
    event_filters: Vec<AbciEventTypeFilter>,
    include_block_begin_end: bool,
}

impl SubscriptionParams {
    pub fn new(event_filters: Vec<AbciEventTypeFilter>, include_block_begin_end: bool) -> Self {
        Self {
            event_filters,
            include_block_begin_end,
        }
    }
}

#[derive(Clone, Debug, Serialize, Deserialize, PartialEq)]
pub struct Config {
    #[serde(with = "humantime_serde")]
    pub stream_timeout: Duration,
}

impl Default for Config {
    fn default() -> Self {
        Self {
            stream_timeout: Duration::from_secs(10),
        }
    }
}

#[derive(Error, Debug)]
pub enum Error {
    #[error("failed to retrieve events stream from the client")]
    EventStream,

    #[error("timeout while waiting for event stream")]
    StreamTimeout(#[from] Elapsed),

    #[error("unable to parse event of type")]
    EventConversion,

    #[error("error when handling event messages")]
    HandlerFailed,

    #[error("error when broadcasting message")]
    BroadcastFailed,
}

#[derive(Debug, TypedBuilder)]
pub struct HandlerTask<H, C>
where
    H: EventHandler,
    H::Event: TryFrom<Event, Error = Report<C>>,
    C: Context,
    H::Event: Debug,
{
    handler: H,
    config: Config,
    #[builder(default = RetryPolicy::NoRetry)]
    handler_retry_policy: RetryPolicy,
}

impl<H, C> HandlerTask<H, C>
where
    H: EventHandler + Debug,
<<<<<<< HEAD
    H::Event: TryFrom<Event, Error = Report<C>>,
    C: Context,
    H::Event: Debug,
=======
    <H::Event as TryFrom<Event>>::Error: Context,
    H::Event: Display + Debug + Clone,
>>>>>>> 6325dae5
{
    pub async fn run<HC>(
        self,
        client: &mut HC,
        token: CancellationToken,
<<<<<<< HEAD
    ) -> Result<(), Error> {
=======
    ) -> error_stack::Result<(), Error>
    where
        HC: HandlerTaskClient + Clone + Debug + Send + 'static,
    {
>>>>>>> 6325dae5
        let stream = self.subscribe_to_stream(client, token.clone()).await?;

        pin_mut!(stream);
        while let Some(element) = stream.next().await {
            self.process_stream(element, client, token.clone()).await;
        }

        Ok(())
    }

    async fn subscribe_to_stream(
        &self,
        client: &mut impl HandlerTaskClient,
        token: CancellationToken,
    ) -> Result<impl Stream<Item = Result<Event, Error>>, Error> {
        let subscription_params = self.handler.subscription_params();

        let stream = client
            .subscribe(
                subscription_params.event_filters,
                subscription_params.include_block_begin_end,
            )
            .await
            .change_context(Error::EventStream)?
            .take_while(move |_| !token.is_cancelled())
            .timeout_repeating(interval(self.config.stream_timeout))
            .map(|event| match event {
                Ok(Ok(event)) => Ok(event),
                Ok(Err(err)) => Err(err.change_context(Error::EventStream)),
                Err(elapsed) => Err(Error::StreamTimeout(elapsed).into_report()),
            });

        Ok(stream)
    }

    async fn process_stream<HC>(
        &self,
        element: error_stack::Result<Event, Error>,
        client: &mut HC,
        token: CancellationToken,
    ) where
        HC: HandlerTaskClient + Clone + Debug + Send + 'static,
    {
        if let Some(msgs) = self.process_event(element, client).await {
            Self::broadcast_msgs(client, msgs, token.clone()).await;
        }
    }

    async fn process_event<HC>(
        &self,
<<<<<<< HEAD
        element: Result<Event, Error>,
        token: CancellationToken,
    ) -> Option<Vec<Any>> {
=======
        element: error_stack::Result<Event, Error>,
        client: &HC,
    ) -> Option<Vec<Any>>
    where
        HC: HandlerTaskClient + Clone + Debug + Send + 'static,
    {
>>>>>>> 6325dae5
        let event = element
            .inspect(Self::log_block_boundary)
            .inspect_err(|err| {
                error!(
                    err = report::LoggableError::from(err).as_value(),
                    "failed to get event from stream"
                )
            })
            .ok()?;
        let parsed = Self::parse_event(event)?;
        self.handle_event(parsed, client).await
    }

    #[instrument]
    fn parse_event(event: Event) -> Option<H::Event> {
        H::Event::try_from(event.clone())
            .inspect_err(|err| {
                error!(
                    err = report::LoggableError::from(err).as_value(),
                    "failed to parse event"
                )
            })
            .ok()
    }

    fn log_block_boundary(event: &Event) {
        match event {
            Event::BlockBegin(height) => {
                info!(height = height.value(), "handler started processing block");
            }
            Event::BlockEnd(height) => {
                info!(height = height.value(), "handler finished processing block");
            }
            _ => {}
        }
    }

    #[instrument]
    async fn handle_event<HC>(&self, event: H::Event, client: &HC) -> Option<Vec<Any>>
    where
        HC: HandlerTaskClient + Clone + Debug + Send + 'static,
    {
        with_retry(
            || {
                let mut client_clone = client.clone();
                let event_clone = event.clone();
                async move { self.handler.handle(&event_clone, &mut client_clone).await }
            },
            self.handler_retry_policy,
        )
        .await
        .ok()
    }

    async fn broadcast_msgs(
        client: &mut impl HandlerTaskClient,
        msgs: Vec<Any>,
        token: CancellationToken,
    ) {
        for msg in msgs {
            if token.is_cancelled() {
                return;
            }
            if let Err(err) = client.broadcast(msg.clone()).await {
                error!(
                    err = report::LoggableError::from(&err).as_value(),
                    msg_type = msg.type_url.as_value(),
                    msg_value = hex::encode(&msg.value).as_value(),
                    "failed to broadcast message"
                );
            }
        }
    }
}

#[cfg(test)]
mod tests {
    use std::sync::{Arc, Mutex};

    use error_stack::report;

    use super::*;
    use crate::grpc::client::tests::MockHandlerTaskClient;
    use crate::grpc::client::types::BroadcastClientResponse;
    use crate::grpc::error::{AppError, Error as ClientError};

    fn setup_handler() -> MockEventHandler {
        let mut handler = MockEventHandler::new();
        handler
            .expect_subscription_params()
            .returning(|| SubscriptionParams {
                event_filters: vec![AbciEventTypeFilter {
                    event_type: "test_event".to_string(),
                }],
                include_block_begin_end: true,
            });
        handler
    }

    fn mock_client_subscribe_with_events(events: Vec<Event>) -> MockHandlerTaskClient {
        let mut mock_client = MockHandlerTaskClient::new();
        mock_client.expect_subscribe().returning(move |_, _| {
            let result_events: Vec<error_stack::Result<Event, ClientError>> =
                events.clone().into_iter().map(Ok).collect();
            Ok(tokio_stream::iter(result_events))
        });
        mock_client
            .expect_clone()
            .returning(MockHandlerTaskClient::new);
        mock_client
    }

    #[tokio::test]
    async fn test_successful_event_handling() {
        let mut handler = setup_handler();

        handler
            .expect_handle()
            .times(2)
            .returning(|_, _: &mut MockHandlerTaskClient| Ok(vec![]));

        let events = vec![Event::BlockBegin(1u32.into()), Event::BlockEnd(1u32.into())];
        let mut client = mock_client_subscribe_with_events(events);

        let task = HandlerTask::builder()
            .handler(handler)
            .config(Config {
                stream_timeout: Duration::from_millis(100),
            })
            .handler_retry_policy(RetryPolicy::NoRetry)
            .build();

        let result = tokio::time::timeout(
            Duration::from_secs(1),
            task.run(&mut client, CancellationToken::new()),
        )
        .await;

        assert!(result.is_ok());
        let task_result = result.unwrap();
        assert!(task_result.is_ok());
    }

    #[tokio::test]
    async fn test_handler_error_continues_processing() {
        let mut handler = setup_handler();

        handler
            .expect_handle()
            .times(1)
            .returning(|_, _: &mut MockHandlerTaskClient| Err(report!(Error::HandlerFailed)));

        let events = vec![Event::BlockBegin(1u32.into())];
        let mut client = mock_client_subscribe_with_events(events);

        let task = HandlerTask::builder()
            .handler(handler)
            .config(Config {
                stream_timeout: Duration::from_millis(100),
            })
            .build();

        let result = task.run(&mut client, CancellationToken::new()).await;
        assert!(result.is_ok());
    }

    #[tokio::test]
    async fn test_handler_error_with_continue() {
        let mut handler = setup_handler();

        handler
            .expect_handle()
            .times(2)
            .returning(|event, _: &mut MockHandlerTaskClient| {
                let height = match event {
                    Event::BlockBegin(h) => h.value(),
                    _ => 0,
                };

                if height == 1 {
                    Err(report!(Error::HandlerFailed))
                } else {
                    Ok(vec![])
                }
            });

        let events = vec![
            Event::BlockBegin(1u32.into()),
            Event::BlockBegin(2u32.into()),
        ];
        let mut client = mock_client_subscribe_with_events(events);

        let task = HandlerTask::builder()
            .handler(handler)
            .config(Config {
                stream_timeout: Duration::from_millis(100),
            })
            .build();

        let result = task.run(&mut client, CancellationToken::new()).await;
        assert!(result.is_ok());
    }

    #[tokio::test]
    async fn test_retry_policy() {
        let mut handler = setup_handler();

        let call_count = Arc::new(Mutex::new(0));
        let call_count_clone = call_count.clone();

        handler
            .expect_handle()
            .times(3)
            .returning(move |_, _: &mut MockHandlerTaskClient| {
                let mut count = call_count_clone.lock().unwrap();
                *count += 1;

                if *count <= 2 {
                    Err(report!(Error::HandlerFailed))
                } else {
                    Ok(vec![])
                }
            });

        let events = vec![Event::BlockBegin(1u32.into())];
        let mut client = mock_client_subscribe_with_events(events);

        let task = HandlerTask::builder()
            .handler(handler)
            .config(Config {
                stream_timeout: Duration::from_millis(100),
            })
            .handler_retry_policy(RetryPolicy::RepeatConstant {
                sleep: Duration::from_millis(10),
                max_attempts: 3,
            })
            .build();

        let result = task.run(&mut client, CancellationToken::new()).await;

        assert!(result.is_ok());
        assert_eq!(*call_count.lock().unwrap(), 3);
    }

    #[tokio::test]
    async fn test_client_error_continues_processing() {
        let mut handler = setup_handler();
        handler.expect_handle::<MockHandlerTaskClient>().times(0);

        let mut client = MockHandlerTaskClient::new();
        client.expect_subscribe().returning(|_, _| {
            Ok(tokio_stream::iter(vec![Err(report!(ClientError::from(
                AppError::InvalidResponse
            )))]))
        });
        client.expect_clone().returning(MockHandlerTaskClient::new);

        let task = HandlerTask::builder()
            .handler(handler)
            .config(Config {
                stream_timeout: Duration::from_millis(100),
            })
            .build();

        let result = task.run(&mut client, CancellationToken::new()).await;
        assert!(result.is_ok());
    }

    #[tokio::test]
    async fn test_stream_timeout_cancellation() {
        let handler = setup_handler();

        let mut client = MockHandlerTaskClient::new();
        client.expect_subscribe().returning(move |_, _| {
            let result_events: Vec<error_stack::Result<Event, ClientError>> = vec![];
            Ok(tokio_stream::iter(result_events))
        });
        client.expect_clone().returning(MockHandlerTaskClient::new);

        let task = HandlerTask::builder()
            .handler(handler)
            .config(Config {
                stream_timeout: Duration::from_millis(50),
            })
            .build();

        let token = CancellationToken::new();
        let token_clone = token.clone();

        tokio::spawn(async move {
            tokio::time::sleep(Duration::from_millis(10)).await;
            token_clone.cancel();
        });

        let result = task.run(&mut client, token).await;
        assert!(result.is_ok());
    }

    #[tokio::test]
    async fn test_multiple_events_processing() {
        let mut handler = setup_handler();

        let event_count = Arc::new(Mutex::new(0));
        let event_count_clone = event_count.clone();

        handler
            .expect_handle()
            .times(5)
            .returning(move |_, _: &mut MockHandlerTaskClient| {
                let mut count = event_count_clone.lock().unwrap();
                *count += 1;
                Ok(vec![])
            });

        let events = vec![
            Event::BlockBegin(1u32.into()),
            Event::BlockEnd(1u32.into()),
            Event::BlockBegin(2u32.into()),
            Event::BlockEnd(2u32.into()),
            Event::BlockBegin(3u32.into()),
        ];
        let mut client = mock_client_subscribe_with_events(events);

        let task = HandlerTask::builder()
            .handler(handler)
            .config(Config {
                stream_timeout: Duration::from_millis(100),
            })
            .build();

        let result = task.run(&mut client, CancellationToken::new()).await;

        assert!(result.is_ok());
        assert_eq!(*event_count.lock().unwrap(), 5);
    }

    #[tokio::test]
    async fn test_successful_message_broadcast() {
        let mut handler = setup_handler();

        let test_msgs = vec![
            Any {
                type_url: "/cosmos.bank.v1beta1.MsgSend".to_string(),
                value: vec![1, 2, 3],
            },
            Any {
                type_url: "/cosmos.staking.v1beta1.MsgDelegate".to_string(),
                value: vec![4, 5, 6],
            },
        ];

        handler
            .expect_handle()
            .times(1)
            .returning(move |_, _: &mut MockHandlerTaskClient| Ok(test_msgs.clone()));

        let events = vec![Event::BlockBegin(1u32.into())];
        let mut client = mock_client_subscribe_with_events(events);

        client.expect_broadcast().times(2).returning(|_| {
            Ok(BroadcastClientResponse {
                tx_hash: "test_hash".to_string(),
                index: 0,
            })
        });
        client.expect_clone().returning(MockHandlerTaskClient::new);

        let task = HandlerTask::builder()
            .handler(handler)
            .config(Config {
                stream_timeout: Duration::from_millis(100),
            })
            .build();

        let result = task.run(&mut client, CancellationToken::new()).await;
        assert!(result.is_ok());
    }

    #[tokio::test]
    async fn test_broadcast_failure_continues_processing() {
        let mut handler = setup_handler();

        let test_msg = Any {
            type_url: "/cosmos.bank.v1beta1.MsgSend".to_string(),
            value: vec![1, 2, 3],
        };

        handler
            .expect_handle()
            .times(1)
            .returning(move |_, _: &mut MockHandlerTaskClient| Ok(vec![test_msg.clone()]));

        let events = vec![Event::BlockBegin(1u32.into())];
        let mut client = mock_client_subscribe_with_events(events);

        client.expect_broadcast().returning(|_| {
            Err(report!(crate::grpc::error::Error::from(
                AppError::InvalidResponse
            )))
        });
        client.expect_clone().returning(MockHandlerTaskClient::new);

        let task = HandlerTask::builder()
            .handler(handler)
            .config(Config {
                stream_timeout: Duration::from_millis(100),
            })
            .build();

        let result = task.run(&mut client, CancellationToken::new()).await;
        assert!(result.is_ok());
    }

    #[tokio::test]
    async fn test_broadcast_with_empty_messages() {
        let mut handler = setup_handler();

        handler
            .expect_handle()
            .times(1)
            .returning(|_, _: &mut MockHandlerTaskClient| Ok(vec![]));

        let events = vec![Event::BlockBegin(1u32.into())];
        let mut client = mock_client_subscribe_with_events(events);

        client.expect_broadcast().times(0);
        client.expect_clone().returning(MockHandlerTaskClient::new);

        let task = HandlerTask::builder()
            .handler(handler)
            .config(Config {
                stream_timeout: Duration::from_millis(100),
            })
            .build();

        let result = task.run(&mut client, CancellationToken::new()).await;
        assert!(result.is_ok());
    }
}<|MERGE_RESOLUTION|>--- conflicted
+++ resolved
@@ -32,13 +32,8 @@
     async fn handle<HC: EventHandlerClient + Send + 'static>(
         &self,
         event: &Self::Event,
-<<<<<<< HEAD
-        token: CancellationToken,
+        client: &mut HC,
     ) -> Result<Vec<Any>, Self::Err>;
-=======
-        client: &mut HC,
-    ) -> error_stack::Result<Vec<Any>, Self::Err>;
->>>>>>> 6325dae5
 
     fn subscription_params(&self) -> SubscriptionParams;
 }
@@ -106,27 +101,14 @@
 impl<H, C> HandlerTask<H, C>
 where
     H: EventHandler + Debug,
-<<<<<<< HEAD
     H::Event: TryFrom<Event, Error = Report<C>>,
     C: Context,
-    H::Event: Debug,
-=======
-    <H::Event as TryFrom<Event>>::Error: Context,
-    H::Event: Display + Debug + Clone,
->>>>>>> 6325dae5
+    H::Event: Debug + Clone,
 {
-    pub async fn run<HC>(
-        self,
-        client: &mut HC,
-        token: CancellationToken,
-<<<<<<< HEAD
-    ) -> Result<(), Error> {
-=======
-    ) -> error_stack::Result<(), Error>
+    pub async fn run<HC>(self, client: &mut HC, token: CancellationToken) -> Result<(), Error>
     where
         HC: HandlerTaskClient + Clone + Debug + Send + 'static,
     {
->>>>>>> 6325dae5
         let stream = self.subscribe_to_stream(client, token.clone()).await?;
 
         pin_mut!(stream);
@@ -177,18 +159,12 @@
 
     async fn process_event<HC>(
         &self,
-<<<<<<< HEAD
         element: Result<Event, Error>,
-        token: CancellationToken,
-    ) -> Option<Vec<Any>> {
-=======
-        element: error_stack::Result<Event, Error>,
         client: &HC,
     ) -> Option<Vec<Any>>
     where
         HC: HandlerTaskClient + Clone + Debug + Send + 'static,
     {
->>>>>>> 6325dae5
         let event = element
             .inspect(Self::log_block_boundary)
             .inspect_err(|err| {
