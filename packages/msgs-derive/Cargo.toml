[package]
name = "msgs-derive"
version = "1.0.0"
edition = { workspace = true }
rust-version = { workspace = true }
license = "MIT OR Apache-2.0"

[lib]
proc-macro = true

[dependencies]
axelar-wasm-std = { workspace = true }
cosmwasm-schema = { workspace = true }
cosmwasm-std = { workspace = true }
error-stack = { workspace = true }
itertools = { workspace = true }
proc-macro2 = { workspace = true }
quote = { workspace = true }
serde = { workspace = true }
serde_json = { workspace = true }
syn = { workspace = true }
thiserror = { workspace = true }

[dev-dependencies]
client = { workspace = true }
<<<<<<< HEAD
goldie = { workspace = true }
=======
router-api = { workspace = true }
>>>>>>> 48ee6b6e

[lints]
workspace = true<|MERGE_RESOLUTION|>--- conflicted
+++ resolved
@@ -23,11 +23,8 @@
 
 [dev-dependencies]
 client = { workspace = true }
-<<<<<<< HEAD
 goldie = { workspace = true }
-=======
 router-api = { workspace = true }
->>>>>>> 48ee6b6e
 
 [lints]
 workspace = true