--- conflicted
+++ resolved
@@ -1,13 +1,8 @@
 #[cfg(not(feature = "library"))]
 use cosmwasm_std::entry_point;
 use cosmwasm_std::{
-<<<<<<< HEAD
     to_binary, Addr, Binary, CustomQuery, Deps, DepsMut, Env, Event, MessageInfo, QueryRequest,
-    Response, StdResult, Uint128, Uint64, WasmMsg, WasmQuery,
-=======
-    entry_point, to_binary, Addr, Binary, CustomQuery, Deps, DepsMut, Env, Event, MessageInfo,
-    QueryRequest, Response, StdResult, Uint64, WasmMsg, WasmQuery,
->>>>>>> 7408e016
+    Response, StdResult, Uint64, WasmMsg, WasmQuery,
 };
 // use cw2::set_contract_version;
 
