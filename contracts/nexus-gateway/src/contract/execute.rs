use connection_router::state::Message;
use cosmwasm_std::{Addr, Response};
use error_stack::{report, ResultExt};

use crate::error::ContractError;
use crate::nexus;
use crate::state::Store;

use super::Contract;

type Result<T> = error_stack::Result<T, ContractError>;

impl<S> Contract<S>
where
    S: Store,
{
    pub fn route_messages(
        mut self,
        sender: Addr,
        msgs: Vec<Message>,
    ) -> Result<Response<nexus::Message>> {
        match sender {
            sender if sender == self.config.nexus => todo!(),
            sender if sender == self.config.router => self
                .route_to_nexus(msgs)
                .change_context(ContractError::RouteToNexus),
            _ => Err(report!(ContractError::Unauthorized)),
        }
    }

    fn route_to_nexus(&mut self, msgs: Vec<Message>) -> Result<Response<nexus::Message>> {
        let msgs = msgs
            .into_iter()
            .filter_map(|msg| match self.store.is_message_routed(&msg.cc_id) {
                Ok(true) => None,
                Ok(false) => Some(Ok(msg)),
                Err(err) => Some(Err(err)),
            })
            .collect::<Result<Vec<_>>>()?;

        msgs.iter()
            .try_for_each(|msg| self.store.set_message_routed(&msg.cc_id))?;

        let msgs = msgs
            .into_iter()
            .map(TryInto::try_into)
            .collect::<Result<Vec<nexus::Message>>>()?;

        Ok(Response::new().add_messages(msgs))
    }
}

#[cfg(test)]
mod test {
    use connection_router::state::{CrossChainId, Message};

    use crate::state::{Config, MockStore};

    use super::*;

    #[test]
    fn route_messages_unauthorized() {
        let store = MockStore::new();
        let config = Config {
            nexus: Addr::unchecked("nexus"),
            router: Addr::unchecked("router"),
        };
        let contract = Contract { store, config };

        let res = contract.route_messages(Addr::unchecked("unauthorized"), vec![]);

        assert!(res.is_err_and(|err| matches!(err.current_context(), ContractError::Unauthorized)));
    }

    #[test]
    fn route_to_nexus_with_no_msg() {
        let store = MockStore::new();
        let config = Config {
            nexus: Addr::unchecked("nexus"),
            router: Addr::unchecked("router"),
        };
        let contract = Contract { store, config };

        let res = contract.route_messages(Addr::unchecked("router"), vec![]);

        assert!(res.is_ok_and(|res| res.messages.is_empty()));
    }

    #[test]
    fn route_to_nexus_with_msgs_that_have_not_been_routed() {
        let mut store = MockStore::new();
        let config = Config {
            nexus: Addr::unchecked("nexus"),
            router: Addr::unchecked("router"),
        };
        store
            .expect_is_message_routed()
            .times(2)
            .returning(|_| Ok(false));
        store
            .expect_set_message_routed()
            .times(2)
            .returning(|_| Ok(()));
        let contract = Contract { store, config };

        let msgs = vec![
            Message {
                cc_id: CrossChainId {
                    chain: "sourceChain".parse().unwrap(),
                    id: "0x2fe4:0".parse().unwrap(),
                },
                source_address: "0xb860".parse().unwrap(),
                destination_address: "0xD419".parse().unwrap(),
                destination_chain: "destinationChain".parse().unwrap(),
                payload_hash: decode(
                    "bb9b5566c2f4876863333e481f4698350154259ffe6226e283b16ce18a64bcf1",
                )
                .unwrap()
                .into(),
            },
            Message {
                cc_id: CrossChainId {
                    chain: "sourceChain".parse().unwrap(),
                    id: "0x6b33:10".parse().unwrap(),
                },
                source_address: "0x0725".parse().unwrap(),
                destination_address: "0x7FAD".parse().unwrap(),
                destination_chain: "destinationChain".parse().unwrap(),
                payload_hash: decode(
                    "bb9b5566c2f4876863333e481f4698350154259ffe6226e283b16ce18a64bcf1",
                )
                .unwrap()
                .into(),
            },
        ];
        let res = contract.route_messages(Addr::unchecked("router"), msgs);

        assert!(res.is_ok_and(|res| res.messages.len() == 2));
    }

    #[test]
    fn route_to_nexus_with_msgs_that_have_been_routed() {
        let mut store = MockStore::new();
        let config = Config {
            nexus: Addr::unchecked("nexus"),
            router: Addr::unchecked("router"),
        };
        store
            .expect_is_message_routed()
            .once()
            .returning(|_| Ok(false));
        store
            .expect_is_message_routed()
            .once()
            .returning(|_| Ok(true));
        store
            .expect_set_message_routed()
            .once()
            .returning(|_| Ok(()));
        let contract = Contract { store, config };

        let msgs = vec![
            Message {
                cc_id: CrossChainId {
                    chain: "sourceChain".parse().unwrap(),
                    id: "0x2fe4:0".parse().unwrap(),
                },
                source_address: "0xb860".parse().unwrap(),
                destination_address: "0xD419".parse().unwrap(),
                destination_chain: "destinationChain".parse().unwrap(),
<<<<<<< HEAD
                payload_hash: [3u8; 32],
=======
                payload_hash: decode(
                    "bb9b5566c2f4876863333e481f4698350154259ffe6226e283b16ce18a64bcf1",
                )
                .unwrap()
                .into(),
>>>>>>> 88e78b8f
            },
            Message {
                cc_id: CrossChainId {
                    chain: "sourceChain".parse().unwrap(),
                    id: "0x6b33:10".parse().unwrap(),
                },
                source_address: "0x70725".parse().unwrap(),
                destination_address: "0x7FAD".parse().unwrap(),
                destination_chain: "destinationChain".parse().unwrap(),
<<<<<<< HEAD
                payload_hash: [3u8; 32],
=======
                payload_hash: decode(
                    "bb9b5566c2f4876863333e481f4698350154259ffe6226e283b16ce18a64bcf1",
                )
                .unwrap()
                .into(),
>>>>>>> 88e78b8f
            },
        ];
        let res = contract.route_messages(Addr::unchecked("router"), msgs);

        assert!(res.is_ok_and(|res| res.messages.len() == 1));
    }
}<|MERGE_RESOLUTION|>--- conflicted
+++ resolved
@@ -168,15 +168,11 @@
                 source_address: "0xb860".parse().unwrap(),
                 destination_address: "0xD419".parse().unwrap(),
                 destination_chain: "destinationChain".parse().unwrap(),
-<<<<<<< HEAD
-                payload_hash: [3u8; 32],
-=======
                 payload_hash: decode(
                     "bb9b5566c2f4876863333e481f4698350154259ffe6226e283b16ce18a64bcf1",
                 )
                 .unwrap()
                 .into(),
->>>>>>> 88e78b8f
             },
             Message {
                 cc_id: CrossChainId {
@@ -186,15 +182,11 @@
                 source_address: "0x70725".parse().unwrap(),
                 destination_address: "0x7FAD".parse().unwrap(),
                 destination_chain: "destinationChain".parse().unwrap(),
-<<<<<<< HEAD
-                payload_hash: [3u8; 32],
-=======
                 payload_hash: decode(
                     "bb9b5566c2f4876863333e481f4698350154259ffe6226e283b16ce18a64bcf1",
                 )
                 .unwrap()
                 .into(),
->>>>>>> 88e78b8f
             },
         ];
         let res = contract.route_messages(Addr::unchecked("router"), msgs);
