use cosmwasm_schema::cw_serde;
use cosmwasm_std::Addr;
use cw_storage_plus::{Item, Map};
use multisig::verifier_set::VerifierSet;
use router_api::ChainName;
use std::collections::HashSet;

#[cw_serde]
pub struct Config {
    pub governance: Addr,
}

pub const CONFIG: Item<Config> = Item::new("config");

type ProverAddress = Addr;

pub const PROVER_PER_CHAIN: Map<ChainName, ProverAddress> = Map::new("prover_per_chain");

<<<<<<< HEAD
type ChainNames = HashSet<ChainName>;
type WorkerAddress = Addr;
pub const CHAINS_OF_WORKER: Map<WorkerAddress, ChainNames> = Map::new("chains_of_worker");

pub const ACTIVE_WORKERSET_FOR_PROVER: Map<ProverAddress, WorkerSet> =
    Map::new("active_prover_workerset");

pub const NEXT_WORKERSET_FOR_PROVER: Map<ProverAddress, WorkerSet> =
    Map::new("next_prover_workerset");
=======
// TODO: migrate this?
pub const ACTIVE_VERIFIER_SET_FOR_PROVER: Map<ProverAddress, VerifierSet> =
    Map::new("active_prover_verifier_set");
>>>>>>> a52ea461
<|MERGE_RESOLUTION|>--- conflicted
+++ resolved
@@ -16,18 +16,13 @@
 
 pub const PROVER_PER_CHAIN: Map<ChainName, ProverAddress> = Map::new("prover_per_chain");
 
-<<<<<<< HEAD
-type ChainNames = HashSet<ChainName>;
-type WorkerAddress = Addr;
-pub const CHAINS_OF_WORKER: Map<WorkerAddress, ChainNames> = Map::new("chains_of_worker");
-
-pub const ACTIVE_WORKERSET_FOR_PROVER: Map<ProverAddress, WorkerSet> =
-    Map::new("active_prover_workerset");
-
-pub const NEXT_WORKERSET_FOR_PROVER: Map<ProverAddress, WorkerSet> =
-    Map::new("next_prover_workerset");
-=======
 // TODO: migrate this?
 pub const ACTIVE_VERIFIER_SET_FOR_PROVER: Map<ProverAddress, VerifierSet> =
     Map::new("active_prover_verifier_set");
->>>>>>> a52ea461
+
+type ChainNames = HashSet<ChainName>;
+type VerifierAddress = Addr;
+pub const CHAINS_OF_VERIFIER: Map<VerifierAddress, ChainNames> = Map::new("chains_of_verifier");
+
+pub const NEXT_VERIFIERSET_FOR_PROVER: Map<ProverAddress, VerifierSet> =
+    Map::new("next_prover_verifier");