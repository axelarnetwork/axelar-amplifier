--- conflicted
+++ resolved
@@ -1,9 +1,5 @@
 use crate::error::ContractError;
-<<<<<<< HEAD
-use crate::state::{ACTIVE_WORKERSET_FOR_PROVER, NEXT_WORKERSET_FOR_PROVER, PROVER_PER_CHAIN};
-=======
-use crate::state::{ACTIVE_VERIFIER_SET_FOR_PROVER, PROVER_PER_CHAIN};
->>>>>>> a52ea461
+use crate::state::{ACTIVE_VERIFIER_SET_FOR_PROVER, NEXT_VERIFIERSET_FOR_PROVER, PROVER_PER_CHAIN};
 use cosmwasm_std::{Addr, Deps, StdResult};
 use multisig::verifier_set::VerifierSet;
 use router_api::ChainName;
@@ -14,12 +10,11 @@
         .ok_or(ContractError::NoProversRegisteredForChain(chain_name))
 }
 
-<<<<<<< HEAD
-pub fn active_worker_set(deps: Deps, chain_name: ChainName) -> StdResult<Option<WorkerSet>> {
+pub fn active_verifier_set(deps: Deps, chain_name: ChainName) -> StdResult<Option<VerifierSet>> {
     match prover(deps, chain_name) {
         Ok(prover_address) => {
             let active_worker_set =
-                ACTIVE_WORKERSET_FOR_PROVER.may_load(deps.storage, prover_address)?;
+                ACTIVE_VERIFIER_SET_FOR_PROVER.may_load(deps.storage, prover_address)?;
             Ok(active_worker_set)
         }
         Err(_err) => Ok(None),
@@ -27,32 +22,32 @@
 }
 
 // TODO: Use the chain name to find out which provers to query.
-fn is_worker_in_worker_set(deps: Deps, worker_address: &Addr) -> StdResult<bool> {
+fn is_verifier_in_verifier_set(deps: Deps, verifier_address: &Addr) -> StdResult<bool> {
     let chain_names: StdResult<Vec<ChainName>> = PROVER_PER_CHAIN
         .keys(deps.storage, None, None, cosmwasm_std::Order::Ascending)
         .collect();
 
     for chain_name in chain_names? {
         if let Ok(prover_address) = PROVER_PER_CHAIN.load(deps.storage, chain_name) {
-            if let Ok(Some(worker_set)) =
-                ACTIVE_WORKERSET_FOR_PROVER.may_load(deps.storage, prover_address.clone())
+            if let Ok(Some(verifier_set)) =
+                ACTIVE_VERIFIER_SET_FOR_PROVER.may_load(deps.storage, prover_address.clone())
             {
-                if worker_set
+                if verifier_set
                     .signers
                     .values()
-                    .any(|signer| signer.address == *worker_address)
+                    .any(|signer| signer.address == *verifier_address)
                 {
                     return Ok(true);
                 }
             }
 
-            if let Ok(Some(worker_set)) =
-                NEXT_WORKERSET_FOR_PROVER.may_load(deps.storage, prover_address)
+            if let Ok(Some(verifier_set)) =
+                NEXT_VERIFIERSET_FOR_PROVER.may_load(deps.storage, prover_address)
             {
-                if worker_set
+                if verifier_set
                     .signers
                     .values()
-                    .any(|signer| signer.address == *worker_address)
+                    .any(|signer| signer.address == *verifier_address)
                 {
                     return Ok(true);
                 }
@@ -63,21 +58,9 @@
     Ok(false)
 }
 
-pub fn check_worker_ready_to_unbond(deps: Deps, worker_address: Addr) -> StdResult<bool> {
-    if is_worker_in_worker_set(deps, &worker_address)? {
+pub fn check_verifier_ready_to_unbond(deps: Deps, verifier_address: Addr) -> StdResult<bool> {
+    if is_verifier_in_verifier_set(deps, &verifier_address)? {
         return Ok(false);
     }
     Ok(true)
-=======
-// For now, we consider only one prover per chain
-pub fn get_active_verifier_set(
-    deps: Deps,
-    chain_name: ChainName,
-) -> StdResult<Option<VerifierSet>> {
-    let prover_address = provers(deps, chain_name).unwrap();
-    let active_verifier_set =
-        ACTIVE_VERIFIER_SET_FOR_PROVER.may_load(deps.storage, prover_address.clone())?;
-
-    Ok(active_verifier_set)
->>>>>>> a52ea461
 }