mod errors;
mod execute;
mod migrations;
mod query;

use axelar_wasm_std::error::ContractError;
use axelar_wasm_std::{address, permission_control, FnExt};
#[cfg(not(feature = "library"))]
use cosmwasm_std::entry_point;
use cosmwasm_std::{
    to_json_binary, Addr, Binary, Deps, DepsMut, Env, MessageInfo, Response, Storage,
};
use error_stack::{report, ResultExt};
use itertools::Itertools;
pub use migrations::{migrate, MigrateMsg};
use router_api::ChainName;

use crate::contract::errors::Error;
use crate::msg::{ExecuteMsg, InstantiateMsg, QueryMsg};
use crate::state;

pub const CONTRACT_NAME: &str = env!("CARGO_PKG_NAME");
pub const CONTRACT_VERSION: &str = env!("CARGO_PKG_VERSION");

#[derive(thiserror::Error, Debug)]
pub enum Error {
    #[error("failed to register the basic protocol contracts")]
    RegisterProtocol,
    #[error("failed to register the prover contract")]
    RegisterProverContract,
    #[error("failed to register contracts for chain {0}")]
    RegisterChain(ChainName),
    #[error("failed to set the active verifier set for contract {0}")]
    SetActiveVerifiers(Addr),
    #[error("failed to register the prover contract")]
    InstantiateChainContracts,
}

#[cfg_attr(not(feature = "library"), entry_point)]
pub fn instantiate(
    deps: DepsMut,
    _env: Env,
    _info: MessageInfo,
    msg: InstantiateMsg,
) -> Result<Response, ContractError> {
    cw2::set_contract_version(deps.storage, CONTRACT_NAME, CONTRACT_VERSION)?;

    let governance = address::validate_cosmwasm_address(deps.api, &msg.governance_address)?;
    permission_control::set_governance(deps.storage, &governance)?;

    Ok(Response::default())
}

#[cfg_attr(not(feature = "library"), entry_point)]
pub fn execute(
    deps: DepsMut,
    env: Env,
    info: MessageInfo,
    msg: ExecuteMsg,
) -> Result<Response, ContractError> {
    match msg.ensure_permissions(
        deps.storage,
        &info.sender,
        find_prover_address(info.sender.clone()),
    )? {
        ExecuteMsg::RegisterProtocol {
            service_registry_address: service_registry,
            router_address,
            multisig_address,
        } => {
            let service_registry_addr =
                address::validate_cosmwasm_address(deps.api, &service_registry)?;
            let router_addr = address::validate_cosmwasm_address(deps.api, &router_address)?;
            let multisig_addr = address::validate_cosmwasm_address(deps.api, &multisig_address)?;
            execute::register_protocol(deps, service_registry_addr, router_addr, multisig_addr)
                .change_context(Error::RegisterProtocol)
        }
        ExecuteMsg::RegisterProverContract {
            chain_name,
            new_prover_addr,
        } => {
            let new_prover_addr = address::validate_cosmwasm_address(deps.api, &new_prover_addr)?;
<<<<<<< HEAD
            execute::register_prover(deps, chain_name, new_prover_addr.clone())
                .change_context(Error::RegisterProverContract(new_prover_addr))
=======
            execute::register_prover(deps, chain_name, new_prover_addr)
                .change_context(Error::RegisterProverContract)
>>>>>>> 9b584f61
        }
        ExecuteMsg::RegisterChain {
            chain_name,
            prover_address,
            gateway_address,
            voting_verifier_address,
        } => {
            let prover_address = address::validate_cosmwasm_address(deps.api, &prover_address)?;
            let gateway_address = address::validate_cosmwasm_address(deps.api, &gateway_address)?;
            let voting_verifier_address =
                address::validate_cosmwasm_address(deps.api, &voting_verifier_address)?;

            execute::register_chain(
                deps,
                chain_name.clone(),
                prover_address,
                gateway_address,
                voting_verifier_address,
            )
            .change_context(Error::RegisterChain(chain_name))
        }
        ExecuteMsg::SetActiveVerifiers { verifiers } => {
            let verifiers = verifiers
                .iter()
                .map(|v| address::validate_cosmwasm_address(deps.api, v))
                .try_collect()?;
            execute::set_active_verifier_set(deps, info.sender.clone(), verifiers)
                .change_context(Error::SetActiveVerifiers(info.sender))
        }
        ExecuteMsg::InstantiateChainContracts {
            deployment_name,
            salt,
            params,
        } => execute::instantiate_chain_contracts(deps, env, info, deployment_name, salt, *params)
            .change_context(Error::InstantiateChainContracts),
    }?
    .then(Ok)
}

fn find_prover_address(
    sender: Addr,
) -> impl FnOnce(&dyn Storage, &ExecuteMsg) -> error_stack::Result<Addr, state::Error> {
    move |storage, _| {
        if state::is_prover_registered(storage, sender.clone())? {
            Ok(sender)
        } else {
            Err(report!(state::Error::ProverNotRegistered(sender)))
        }
    }
}

#[cfg_attr(not(feature = "library"), entry_point)]
pub fn query(deps: Deps, _env: Env, msg: QueryMsg) -> Result<Binary, ContractError> {
    match msg {
        QueryMsg::ReadyToUnbond {
            verifier_address: worker_address,
        } => {
            let worker_address = address::validate_cosmwasm_address(deps.api, &worker_address)?;

            Ok(to_json_binary(&query::check_verifier_ready_to_unbond(
                deps,
                worker_address,
            )?)?)
        }
        QueryMsg::VerifierInfo {
            service_name,
            verifier,
        } => {
            let verifier_address = address::validate_cosmwasm_address(deps.api, &verifier)?;

            Ok(to_json_binary(&query::verifier_details_with_provers(
                deps,
                service_name,
                verifier_address,
            )?)?)
        }
        QueryMsg::ChainContractsInfo(chain_contracts_key) => Ok(to_json_binary(
            &query::get_chain_contracts_info(deps, chain_contracts_key)?,
        )?),
    }
}

#[cfg(test)]
mod tests {
    use axelar_wasm_std::permission_control::Permission;
    use cosmwasm_std::{Addr, StdResult};
    use cw_multi_test::{no_init, App, ContractWrapper, Executor};
    use router_api::ChainName;

    use super::*;
    use crate::msg::ChainContractsKey;
    use crate::state::{load_prover_by_chain, ChainContractsRecord};

    struct TestSetup {
        admin_addr: Addr,
        coordinator_addr: Addr,
        app: App,
        prover: Addr,
        gateway: Addr,
        verifier: Addr,
        chain_name: ChainName,
    }

    fn setup() -> TestSetup {
        let mut app = App::new(no_init);

        let admin_addr = app.api().addr_make("admin");
        let chain_name: ChainName = "Ethereum".parse().unwrap();
        let prover = app.api().addr_make("eth_prover");
        let gateway = app.api().addr_make("eth_gateway");
        let verifier = app.api().addr_make("eth_voting_verifier");

        let coordinator_code = ContractWrapper::new(execute, instantiate, query);
        let coordinator_code_id = app.store_code(Box::new(coordinator_code));

        let coordinator_addr = app.instantiate_contract(
            coordinator_code_id,
            admin_addr.clone(),
            &InstantiateMsg {
                governance_address: admin_addr.clone().to_string(),
            },
            &[],
            "Coordinator1.0.0",
            Some(admin_addr.to_string()),
        );

        assert!(coordinator_addr.is_ok());
        let coordinator_addr = coordinator_addr.unwrap();

        app.execute_contract(
            admin_addr.clone(),
            coordinator_addr.clone(),
            &ExecuteMsg::RegisterProtocol {
                service_registry_address: app.api().addr_make("service_registry").to_string(),
                router_address: app.api().addr_make("router").to_string(),
                multisig_address: app.api().addr_make("multisig").to_string(),
            },
            &[],
        )
        .unwrap();

        let res = app.execute_contract(
            admin_addr.clone(),
            coordinator_addr.clone(),
            &ExecuteMsg::RegisterChain {
                chain_name: chain_name.clone(),
                prover_address: prover.clone().to_string(),
                gateway_address: gateway.clone().to_string(),
                voting_verifier_address: verifier.clone().to_string(),
            },
            &[],
        );

        assert!(res.is_ok());

        TestSetup {
            admin_addr,
            coordinator_addr,
            app,
            chain_name: chain_name.clone(),
            prover: prover.clone(),
            gateway: gateway.clone(),
            verifier: verifier.clone(),
        }
    }

    #[test]
    fn add_prover_from_governance_succeeds() {
        let mut test_setup = setup();
        let new_prover = test_setup.app.api().addr_make("new_eth_prover");

        assert!(test_setup
            .app
            .execute_contract(
                test_setup.admin_addr.clone(),
                test_setup.coordinator_addr.clone(),
                &ExecuteMsg::RegisterProverContract {
                    chain_name: test_setup.chain_name.clone(),
                    new_prover_addr: new_prover.to_string(),
                },
                &[]
            )
            .is_ok());

        let chain_prover = load_prover_by_chain(
            test_setup
                .app
                .contract_storage(&test_setup.coordinator_addr)
                .as_ref(),
            test_setup.chain_name.clone(),
        );
        assert!(chain_prover.is_ok(), "{:?}", chain_prover);
        assert_eq!(chain_prover.unwrap(), new_prover);
    }

    #[test]
    fn add_prover_from_random_address_fails() {
        let mut test_setup = setup();
        let new_prover = test_setup.app.api().addr_make("new_eth_prover");
        let random_addr = test_setup.app.api().addr_make("random_address");

        let res = test_setup.app.execute_contract(
            random_addr.clone(),
            test_setup.coordinator_addr.clone(),
            &ExecuteMsg::RegisterProverContract {
                chain_name: test_setup.chain_name.clone(),
                new_prover_addr: new_prover.to_string(),
            },
            &[],
        );

        assert!(res.unwrap_err().root_cause().to_string().contains(
            &axelar_wasm_std::error::ContractError::from(
                permission_control::Error::PermissionDenied {
                    expected: Permission::Governance.into(),
                    actual: Permission::NoPrivilege.into()
                }
            )
            .to_string()
        ));
    }

    #[test]
    fn register_contract_addresses_from_governance_succeeds() {
        let test_setup = setup();

        let record_response_by_chain: StdResult<ChainContractsRecord> =
            test_setup.app.wrap().query_wasm_smart(
                test_setup.coordinator_addr.clone(),
                &QueryMsg::ChainContractsInfo(ChainContractsKey::ChainName(test_setup.chain_name)),
            );

        assert!(record_response_by_chain.is_ok());
        goldie::assert_json!(record_response_by_chain.unwrap());

        let record_response_by_gateway: StdResult<ChainContractsRecord> =
            test_setup.app.wrap().query_wasm_smart(
                test_setup.coordinator_addr.clone(),
                &QueryMsg::ChainContractsInfo(ChainContractsKey::GatewayAddress(
                    test_setup.gateway.clone(),
                )),
            );

        assert!(record_response_by_gateway.is_ok());
        goldie::assert_json!(record_response_by_gateway.unwrap());

        let record_response_by_prover: StdResult<ChainContractsRecord> =
            test_setup.app.wrap().query_wasm_smart(
                test_setup.coordinator_addr.clone(),
                &QueryMsg::ChainContractsInfo(ChainContractsKey::ProverAddress(
                    test_setup.prover.clone(),
                )),
            );

        assert!(record_response_by_prover.is_ok());
        goldie::assert_json!(record_response_by_prover.unwrap());

        let record_response_by_verifier: StdResult<ChainContractsRecord> =
            test_setup.app.wrap().query_wasm_smart(
                test_setup.coordinator_addr.clone(),
                &QueryMsg::ChainContractsInfo(ChainContractsKey::VerifierAddress(
                    test_setup.verifier.clone(),
                )),
            );

        assert!(record_response_by_verifier.is_ok());
        goldie::assert_json!(record_response_by_verifier.unwrap());
    }
}<|MERGE_RESOLUTION|>--- conflicted
+++ resolved
@@ -21,20 +21,6 @@
 
 pub const CONTRACT_NAME: &str = env!("CARGO_PKG_NAME");
 pub const CONTRACT_VERSION: &str = env!("CARGO_PKG_VERSION");
-
-#[derive(thiserror::Error, Debug)]
-pub enum Error {
-    #[error("failed to register the basic protocol contracts")]
-    RegisterProtocol,
-    #[error("failed to register the prover contract")]
-    RegisterProverContract,
-    #[error("failed to register contracts for chain {0}")]
-    RegisterChain(ChainName),
-    #[error("failed to set the active verifier set for contract {0}")]
-    SetActiveVerifiers(Addr),
-    #[error("failed to register the prover contract")]
-    InstantiateChainContracts,
-}
 
 #[cfg_attr(not(feature = "library"), entry_point)]
 pub fn instantiate(
@@ -80,13 +66,8 @@
             new_prover_addr,
         } => {
             let new_prover_addr = address::validate_cosmwasm_address(deps.api, &new_prover_addr)?;
-<<<<<<< HEAD
             execute::register_prover(deps, chain_name, new_prover_addr.clone())
                 .change_context(Error::RegisterProverContract(new_prover_addr))
-=======
-            execute::register_prover(deps, chain_name, new_prover_addr)
-                .change_context(Error::RegisterProverContract)
->>>>>>> 9b584f61
         }
         ExecuteMsg::RegisterChain {
             chain_name,
