--- conflicted
+++ resolved
@@ -136,15 +136,6 @@
         QueryMsg::ChainContractsInfo(chain_contracts_key) => Ok(to_json_binary(
             &query::chain_contracts_info(deps, chain_contracts_key)?,
         )?),
-<<<<<<< HEAD
-        QueryMsg::Deployments { start_after, limit } => Ok(to_json_binary(
-            &query::deployed_contracts(deps, start_after, limit)?,
-        )?),
-        QueryMsg::Deployment { deployment_name } => Ok(to_json_binary(&query::deployed_contract(
-            deps,
-            deployment_name,
-        )?)?),
-=======
         QueryMsg::Deployments { start_after, limit } => Ok(to_json_binary(&query::deployments(
             deps,
             start_after,
@@ -153,7 +144,6 @@
         QueryMsg::Deployment { deployment_name } => {
             Ok(to_json_binary(&query::deployment(deps, deployment_name)?)?)
         }
->>>>>>> 4ef5e6b2
     }
 }
 
