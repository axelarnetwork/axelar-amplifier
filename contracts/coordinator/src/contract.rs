use crate::msg::{ExecuteMsg, InstantiateMsg, QueryMsg};
use crate::state::{Config, CONFIG};
use cosmwasm_std::{entry_point, Empty};
use cosmwasm_std::{to_json_binary, Binary, Deps, DepsMut, Env, MessageInfo, Response};

use crate::error::ContractError;
use crate::execute;
use crate::query;

const CONTRACT_NAME: &str = env!("CARGO_PKG_NAME");
const CONTRACT_VERSION: &str = env!("CARGO_PKG_VERSION");

#[cfg_attr(not(feature = "library"), entry_point)]
pub fn migrate(
    deps: DepsMut,
    _env: Env,
    _msg: Empty,
) -> Result<Response, axelar_wasm_std::ContractError> {
    // any version checks should be done before here

    cw2::set_contract_version(deps.storage, CONTRACT_NAME, CONTRACT_VERSION)?;

    Ok(Response::default())
}

#[cfg_attr(not(feature = "library"), entry_point)]
pub fn instantiate(
    deps: DepsMut,
    _env: Env,
    _info: MessageInfo,
    msg: InstantiateMsg,
) -> Result<Response, axelar_wasm_std::ContractError> {
    cw2::set_contract_version(deps.storage, CONTRACT_NAME, CONTRACT_VERSION)?;

    CONFIG.save(
        deps.storage,
        &Config {
            governance: deps.api.addr_validate(&msg.governance_address)?,
        },
    )?;
    Ok(Response::default())
}

#[cfg_attr(not(feature = "library"), entry_point)]
pub fn execute(
    deps: DepsMut,
    _env: Env,
    info: MessageInfo,
    msg: ExecuteMsg,
) -> Result<Response, axelar_wasm_std::ContractError> {
    match msg {
        ExecuteMsg::RegisterProverContract {
            chain_name,
            new_prover_addr,
        } => {
            execute::check_governance(&deps, info)?;
            execute::register_prover(deps, chain_name, new_prover_addr)
        }
        ExecuteMsg::SetActiveVerifiers { next_verifier_set } => {
            execute::set_active_verifier_set(deps, info, next_verifier_set)
        }
        ExecuteMsg::SetNextVerifiers { next_worker_set } => {
            execute::set_next_worker_set(deps, info, next_worker_set)
        }
    }
    .map_err(axelar_wasm_std::ContractError::from)
}

#[cfg_attr(not(feature = "library"), entry_point)]
#[allow(dead_code)]
pub fn query(deps: Deps, _env: Env, msg: QueryMsg) -> Result<Binary, ContractError> {
    match msg {
        QueryMsg::GetActiveVerifiers { chain_name } => {
<<<<<<< HEAD
            to_json_binary(&query::active_worker_set(deps, chain_name)?).map_err(|err| err.into())
        }
        QueryMsg::ReadyToUnbond { worker_address } => {
            to_json_binary(&query::check_worker_ready_to_unbond(deps, worker_address)?)
=======
            to_json_binary(&query::get_active_verifier_set(deps, chain_name)?)
>>>>>>> a52ea461
                .map_err(|err| err.into())
        }
    }
}

#[cfg(test)]
mod tests {

    use crate::error::ContractError;
    use axelar_wasm_std::Participant;
    use cosmwasm_std::testing::{
        mock_dependencies, mock_env, mock_info, MockApi, MockQuerier, MockStorage,
    };
    use cosmwasm_std::{Addr, Empty, HexBinary, OwnedDeps, Uint128};
    use multisig::key::{KeyType, PublicKey};
    use multisig::verifier_set::VerifierSet;
    use router_api::ChainName;
    use tofn::ecdsa::KeyPair;

    use super::*;

    struct TestSetup {
        deps: OwnedDeps<MockStorage, MockApi, MockQuerier, Empty>,
        env: Env,
        prover: Addr,
        chain_name: ChainName,
    }

    fn setup(governance: &str) -> TestSetup {
        let mut deps = mock_dependencies();
        let info = mock_info("instantiator", &[]);
        let env = mock_env();

        let instantiate_msg = InstantiateMsg {
            governance_address: governance.to_string(),
        };

        let res = instantiate(deps.as_mut(), env.clone(), info.clone(), instantiate_msg);
        assert!(res.is_ok());

        let eth_prover = Addr::unchecked("eth_prover");
        let eth: ChainName = "Ethereum".to_string().try_into().unwrap();

        TestSetup {
            deps,
            env,
            prover: eth_prover,
            chain_name: eth,
        }
    }

    pub struct Verifier {
        pub addr: Addr,
        pub supported_chains: Vec<ChainName>,
        pub key_pair: KeyPair,
    }

    fn create_verifier(
        keypair_seed: u32,
        verifier_address: Addr,
        supported_chains: Vec<ChainName>,
    ) -> Verifier {
        let seed_bytes = keypair_seed.to_be_bytes();
        let mut result = [0; 64];
        result[0..seed_bytes.len()].copy_from_slice(seed_bytes.as_slice());
        let secret_recovery_key = result.as_slice().try_into().unwrap();

        Verifier {
            addr: verifier_address,
            supported_chains,
            key_pair: tofn::ecdsa::keygen(&secret_recovery_key, b"tofn nonce").unwrap(),
        }
    }

    fn create_verifier_set_from_verifiers(
        verifiers: &Vec<Verifier>,
        block_height: u64,
    ) -> VerifierSet {
        let mut pub_keys = vec![];
        for verifier in verifiers {
            let encoded_verifying_key =
                HexBinary::from(verifier.key_pair.encoded_verifying_key().to_vec());
            let pub_key = PublicKey::try_from((KeyType::Ecdsa, encoded_verifying_key)).unwrap();
            pub_keys.push(pub_key);
        }

        let participants: Vec<Participant> = verifiers
            .iter()
            .map(|verifier| Participant {
                address: verifier.addr.clone(),
                weight: Uint128::one().try_into().unwrap(),
            })
            .collect();

        VerifierSet::new(
            participants.clone().into_iter().zip(pub_keys).collect(),
            Uint128::from(participants.len() as u128).mul_ceil((2u64, 3u64)),
            block_height,
        )
    }

    #[test]
    #[allow(clippy::arithmetic_side_effects)]
    fn test_instantiation() {
        let governance = "governance_for_coordinator";
        let test_setup = setup(governance);

        let config = CONFIG.load(test_setup.deps.as_ref().storage).unwrap();
        assert_eq!(config.governance, governance);
    }

    #[test]
    fn migrate_sets_contract_version() {
        let mut deps = mock_dependencies();

        migrate(deps.as_mut(), mock_env(), Empty {}).unwrap();

        let contract_version = cw2::get_contract_version(deps.as_mut().storage).unwrap();
        assert_eq!(contract_version.contract, "coordinator");
        assert_eq!(contract_version.version, CONTRACT_VERSION);
    }

    #[test]
    fn add_prover_from_governance_succeeds() {
        let governance = "governance_for_coordinator";
        let mut test_setup = setup(governance);

        let _res = execute(
            test_setup.deps.as_mut(),
            test_setup.env,
            mock_info(governance, &[]),
            ExecuteMsg::RegisterProverContract {
                chain_name: test_setup.chain_name.clone(),
                new_prover_addr: test_setup.prover.clone(),
            },
        )
        .unwrap();

        let chain_provers =
            query::prover(test_setup.deps.as_ref(), test_setup.chain_name.clone()).unwrap();
        assert_eq!(chain_provers, test_setup.prover);
    }

    #[test]
    fn add_prover_from_random_address_fails() {
        let governance = "governance_for_coordinator";
        let mut test_setup = setup(governance);

        let res = execute(
            test_setup.deps.as_mut(),
            test_setup.env,
            mock_info("random_address", &[]),
            ExecuteMsg::RegisterProverContract {
                chain_name: test_setup.chain_name.clone(),
                new_prover_addr: test_setup.prover.clone(),
            },
        );
        assert_eq!(
            res.unwrap_err().to_string(),
            axelar_wasm_std::ContractError::from(ContractError::Unauthorized).to_string()
        );
    }

    #[test]
    fn set_and_get_populated_active_verifier_set_success() {
        let governance = "governance_for_coordinator";
        let mut test_setup = setup(governance);

        let new_verifier = create_verifier(
            1,
            Addr::unchecked("verifier1"),
            vec![test_setup.chain_name.clone()],
        );
        let new_verifier_set =
            create_verifier_set_from_verifiers(&vec![new_verifier], test_setup.env.block.height);

        let res = execute(
            test_setup.deps.as_mut(),
            test_setup.env.clone(),
            mock_info(governance, &[]),
            ExecuteMsg::RegisterProverContract {
                chain_name: test_setup.chain_name.clone(),
                new_prover_addr: test_setup.prover.clone(),
            },
        );
        assert!(res.is_ok());

        let res = execute(
            test_setup.deps.as_mut(),
            test_setup.env.clone(),
            mock_info(test_setup.prover.as_ref(), &[]),
            ExecuteMsg::SetActiveVerifiers {
                next_verifier_set: new_verifier_set.clone(),
            },
        );
        assert!(res.is_ok());

<<<<<<< HEAD
        let eth_active_worker_set =
            query::active_worker_set(test_setup.deps.as_ref(), test_setup.chain_name.clone())
=======
        let eth_active_verifier_set =
            query::get_active_verifier_set(test_setup.deps.as_ref(), test_setup.chain_name.clone())
>>>>>>> a52ea461
                .unwrap();

        assert_eq!(eth_active_verifier_set, Some(new_verifier_set));
    }

    #[test]
    fn set_and_get_empty_active_verifier_set_success() {
        let governance = "governance_for_coordinator";
        let mut test_setup = setup(governance);

        let _response = execute(
            test_setup.deps.as_mut(),
            test_setup.env,
            mock_info(governance, &[]),
            ExecuteMsg::RegisterProverContract {
                chain_name: test_setup.chain_name.clone(),
                new_prover_addr: test_setup.prover.clone(),
            },
        );

        let query_result =
<<<<<<< HEAD
            query::active_worker_set(test_setup.deps.as_ref(), test_setup.chain_name.clone())
=======
            query::get_active_verifier_set(test_setup.deps.as_ref(), test_setup.chain_name.clone())
>>>>>>> a52ea461
                .unwrap();

        assert_eq!(query_result, None);
    }
}<|MERGE_RESOLUTION|>--- conflicted
+++ resolved
@@ -59,8 +59,8 @@
         ExecuteMsg::SetActiveVerifiers { next_verifier_set } => {
             execute::set_active_verifier_set(deps, info, next_verifier_set)
         }
-        ExecuteMsg::SetNextVerifiers { next_worker_set } => {
-            execute::set_next_worker_set(deps, info, next_worker_set)
+        ExecuteMsg::SetNextVerifiers { next_verifier_set } => {
+            execute::set_next_verifier_set(deps, info, next_verifier_set)
         }
     }
     .map_err(axelar_wasm_std::ContractError::from)
@@ -71,16 +71,12 @@
 pub fn query(deps: Deps, _env: Env, msg: QueryMsg) -> Result<Binary, ContractError> {
     match msg {
         QueryMsg::GetActiveVerifiers { chain_name } => {
-<<<<<<< HEAD
-            to_json_binary(&query::active_worker_set(deps, chain_name)?).map_err(|err| err.into())
-        }
-        QueryMsg::ReadyToUnbond { worker_address } => {
-            to_json_binary(&query::check_worker_ready_to_unbond(deps, worker_address)?)
-=======
-            to_json_binary(&query::get_active_verifier_set(deps, chain_name)?)
->>>>>>> a52ea461
-                .map_err(|err| err.into())
-        }
+            to_json_binary(&query::active_verifier_set(deps, chain_name)?).map_err(|err| err.into())
+        }
+        QueryMsg::ReadyToUnbond { worker_address } => to_json_binary(
+            &query::check_verifier_ready_to_unbond(deps, worker_address)?,
+        )
+        .map_err(|err| err.into()),
     }
 }
 
@@ -276,13 +272,8 @@
         );
         assert!(res.is_ok());
 
-<<<<<<< HEAD
-        let eth_active_worker_set =
-            query::active_worker_set(test_setup.deps.as_ref(), test_setup.chain_name.clone())
-=======
         let eth_active_verifier_set =
-            query::get_active_verifier_set(test_setup.deps.as_ref(), test_setup.chain_name.clone())
->>>>>>> a52ea461
+            query::active_verifier_set(test_setup.deps.as_ref(), test_setup.chain_name.clone())
                 .unwrap();
 
         assert_eq!(eth_active_verifier_set, Some(new_verifier_set));
@@ -304,11 +295,7 @@
         );
 
         let query_result =
-<<<<<<< HEAD
-            query::active_worker_set(test_setup.deps.as_ref(), test_setup.chain_name.clone())
-=======
-            query::get_active_verifier_set(test_setup.deps.as_ref(), test_setup.chain_name.clone())
->>>>>>> a52ea461
+            query::active_verifier_set(test_setup.deps.as_ref(), test_setup.chain_name.clone())
                 .unwrap();
 
         assert_eq!(query_result, None);
