use axelar_wasm_std::nonempty;
use cosmwasm_std::{Addr, Deps, Order, StdError};
use error_stack::{report, Result, ResultExt};
use itertools::Itertools;
use service_registry_api::msg::VerifierDetails;

use crate::contract::errors::Error;
use crate::msg::{ChainContractsKey, ChainContractsResponse, VerifierInfo};
use crate::state;
use crate::state::{
    contracts_by_chain, contracts_by_gateway, contracts_by_prover, contracts_by_verifier,
    VERIFIER_PROVER_INDEXED_MAP,
};

pub fn check_verifier_ready_to_unbond(deps: Deps, verifier_address: Addr) -> Result<bool, Error> {
    Ok(!is_verifier_in_any_verifier_set(deps, &verifier_address))
}

pub fn verifier_details_with_provers(
    deps: Deps,
    service_name: String,
    verifier_address: Addr,
) -> Result<VerifierInfo, Error> {
    let protocol =
        state::protocol_contracts(deps.storage).change_context(Error::ProtocolNotRegistered)?;

    let service_registry: service_registry_api::Client =
        client::ContractClient::new(deps.querier, &protocol.service_registry).into();

    let verifier_details: VerifierDetails = service_registry
        .verifier(service_name.clone(), verifier_address.to_string())
        .change_context(Error::VerifierDetailsWithProvers {
            service_name: service_name.clone(),
            verifier_address: verifier_address.to_string(),
        })?;

    let mut active_prover_set = provers_for_verifier(deps, verifier_address.clone())
        .change_context(Error::VerifierDetailsWithProvers {
            service_name: service_name.clone(),
            verifier_address: verifier_address.to_string(),
        })?;

    active_prover_set.sort();

    Ok(VerifierInfo {
        verifier: verifier_details.verifier,
        weight: verifier_details.weight,
        supported_chains: verifier_details.supported_chains,
        actively_signing_for: active_prover_set,
    })
}

fn is_verifier_in_any_verifier_set(deps: Deps, verifier_address: &Addr) -> bool {
    VERIFIER_PROVER_INDEXED_MAP
        .idx
        .by_verifier
        .prefix(verifier_address.clone())
        .range(deps.storage, None, None, Order::Ascending)
        .any(|_| true)
}

fn provers_for_verifier(
    deps: Deps,
    verifier_address: Addr,
) -> core::result::Result<Vec<Addr>, StdError> {
    VERIFIER_PROVER_INDEXED_MAP
        .idx
        .by_verifier
        .prefix(verifier_address.clone())
        .range(deps.storage, None, None, Order::Ascending)
        .map(|result| result.map(|(_, record)| record.prover))
        .dedup()
        .try_collect()
}

pub fn chain_contracts_info(
    deps: Deps,
    chain_contracts_key: ChainContractsKey,
) -> Result<ChainContractsResponse, Error> {
    match chain_contracts_key {
        ChainContractsKey::ChainName(chain_name) => contracts_by_chain(deps.storage, chain_name),

        ChainContractsKey::ProverAddress(prover_addr) => {
            contracts_by_prover(deps.storage, prover_addr)
        }

        ChainContractsKey::GatewayAddress(gateway_addr) => {
            contracts_by_gateway(deps.storage, gateway_addr)
        }

        ChainContractsKey::VerifierAddress(verifier_addr) => {
            contracts_by_verifier(deps.storage, verifier_addr)
        }
    }
    .change_context(Error::ChainContractsInfo)
    .map(ChainContractsResponse::from)
}

<<<<<<< HEAD
pub fn deployed_contracts(
=======
pub fn deployments(
>>>>>>> 4ef5e6b2
    deps: Deps,
    start_after: Option<nonempty::String>,
    limit: u32,
) -> Result<Vec<ChainContractsResponse>, Error> {
    Ok(state::deployments(deps.storage, start_after, limit)
        .change_context(Error::ChainContractsInfo)?
<<<<<<< HEAD
        .into_iter()
=======
>>>>>>> 4ef5e6b2
        .map(|chains| ChainContractsResponse {
            chain_name: chains.chain_name,
            prover_address: chains.multisig_prover,
            verifier_address: chains.voting_verifier,
            gateway_address: chains.gateway,
        })
        .collect::<Vec<ChainContractsResponse>>())
}

<<<<<<< HEAD
pub fn deployed_contract(
    deps: Deps,
    deployment_name: nonempty::String,
) -> Result<ChainContractsResponse, Error> {
    deployed_contracts(deps, Some(deployment_name), 1)?
        .first()
        .cloned()
        .ok_or(report!(Error::DeploymentsNotFound))
=======
pub fn deployment(
    deps: Deps,
    deployment_name: nonempty::String,
) -> Result<ChainContractsResponse, Error> {
    state::deployment(deps.storage, deployment_name.clone())
        .map(|chains| ChainContractsResponse {
            chain_name: chains.chain_name,
            prover_address: chains.multisig_prover,
            verifier_address: chains.voting_verifier,
            gateway_address: chains.gateway,
        })
        .change_context(Error::DeploymentNotFound(deployment_name))
>>>>>>> 4ef5e6b2
}<|MERGE_RESOLUTION|>--- conflicted
+++ resolved
@@ -96,21 +96,14 @@
     .map(ChainContractsResponse::from)
 }
 
-<<<<<<< HEAD
-pub fn deployed_contracts(
-=======
+
 pub fn deployments(
->>>>>>> 4ef5e6b2
     deps: Deps,
     start_after: Option<nonempty::String>,
     limit: u32,
 ) -> Result<Vec<ChainContractsResponse>, Error> {
     Ok(state::deployments(deps.storage, start_after, limit)
         .change_context(Error::ChainContractsInfo)?
-<<<<<<< HEAD
-        .into_iter()
-=======
->>>>>>> 4ef5e6b2
         .map(|chains| ChainContractsResponse {
             chain_name: chains.chain_name,
             prover_address: chains.multisig_prover,
@@ -120,16 +113,6 @@
         .collect::<Vec<ChainContractsResponse>>())
 }
 
-<<<<<<< HEAD
-pub fn deployed_contract(
-    deps: Deps,
-    deployment_name: nonempty::String,
-) -> Result<ChainContractsResponse, Error> {
-    deployed_contracts(deps, Some(deployment_name), 1)?
-        .first()
-        .cloned()
-        .ok_or(report!(Error::DeploymentsNotFound))
-=======
 pub fn deployment(
     deps: Deps,
     deployment_name: nonempty::String,
@@ -142,5 +125,4 @@
             gateway_address: chains.gateway,
         })
         .change_context(Error::DeploymentNotFound(deployment_name))
->>>>>>> 4ef5e6b2
 }