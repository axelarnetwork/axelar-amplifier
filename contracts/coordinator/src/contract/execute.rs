use std::collections::{HashMap, HashSet};

use axelar_wasm_std::nonempty;
use cosmwasm_std::{Addr, Binary, DepsMut, Env, Response, Storage, WasmMsg, WasmQuery};
use error_stack::{report, Result, ResultExt};
use router_api::ChainName;

use crate::contract::errors::Error;
use crate::events::{ContractInstantiation, Event};
use crate::msg::{DeploymentParams, ProverMsg, VerifierMsg};
use crate::state;
use crate::state::{ChainContracts, ProtocolContracts};

pub fn register_protocol(
    deps: DepsMut,
    service_registry: Addr,
    router: Addr,
    multisig: Addr,
) -> Result<Response, Error> {
    let protocol = ProtocolContracts {
        service_registry,
        router,
        multisig,
    };
    state::save_protocol_contracts(deps.storage, &protocol)
        .change_context(Error::UnableToPersistProtocol)?;
    Ok(Response::default())
}

pub fn register_chain(
    storage: &mut dyn Storage,
    chain_name: ChainName,
    prover_addr: Addr,
    gateway_addr: Addr,
    voting_verifier_address: Addr,
) -> Result<Response, Error> {
    state::save_chain_contracts(
        storage,
        chain_name.clone(),
        prover_addr,
        gateway_addr,
        voting_verifier_address,
    )
    .change_context(Error::ChainNotRegistered(chain_name))?;
    Ok(Response::new())
}

pub fn set_active_verifier_set(
    deps: DepsMut,
    sender: Addr,
    verifiers: HashSet<Addr>,
) -> Result<Response, Error> {
    state::update_verifier_set_for_prover(deps.storage, sender, verifiers)
        .change_context(Error::VerifierSetActivationFailed)?;
    Ok(Response::new())
}

fn instantiate2_addr(deps: &DepsMut, env: &Env, code_id: u64, salt: &[u8]) -> Result<Addr, Error> {
    let code_info: cosmwasm_std::CodeInfoResponse = deps
        .querier
        .query(&WasmQuery::CodeInfo { code_id }.into())
        .change_context(Error::QueryCodeInfo(code_id))?;

    deps.api
        .addr_humanize(
            &cosmwasm_std::instantiate2_address(
                code_info.checksum.as_slice(),
                &deps
                    .api
                    .addr_canonicalize(&env.contract.address.to_string().clone())
                    .change_context(Error::Instantiate2Address)?,
                salt,
            )
            .change_context(Error::Instantiate2Address)?,
        )
        .change_context(Error::Instantiate2Address)
}

fn launch_contract(
    deps: &DepsMut,
    env: &Env,
    salt: Binary,
    code_id: u64,
    instantiate_msg: Binary,
    label: String,
    admin: String,
) -> Result<(WasmMsg, Addr), Error> {
    Ok((
        WasmMsg::Instantiate2 {
            admin: Some(admin),
            code_id,
            msg: instantiate_msg,
            funds: vec![],
            label,
            salt: salt.clone(),
        },
        instantiate2_addr(deps, env, code_id, salt.as_slice())?,
    ))
}

fn instantiate_gateway(
    ctx: &InstantiateContext,
    label: String,
    router_address: Addr,
    verifier_address: Addr,
) -> Result<(WasmMsg, Addr), Error> {
    launch_contract(
        &ctx.deps,
        &ctx.env,
        ctx.salt.clone(),
        ctx.gateway_code_id,
        cosmwasm_std::to_json_binary(&gateway_api::msg::InstantiateMsg {
            verifier_address: verifier_address.to_string().clone(),
            router_address: router_address.to_string().clone(),
        })
        .change_context(Error::InstantiateGateway)?,
        label,
        ctx.gateway_contract_admin.clone(),
    )
}

fn instantiate_verifier(
    ctx: &InstantiateContext,
    label: String,
    service_registry_address: Addr,
    verifier_msg: &VerifierMsg,
) -> Result<(WasmMsg, Addr), Error> {
    launch_contract(
        &ctx.deps,
        &ctx.env,
        ctx.salt.clone(),
        ctx.verifier_code_id,
        cosmwasm_std::to_json_binary(&voting_verifier_api::msg::InstantiateMsg {
            governance_address: verifier_msg.governance_address.clone(),
            service_registry_address: axelar_wasm_std::nonempty::String::try_from(
                service_registry_address.into_string(),
            )
            .change_context(Error::InstantiateVerifier)?,
            service_name: verifier_msg.service_name.clone(),
            source_gateway_address: verifier_msg.source_gateway_address.clone(),
            voting_threshold: verifier_msg.voting_threshold,
            block_expiry: verifier_msg.block_expiry,
            confirmation_height: verifier_msg.confirmation_height,
            source_chain: verifier_msg.source_chain.clone(),
            rewards_address: verifier_msg.rewards_address.clone(),
            msg_id_format: verifier_msg.msg_id_format.clone(),
            address_format: verifier_msg.address_format.clone(),
        })
        .change_context(Error::InstantiateVerifier)?,
        label,
        ctx.verifier_contract_admin.clone(),
    )
}

fn instantiate_prover(
    ctx: &InstantiateContext,
    label: String,
    gateway_address: Addr,
    service_registry_address: Addr,
    multisig_address: Addr,
    verifier_address: Addr,
    prover_msg: &ProverMsg,
) -> Result<(WasmMsg, Addr), Error> {
    launch_contract(
        &ctx.deps,
        &ctx.env,
        ctx.salt.clone(),
        ctx.prover_code_id,
        cosmwasm_std::to_json_binary(&multisig_prover_api::msg::InstantiateMsg {
            admin_address: prover_msg.admin_address.to_string(),
            governance_address: prover_msg.governance_address.to_string().clone(),
            coordinator_address: ctx.env.contract.address.to_string().clone(),
            gateway_address: gateway_address.to_string().clone(),
            multisig_address: multisig_address.to_string().clone(),
            service_registry_address: service_registry_address.to_string().clone(),
            voting_verifier_address: verifier_address.to_string().clone(),
            signing_threshold: prover_msg.signing_threshold,
            service_name: prover_msg.service_name.to_string(),
            chain_name: prover_msg.chain_name.to_string(),
            verifier_set_diff_threshold: prover_msg.verifier_set_diff_threshold,
            encoder: prover_msg.encoder,
            key_type: prover_msg.key_type,
            domain_separator: prover_msg.domain_separator,
        })
        .change_context(Error::InstantiateProver)?,
        label,
        ctx.prover_contract_admin.clone(),
    )
}

struct InstantiateContext<'a> {
    deps: DepsMut<'a>,
    env: Env,
    salt: Binary,
    gateway_code_id: u64,
    gateway_contract_admin: String,
    verifier_code_id: u64,
    verifier_contract_admin: String,
    prover_code_id: u64,
    prover_contract_admin: String,
}

pub fn instantiate_chain_contracts(
    deps: DepsMut,
    env: Env,
    deployment_name: nonempty::String,
    salt: Binary,
    params: DeploymentParams,
) -> Result<Response, Error> {
    let mut response = Response::new();
    state::validate_deployment_name_availability(deps.storage, deployment_name.clone())
        .change_context(Error::InstantiateContracts)?;

    let protocol =
        state::protocol_contracts(deps.storage).change_context(Error::ProtocolNotRegistered)?;

    match params {
        DeploymentParams::Manual(params) => {
            let verifier_address =
                instantiate2_addr(&deps, &env, params.verifier.code_id, salt.as_ref())
                    .change_context(Error::InstantiateContracts)?;

            let gateway_contract_admin = deps
                .api
                .addr_validate(params.gateway.contract_admin.as_str())
                .map_err(|_| Error::InvalidAddress(params.gateway.contract_admin.to_string()))?
                .to_string();

            let verifier_contract_admin = deps
                .api
                .addr_validate(params.verifier.contract_admin.as_str())
                .map_err(|_| Error::InvalidAddress(params.verifier.contract_admin.to_string()))?
                .to_string();

            let prover_contract_admin = deps
                .api
                .addr_validate(params.prover.contract_admin.as_str())
                .map_err(|_| Error::InvalidAddress(params.prover.contract_admin.to_string()))?
                .to_string();

            let ctx = InstantiateContext {
                deps,
                env,
                salt,
                gateway_code_id: params.gateway.code_id,
                gateway_contract_admin,
                verifier_code_id: params.verifier.code_id,
                verifier_contract_admin,
                prover_code_id: params.prover.code_id,
                prover_contract_admin,
            };

            let (msg, gateway_address) = instantiate_gateway(
                &ctx,
                params.gateway.label.clone(),
                protocol.router.clone(),
                verifier_address.clone(),
            )
            .change_context(Error::InstantiateContracts)?;

            response = response.add_message(msg);

            let (msg, voting_verifier_address) = instantiate_verifier(
                &ctx,
                params.verifier.label.clone(),
                protocol.service_registry.clone(),
                &params.verifier.msg,
            )?;

            response = response.add_message(msg);

            let (msg, multisig_prover_address) = instantiate_prover(
                &ctx,
                params.prover.label.clone(),
                gateway_address.clone(),
                protocol.service_registry.clone(),
                protocol.multisig.clone(),
                voting_verifier_address.clone(),
                &params.prover.msg,
            )?;

            response = response
                .add_message(msg)
                .add_event(Event::ContractsInstantiated {
                    gateway: ContractInstantiation {
                        address: gateway_address.clone(),
                        code_id: params.gateway.code_id,
                    },
                    voting_verifier: ContractInstantiation {
                        address: verifier_address,
                        code_id: params.verifier.code_id,
                    },
                    multisig_prover: ContractInstantiation {
                        address: multisig_prover_address.clone(),
                        code_id: params.prover.code_id,
                    },
                    chain_name: params.prover.msg.chain_name.clone(),
                    deployment_name: deployment_name.clone(),
                });

            state::save_deployed_contracts(
                ctx.deps.storage,
                deployment_name,
                ChainContracts {
                    chain_name: params.prover.msg.chain_name,
                    msg_id_format: params.verifier.msg.msg_id_format,
                    gateway: gateway_address,
                    voting_verifier: voting_verifier_address,
                    multisig_prover: multisig_prover_address,
                },
            )
            .change_context(Error::InstantiateContracts)?;
        }
    }

    Ok(response)
}

pub fn register_deployment(
    deps: DepsMut,
    original_sender: Addr,
    deployment_name: nonempty::String,
) -> Result<Response, Error> {
<<<<<<< HEAD
    let deployed_contracts = state::deployments(deps.storage, Some(deployment_name.clone()), 1)
        .change_context(Error::ChainContractsInfo)?
        .first()
        .ok_or(report!(Error::DeploymentsNotFound))?
        .clone();
=======
    let deployed_contracts = state::deployment(deps.storage, deployment_name.clone())
        .change_context(Error::ChainContractsInfo)?;
>>>>>>> 4ef5e6b2

    let protocol_contracts =
        state::protocol_contracts(deps.storage).change_context(Error::ProtocolNotRegistered)?;

    register_chain(
        deps.storage,
        deployed_contracts.chain_name.clone(),
        deployed_contracts.multisig_prover.clone(),
        deployed_contracts.gateway.clone(),
        deployed_contracts.voting_verifier,
    )?;

    let router: router_api::Client =
        client::ContractClient::new(deps.querier, &protocol_contracts.router).into();
    let multisig: multisig::Client =
        client::ContractClient::new(deps.querier, &protocol_contracts.multisig).into();

    Ok(Response::new()
        .add_message(router.register_chain(
            original_sender.clone(),
            deployed_contracts.chain_name.clone(),
            router_api::Address::from(deployed_contracts.gateway),
            deployed_contracts.msg_id_format,
        ))
        .add_message(multisig.authorize_callers_from_proxy(
            original_sender,
            HashMap::from([(
                deployed_contracts.multisig_prover.to_string(),
                deployed_contracts.chain_name,
            )]),
        )))
}<|MERGE_RESOLUTION|>--- conflicted
+++ resolved
@@ -321,16 +321,8 @@
     original_sender: Addr,
     deployment_name: nonempty::String,
 ) -> Result<Response, Error> {
-<<<<<<< HEAD
-    let deployed_contracts = state::deployments(deps.storage, Some(deployment_name.clone()), 1)
-        .change_context(Error::ChainContractsInfo)?
-        .first()
-        .ok_or(report!(Error::DeploymentsNotFound))?
-        .clone();
-=======
     let deployed_contracts = state::deployment(deps.storage, deployment_name.clone())
         .change_context(Error::ChainContractsInfo)?;
->>>>>>> 4ef5e6b2
 
     let protocol_contracts =
         state::protocol_contracts(deps.storage).change_context(Error::ProtocolNotRegistered)?;
