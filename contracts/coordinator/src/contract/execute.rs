--- conflicted
+++ resolved
@@ -82,7 +82,6 @@
 /// to be instantiated correctly.
 fn launch_contracts<const N: usize>(
     deps: &DepsMut,
-    info: &MessageInfo,
     env: &Env,
     salt: Binary,
     contracts: [ContractLaunch<'_, N>; N],
@@ -106,7 +105,7 @@
     for (i, (contract, address)) in contracts.into_iter().zip(&addresses).enumerate() {
         data[i] = (
             WasmMsg::Instantiate2 {
-                admin: Some(info.sender.to_string()),
+                admin: Some(contract.admin),
                 code_id: contract.code_id,
                 msg: (contract.instantiate_msg)(&addresses)?,
                 funds: vec![],
@@ -124,6 +123,7 @@
     pub code_id: u64,
     pub instantiate_msg: &'a mut dyn FnMut(&[Addr; N]) -> Result<Binary, Error>,
     pub label: String,
+    pub admin: String,
 }
 
 fn launch_contract(
@@ -172,46 +172,9 @@
 #[allow(clippy::too_many_arguments)]
 fn instantiate_prover_and_verifier_and_chain_codec(
     ctx: &InstantiateContext,
-<<<<<<< HEAD
     prover_label: String,
     verifier_label: String,
     chain_codec_label: String,
-=======
-    label: String,
-    service_registry_address: Addr,
-    verifier_msg: &VerifierMsg,
-) -> Result<(WasmMsg, Addr), Error> {
-    launch_contract(
-        &ctx.deps,
-        &ctx.env,
-        ctx.salt.clone(),
-        ctx.verifier_code_id,
-        cosmwasm_std::to_json_binary(&voting_verifier_api::msg::InstantiateMsg {
-            governance_address: verifier_msg.governance_address.clone(),
-            service_registry_address: axelar_wasm_std::nonempty::String::try_from(
-                service_registry_address.into_string(),
-            )
-            .change_context(Error::InstantiateVerifier)?,
-            service_name: verifier_msg.service_name.clone(),
-            source_gateway_address: verifier_msg.source_gateway_address.clone(),
-            voting_threshold: verifier_msg.voting_threshold,
-            block_expiry: verifier_msg.block_expiry,
-            confirmation_height: verifier_msg.confirmation_height,
-            source_chain: verifier_msg.source_chain.clone(),
-            rewards_address: verifier_msg.rewards_address.clone(),
-            msg_id_format: verifier_msg.msg_id_format.clone(),
-            address_format: verifier_msg.address_format.clone(),
-        })
-        .change_context(Error::InstantiateVerifier)?,
-        label,
-        ctx.verifier_contract_admin.clone(),
-    )
-}
-
-fn instantiate_prover(
-    ctx: &InstantiateContext,
-    label: String,
->>>>>>> 2f85908b
     gateway_address: Addr,
     service_registry_address: Addr,
     multisig_address: Addr,
@@ -223,13 +186,12 @@
         &ctx.deps,
         &ctx.env,
         ctx.salt.clone(),
-<<<<<<< HEAD
         [
             ContractLaunch {
                 code_id: ctx.prover_code_id,
                 instantiate_msg: &mut |[_, verifier_addr, chain_codec_addr]| {
                     cosmwasm_std::to_json_binary(&multisig_prover_api::msg::InstantiateMsg {
-                        admin_address: ctx.info.sender.to_string(),
+                        admin_address: prover_msg.admin_address.to_string(),
                         governance_address: prover_msg.governance_address.to_string(),
                         coordinator_address: ctx.env.contract.address.to_string(),
                         gateway_address: gateway_address.to_string(),
@@ -247,6 +209,7 @@
                     .change_context(Error::InstantiateProver)
                 },
                 label: prover_label,
+                admin: ctx.prover_contract_admin.clone(),
             },
             ContractLaunch {
                 code_id: ctx.verifier_code_id,
@@ -273,6 +236,7 @@
                     .change_context(Error::InstantiateVerifier)
                 },
                 label: verifier_label,
+                admin: ctx.verifier_contract_admin.clone(),
             },
             ContractLaunch {
                 code_id: ctx.chain_codec_id,
@@ -287,34 +251,12 @@
                     .change_context(Error::InstantiateChainCodec)
                 },
                 label: chain_codec_label,
+                admin: ctx.chain_codec_contract_admin.clone(),
             },
         ],
     )?;
 
     Ok((prover, verifier, chain_codec))
-=======
-        ctx.prover_code_id,
-        cosmwasm_std::to_json_binary(&multisig_prover_api::msg::InstantiateMsg {
-            admin_address: prover_msg.admin_address.to_string(),
-            governance_address: prover_msg.governance_address.to_string().clone(),
-            coordinator_address: ctx.env.contract.address.to_string().clone(),
-            gateway_address: gateway_address.to_string().clone(),
-            multisig_address: multisig_address.to_string().clone(),
-            service_registry_address: service_registry_address.to_string().clone(),
-            voting_verifier_address: verifier_address.to_string().clone(),
-            signing_threshold: prover_msg.signing_threshold,
-            service_name: prover_msg.service_name.to_string(),
-            chain_name: prover_msg.chain_name.to_string(),
-            verifier_set_diff_threshold: prover_msg.verifier_set_diff_threshold,
-            encoder: prover_msg.encoder,
-            key_type: prover_msg.key_type,
-            domain_separator: prover_msg.domain_separator,
-        })
-        .change_context(Error::InstantiateProver)?,
-        label,
-        ctx.prover_contract_admin.clone(),
-    )
->>>>>>> 2f85908b
 }
 
 struct InstantiateContext<'a> {
@@ -322,11 +264,9 @@
     env: Env,
     salt: Binary,
     gateway_code_id: u64,
-<<<<<<< HEAD
+    gateway_contract_admin: String,
     chain_codec_id: u64,
-=======
-    gateway_contract_admin: String,
->>>>>>> 2f85908b
+    chain_codec_contract_admin: String,
     verifier_code_id: u64,
     verifier_contract_admin: String,
     prover_code_id: u64,
@@ -371,16 +311,20 @@
                 .map_err(|_| Error::InvalidAddress(params.prover.contract_admin.to_string()))?
                 .to_string();
 
+            let chain_codec_contract_admin = deps
+                .api
+                .addr_validate(params.chain_codec.contract_admin.as_str())
+                .map_err(|_| Error::InvalidAddress(params.chain_codec.contract_admin.to_string()))?
+                .to_string();
+
             let ctx = InstantiateContext {
                 deps,
                 env,
                 salt,
                 gateway_code_id: params.gateway.code_id,
-<<<<<<< HEAD
+                gateway_contract_admin,
                 chain_codec_id: params.chain_codec.code_id,
-=======
-                gateway_contract_admin,
->>>>>>> 2f85908b
+                chain_codec_contract_admin,
                 verifier_code_id: params.verifier.code_id,
                 verifier_contract_admin,
                 prover_code_id: params.prover.code_id,
