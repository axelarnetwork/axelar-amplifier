--- conflicted
+++ resolved
@@ -56,34 +56,12 @@
     Ok(Response::new())
 }
 
-<<<<<<< HEAD
-fn instantiate2_addr(deps: &DepsMut, env: &Env, code_id: u64, salt: &[u8]) -> Result<Addr, Error> {
-    let code_info: cosmwasm_std::CodeInfoResponse = deps
-        .querier
-        .query(&WasmQuery::CodeInfo { code_id }.into())
-        .change_context(Error::QueryCodeInfo(code_id))?;
-
-    deps.api
-        .addr_humanize(
-            &cosmwasm_std::instantiate2_address(
-                code_info.checksum.as_slice(),
-                &deps
-                    .api
-                    .addr_canonicalize(env.contract.address.as_ref())
-                    .change_context(Error::Instantiate2Address)?,
-                salt,
-            )
-            .change_context(Error::Instantiate2Address)?,
-        )
-        .change_context(Error::Instantiate2Address)
-}
-
 type Instantiate2Data = (WasmMsg, Addr);
 
 /// Like `launch_contract`, but with multiple interdependent contracts that require each other's addresses
 /// to be instantiated correctly.
 fn launch_contracts<const N: usize>(
-    deps: &DepsMut,
+    deps: &Deps,
     env: &Env,
     salt: Binary,
     contracts: [ContractLaunch<'_, N>; N],
@@ -128,8 +106,6 @@
     pub admin: String,
 }
 
-=======
->>>>>>> 8b4f9c87
 fn launch_contract(
     deps: &Deps,
     env: &Env,
@@ -174,45 +150,8 @@
     )
 }
 
-<<<<<<< HEAD
 #[allow(clippy::too_many_arguments)]
 fn instantiate_prover_and_verifier_and_chain_codec(
-=======
-fn instantiate_verifier(
-    ctx: &InstantiateContext,
-    label: String,
-    service_registry_address: Addr,
-    verifier_msg: &VerifierMsg,
-) -> Result<(WasmMsg, Addr), Error> {
-    launch_contract(
-        &ctx.deps.as_ref(),
-        &ctx.env,
-        ctx.salt.clone(),
-        ctx.verifier_code_id,
-        cosmwasm_std::to_json_binary(&voting_verifier_api::msg::InstantiateMsg {
-            governance_address: verifier_msg.governance_address.clone(),
-            service_registry_address: axelar_wasm_std::nonempty::String::try_from(
-                service_registry_address.into_string(),
-            )
-            .change_context(Error::InstantiateVerifier)?,
-            service_name: verifier_msg.service_name.clone(),
-            source_gateway_address: verifier_msg.source_gateway_address.clone(),
-            voting_threshold: verifier_msg.voting_threshold,
-            block_expiry: verifier_msg.block_expiry,
-            confirmation_height: verifier_msg.confirmation_height,
-            source_chain: verifier_msg.source_chain.clone(),
-            rewards_address: verifier_msg.rewards_address.clone(),
-            msg_id_format: verifier_msg.msg_id_format.clone(),
-            address_format: verifier_msg.address_format.clone(),
-        })
-        .change_context(Error::InstantiateVerifier)?,
-        label,
-        ctx.verifier_contract_admin.clone(),
-    )
-}
-
-fn instantiate_prover(
->>>>>>> 8b4f9c87
     ctx: &InstantiateContext,
     prover_label: String,
     verifier_label: String,
@@ -221,17 +160,11 @@
     service_registry_address: Addr,
     multisig_address: Addr,
     prover_msg: &ProverMsg,
-<<<<<<< HEAD
     verifier_msg: &VerifierMsg,
     chain_codec_msg: &Extended<ChainCodecMsg>,
 ) -> Result<(Instantiate2Data, Instantiate2Data, Instantiate2Data), Error> {
     let [prover, verifier, chain_codec] = launch_contracts(
-        &ctx.deps,
-=======
-) -> Result<(WasmMsg, Addr), Error> {
-    launch_contract(
         &ctx.deps.as_ref(),
->>>>>>> 8b4f9c87
         &ctx.env,
         ctx.salt.clone(),
         [
