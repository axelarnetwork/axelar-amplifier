<<<<<<< HEAD
pub mod client;
=======
mod client;
pub use client::Client;

>>>>>>> d29604ca
pub mod contract;
pub mod error;
pub mod msg;
mod state;<|MERGE_RESOLUTION|>--- conflicted
+++ resolved
@@ -1,10 +1,6 @@
-<<<<<<< HEAD
-pub mod client;
-=======
 mod client;
 pub use client::Client;
 
->>>>>>> d29604ca
 pub mod contract;
 pub mod error;
 pub mod msg;
