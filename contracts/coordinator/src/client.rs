use std::collections::HashSet;

use axelar_wasm_std::nonempty;
use cosmwasm_std::{Addr, CosmosMsg};
use error_stack::{Result, ResultExt};
use router_api::ChainName;

use crate::msg::{ChainContractsKey, ChainContractsResponse, ExecuteMsg, QueryMsg};

#[derive(thiserror::Error, Debug, PartialEq)]
pub enum Error {
    #[error("coordinator failed to retrieve if verifier {0} is ready to unbond.")]
    ReadyToUnbond(String),

    #[error("failed to query ChainContractsInfo by chain name {0}")]
    ChainNameNotRegistered(String),

    #[error("failed to query ChainContractsInfo by gateway {0}")]
    GatewayNotRegistered(Addr),

    #[error("failed to query ChainContractsInfo by prover {0}")]
    ProverNotRegistered(Addr),

    #[error("failed to query ChainContractsInfo by verifier {0}")]
    VerifierNotRegistered(Addr),

    #[error("deployment {0} not found")]
    DeploymentNotFound(nonempty::String),

    #[error("failed to retrieve deployments")]
    Deployments,
}

impl<'a> From<client::ContractClient<'a, ExecuteMsg, QueryMsg>> for Client<'a> {
    fn from(client: client::ContractClient<'a, ExecuteMsg, QueryMsg>) -> Self {
        Client { client }
    }
}

pub struct Client<'a> {
    client: client::ContractClient<'a, ExecuteMsg, QueryMsg>,
}

impl Client<'_> {
    pub fn register_protocol(
        &self,
        router: &Addr,
        service_registry: &Addr,
        multisig: &Addr,
    ) -> CosmosMsg {
        self.client.execute(&ExecuteMsg::RegisterProtocol {
            service_registry_address: service_registry.to_string(),
            router_address: router.to_string(),
            multisig_address: multisig.to_string(),
        })
    }

    pub fn register_chain(
        &self,
        chain_name: ChainName,
        prover_address: String,
        gateway_address: String,
        voting_verifier_address: String,
    ) -> CosmosMsg {
        self.client.execute(&ExecuteMsg::RegisterChain {
            chain_name,
            prover_address,
            gateway_address,
            voting_verifier_address,
        })
    }

    pub fn set_active_verifiers(&self, verifiers: HashSet<String>) -> CosmosMsg {
        self.client
            .execute(&ExecuteMsg::SetActiveVerifiers { verifiers })
    }

    pub fn ready_to_unbond(&self, verifier_address: String) -> Result<bool, Error> {
        let msg = QueryMsg::ReadyToUnbond {
            verifier_address: verifier_address.clone(),
        };

        self.client
            .query(&msg)
            .change_context(Error::ReadyToUnbond(verifier_address))
    }

    pub fn chain_contracts(
        &self,
        chain_contracts_key: ChainContractsKey,
    ) -> Result<ChainContractsResponse, Error> {
        let msg = QueryMsg::ChainContractsInfo(chain_contracts_key.clone());
        self.client
            .query(&msg)
            .change_context(match chain_contracts_key {
                ChainContractsKey::GatewayAddress(gateway_addr) => {
                    Error::GatewayNotRegistered(gateway_addr)
                }
                ChainContractsKey::ProverAddress(prover_addr) => {
                    Error::ProverNotRegistered(prover_addr)
                }
                ChainContractsKey::VerifierAddress(verifier_addr) => {
                    Error::VerifierNotRegistered(verifier_addr)
                }
                ChainContractsKey::ChainName(chain_name) => {
                    Error::ChainNameNotRegistered(chain_name.into())
                }
            })
    }

    pub fn deployment(
        &self,
        deployment_name: nonempty::String,
    ) -> Result<ChainContractsResponse, Error> {
        let msg = QueryMsg::Deployment {
            deployment_name: deployment_name.clone(),
        };
        self.client
            .query(&msg)
            .change_context(Error::DeploymentNotFound(deployment_name))
    }

    pub fn deployments(
        &self,
        start_after: Option<nonempty::String>,
        limit: u32,
    ) -> Result<Vec<ChainContractsResponse>, Error> {
        let msg = QueryMsg::Deployments { start_after, limit };
        self.client.query(&msg).change_context(Error::Deployments)
    }
}

#[cfg(test)]
mod test {
    use std::str::FromStr;

    use axelar_wasm_std::nonempty;
    use cosmwasm_std::testing::MockQuerier;
    use cosmwasm_std::{from_json, to_json_binary, Addr, QuerierWrapper, SystemError, WasmQuery};
    use router_api::{chain_name, cosmos_addr};

    use crate::client::Client;
    use crate::msg::{ChainContractsKey, ChainContractsResponse, QueryMsg};

    const AXELAR: &str = "axelar";
    const VERIFIER: &str = "verifier";

    #[test]
    fn query_ready_to_unbond_returns_error_when_query_fails() {
        let (querier, addr) = setup_queries_to_fail();
        let client: Client =
            client::ContractClient::new(QuerierWrapper::new(&querier), &addr).into();
        let res = client.ready_to_unbond(cosmos_addr!(VERIFIER).to_string());

        assert!(res.is_err());
        goldie::assert!(res.unwrap_err().to_string());
    }

    #[test]
    fn query_ready_to_unbond_returns_correct_result() {
        let (querier, addr) = setup_queries_to_succeed();
        let client: Client =
            client::ContractClient::new(QuerierWrapper::new(&querier), &addr).into();
        let res = client.ready_to_unbond(cosmos_addr!(VERIFIER).to_string());

        assert!(res.is_ok());
        goldie::assert_json!(res.unwrap());
    }

    #[test]
    fn query_chain_contracts_returns_correct_result() {
        let (querier, addr) = setup_queries_to_succeed();
        let client: Client =
            client::ContractClient::new(QuerierWrapper::new(&querier), &addr).into();

        let res = client.chain_contracts(ChainContractsKey::ChainName(chain_name!(AXELAR)));
        assert!(res.is_ok());
        goldie::assert_json!(res.unwrap());

        let res = client.chain_contracts(ChainContractsKey::GatewayAddress(Addr::unchecked(
            "gateway",
        )));
        assert!(res.is_ok());
        goldie::assert_json!(res.unwrap());

        let res =
            client.chain_contracts(ChainContractsKey::ProverAddress(Addr::unchecked("prover")));
        assert!(res.is_ok());
        goldie::assert_json!(res.unwrap());

        let res = client.chain_contracts(ChainContractsKey::VerifierAddress(Addr::unchecked(
            VERIFIER,
        )));
        assert!(res.is_ok());
        goldie::assert_json!(res.unwrap());
    }

    #[test]
    fn query_chain_contracts_name_returns_error_when_query_fails() {
        let (querier, addr) = setup_queries_to_fail();
        let client: Client =
            client::ContractClient::new(QuerierWrapper::new(&querier), &addr).into();

        let res = client.chain_contracts(ChainContractsKey::ChainName(chain_name!(AXELAR)));
        assert!(res.is_err());
        goldie::assert_json!(res.unwrap_err().to_string());
    }

    #[test]
    fn query_chain_contracts_gateway_returns_error_when_query_fails() {
        let (querier, addr) = setup_queries_to_fail();
        let client: Client =
            client::ContractClient::new(QuerierWrapper::new(&querier), &addr).into();

        let res = client.chain_contracts(ChainContractsKey::GatewayAddress(
            Addr::unchecked("address").clone(),
        ));
        assert!(res.is_err());
        goldie::assert_json!(res.unwrap_err().to_string());
    }

    #[test]
    fn query_chain_contracts_verifier_returns_error_when_query_fails() {
        let (querier, addr) = setup_queries_to_fail();
        let client: Client =
            client::ContractClient::new(QuerierWrapper::new(&querier), &addr).into();

        let res = client.chain_contracts(ChainContractsKey::VerifierAddress(
            Addr::unchecked("address").clone(),
        ));
        assert!(res.is_err());
        goldie::assert_json!(res.unwrap_err().to_string());
    }

    #[test]
    fn query_chain_contracts_prover_returns_error_when_query_fails() {
        let (querier, addr) = setup_queries_to_fail();
        let client: Client =
            client::ContractClient::new(QuerierWrapper::new(&querier), &addr).into();

        let res = client.chain_contracts(ChainContractsKey::ProverAddress(
            Addr::unchecked("address").clone(),
        ));
        assert!(res.is_err());
        goldie::assert_json!(res.unwrap_err().to_string());
    }

    #[test]
    fn query_deployment_returns_correct_result() {
        let (querier, addr) = setup_queries_to_succeed();
        let client: Client =
            client::ContractClient::new(QuerierWrapper::new(&querier), &addr).into();
        let res = client.deployment(nonempty::String::from_str(AXELAR).unwrap());

        assert!(res.is_ok());
        goldie::assert_json!(res.unwrap());
    }

    #[test]
    fn query_deployments_returns_correct_results() {
        let (querier, addr) = setup_queries_to_succeed();
        let client: Client =
            client::ContractClient::new(QuerierWrapper::new(&querier), &addr).into();
        let res = client.deployments(None, 1);

        assert!(res.is_ok());
        goldie::assert_json!(res.unwrap());
    }

    fn setup_queries_to_fail() -> (MockQuerier, Addr) {
        const ADDR: &str = "coordinator";

        let mut querier = MockQuerier::default();
        querier.update_wasm(move |msg| match msg {
            WasmQuery::Smart {
                contract_addr,
                msg: _,
            } if contract_addr == cosmos_addr!(ADDR).as_str() => {
                Err(SystemError::Unknown {}).into() // simulate cryptic error seen in production
            }
            _ => panic!("unexpected query: {:?}", msg),
        });

        (querier, cosmos_addr!(ADDR))
    }

    fn setup_queries_to_succeed() -> (MockQuerier, Addr) {
        const ADDR: &str = "coordinator";

        let mut querier = MockQuerier::default();
        querier.update_wasm(move |msg| match msg {
            WasmQuery::Smart { contract_addr, msg }
                if contract_addr == cosmos_addr!(ADDR).as_str() =>
            {
                let msg = from_json::<QueryMsg>(msg).unwrap();
                match msg {
                    QueryMsg::ReadyToUnbond {
                        verifier_address: _,
                    } => Ok(to_json_binary(&true).into()).into(),
                    QueryMsg::VerifierInfo {
                        service_name: _,
                        verifier: _,
                    } => Ok(to_json_binary(&true).into()).into(),
                    QueryMsg::ChainContractsInfo(_) => {
                        Ok(to_json_binary(&ChainContractsResponse {
                            chain_name: chain_name!(AXELAR),
                            prover_address: Addr::unchecked("prover"),
                            verifier_address: Addr::unchecked(VERIFIER),
                            gateway_address: Addr::unchecked("gateway"),
                        })
                        .into())
                        .into()
                    }
<<<<<<< HEAD
                    _ => panic!("unexpected msg: {:?}", msg),
=======
                    QueryMsg::Deployment { deployment_name: _ } => {
                        Ok(to_json_binary(&ChainContractsResponse {
                            chain_name: chain_name!(AXELAR),
                            prover_address: Addr::unchecked("prover"),
                            verifier_address: Addr::unchecked(VERIFIER),
                            gateway_address: Addr::unchecked("gateway"),
                        })
                        .into())
                        .into()
                    }
                    QueryMsg::Deployments {
                        start_after: _,
                        limit: _,
                    } => Ok(to_json_binary(&vec![ChainContractsResponse {
                        chain_name: chain_name!(AXELAR),
                        prover_address: Addr::unchecked("prover"),
                        verifier_address: Addr::unchecked(VERIFIER),
                        gateway_address: Addr::unchecked("gateway"),
                    }])
                    .into())
                    .into(),
>>>>>>> 4ef5e6b2
                }
            }
            _ => panic!("unexpected query: {:?}", msg),
        });

        (querier, cosmos_addr!(ADDR))
    }
}<|MERGE_RESOLUTION|>--- conflicted
+++ resolved
@@ -311,9 +311,6 @@
                         .into())
                         .into()
                     }
-<<<<<<< HEAD
-                    _ => panic!("unexpected msg: {:?}", msg),
-=======
                     QueryMsg::Deployment { deployment_name: _ } => {
                         Ok(to_json_binary(&ChainContractsResponse {
                             chain_name: chain_name!(AXELAR),
@@ -335,7 +332,6 @@
                     }])
                     .into())
                     .into(),
->>>>>>> 4ef5e6b2
                 }
             }
             _ => panic!("unexpected query: {:?}", msg),
