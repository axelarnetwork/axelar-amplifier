use std::collections::HashSet;

use axelar_wasm_std::nonempty;
use cosmwasm_schema::{cw_serde, QueryResponses};
use cosmwasm_std::Addr;
use msgs_derive::EnsurePermissions;
use router_api::ChainName;
use service_registry_api::Verifier;

<<<<<<< HEAD
type ProverAddress = Addr;
type GatewayAddress = Addr;
type VerifierAddress = Addr;
=======
pub use crate::contract::MigrateMsg;
>>>>>>> eee06d4d

#[cw_serde]
pub struct InstantiateMsg {
    pub governance_address: String,
    pub service_registry: String,
}

#[cw_serde]
#[derive(EnsurePermissions)]
pub enum ExecuteMsg {
    #[deprecated(
        note = "Use RegisterChain instead which supports registering all contract addresses at once"
    )]
    #[permission(Governance)]
    RegisterProverContract {
        chain_name: ChainName,
        new_prover_addr: String,
    },
    #[permission(Governance)]
    RegisterChain {
        chain_name: ChainName,
        prover_address: String,
        gateway_address: String,
        voting_verifier_address: String,
    },
    #[permission(Specific(prover))]
    SetActiveVerifiers { verifiers: HashSet<String> },
}

#[cw_serde]
#[derive(QueryResponses)]
pub enum QueryMsg {
    #[returns(bool)]
    ReadyToUnbond { verifier_address: String },

    #[returns(VerifierInfo)]
    VerifierInfo {
        service_name: String,
        verifier: String,
    },

    #[returns(ChainContractsResponse)]
    ChainContractsInfo(ChainContractsKey),
}

#[cw_serde]
pub struct VerifierInfo {
    pub verifier: Verifier,
    pub weight: nonempty::Uint128,
    pub supported_chains: Vec<ChainName>,
    pub actively_signing_for: HashSet<Addr>,
}

#[cw_serde]
pub enum ChainContractsKey {
    ChainName(ChainName),
    ProverAddress(ProverAddress),
    GatewayAddress(GatewayAddress),
    VerifierAddress(VerifierAddress),
}

#[cw_serde]
pub struct ChainContractsResponse {
    pub chain_name: ChainName,
    pub prover_address: ProverAddress,
    pub gateway_address: GatewayAddress,
    pub verifier_address: VerifierAddress,
}<|MERGE_RESOLUTION|>--- conflicted
+++ resolved
@@ -7,13 +7,11 @@
 use router_api::ChainName;
 use service_registry_api::Verifier;
 
-<<<<<<< HEAD
+pub use crate::contract::MigrateMsg;
+
 type ProverAddress = Addr;
 type GatewayAddress = Addr;
 type VerifierAddress = Addr;
-=======
-pub use crate::contract::MigrateMsg;
->>>>>>> eee06d4d
 
 #[cw_serde]
 pub struct InstantiateMsg {
