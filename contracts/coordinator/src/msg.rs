use std::collections::HashSet;

use axelar_wasm_std::address::AddressFormat;
use axelar_wasm_std::hash::Hash;
use axelar_wasm_std::msg_id::MessageIdFormat;
use axelar_wasm_std::{nonempty, MajorityThreshold};
use cosmwasm_schema::{cw_serde, QueryResponses};
use cosmwasm_std::{Addr, Binary};
use msgs_derive::Permissions;
use multisig::key::KeyType;
use multisig_prover_api::encoding::Encoder;
use router_api::ChainName;
use service_registry_api::Verifier;

pub use crate::contract::MigrateMsg;

type ProverAddress = Addr;
type GatewayAddress = Addr;
type VerifierAddress = Addr;

<<<<<<< HEAD
pub const DEFAULT_PAGINATION_LIMIT: u32 = 30;
=======
pub const DEFAULT_PAGINATION_LIMIT: u32 = u32::MAX;
>>>>>>> 4ef5e6b2

const fn default_pagination_limit() -> u32 {
    DEFAULT_PAGINATION_LIMIT
}

#[cw_serde]
pub struct InstantiateMsg {
    pub governance_address: String,
}

#[cw_serde]
#[derive(Permissions)]
pub enum ExecuteMsg {
    /// After the contract is instantiated, this should be the first call to execute
    #[permission(Governance)]
    RegisterProtocol {
        service_registry_address: String,
        router_address: String,
        multisig_address: String,
    },
    #[permission(Governance)]
    RegisterChain {
        chain_name: ChainName,
        prover_address: String,
        gateway_address: String,
        voting_verifier_address: String,
    },
    #[permission(Specific(prover))]
    SetActiveVerifiers { verifiers: HashSet<String> },

    #[permission(Governance)]
    InstantiateChainContracts {
        deployment_name: nonempty::String,
        salt: Binary,
        // Make params a Box to avoid having a large discrepancy in variant sizes
        // Such an error will be flagged by "cargo clippy..."
        params: Box<DeploymentParams>,
    },

    /// `RegisterDeployment` calls the router using `ExecuteMsgFromProxy`.
    /// The router will enforce that the original sender has
    /// permission to register the deployment.
    #[permission(Governance)]
    RegisterDeployment { deployment_name: nonempty::String },
}

#[cw_serde]
pub struct ContractDeploymentInfo<T> {
    pub code_id: u64,
    pub label: String,
    pub contract_admin: Addr,
    pub msg: T,
}

#[cw_serde]
pub struct ManualDeploymentParams {
    pub gateway: ContractDeploymentInfo<()>,
    pub verifier: ContractDeploymentInfo<VerifierMsg>,
    pub prover: ContractDeploymentInfo<ProverMsg>,
}

#[cw_serde]
// The parameters used to configure each instantiation.
// This is an enum to allow for additional parameter types in the future
pub enum DeploymentParams {
    Manual(ManualDeploymentParams), // user supplies all info that cannot be inferred by coordinator
}

#[cw_serde]
pub struct ProverMsg {
    pub governance_address: nonempty::String,
    pub admin_address: nonempty::String,
    pub multisig_address: nonempty::String,
    pub signing_threshold: MajorityThreshold,
    pub service_name: nonempty::String,
    pub chain_name: ChainName,
    pub verifier_set_diff_threshold: u32,
    pub encoder: Encoder,
    pub key_type: KeyType,
    #[serde(with = "axelar_wasm_std::hex")] // (de)serialization with hex module
    #[schemars(with = "String")] // necessary attribute in conjunction with #[serde(with ...)]
    pub domain_separator: Hash,
}

#[cw_serde]
pub struct VerifierMsg {
    pub governance_address: nonempty::String,
    pub service_name: nonempty::String,
    pub source_gateway_address: nonempty::String,
    pub voting_threshold: MajorityThreshold,
    pub block_expiry: nonempty::Uint64,
    pub confirmation_height: u64,
    pub source_chain: ChainName,
    pub rewards_address: nonempty::String,
    pub msg_id_format: MessageIdFormat,
    pub address_format: AddressFormat,
}

#[cw_serde]
#[derive(QueryResponses)]
pub enum QueryMsg {
    #[returns(bool)]
    ReadyToUnbond { verifier_address: String },

    #[returns(VerifierInfo)]
    VerifierInfo {
        service_name: String,
        verifier: String,
    },

    #[returns(ChainContractsResponse)]
    ChainContractsInfo(ChainContractsKey),

    #[returns(Vec<ChainContractsResponse>)]
    Deployments {
        start_after: Option<nonempty::String>,
        #[serde(default = "default_pagination_limit")]
        limit: u32,
    },

    #[returns(ChainContractsResponse)]
    Deployment { deployment_name: nonempty::String },
}

#[cw_serde]
pub struct VerifierInfo {
    pub verifier: Verifier,
    pub weight: nonempty::Uint128,
    pub supported_chains: Vec<ChainName>,
    pub actively_signing_for: Vec<Addr>,
}

#[cw_serde]
pub enum ChainContractsKey {
    ChainName(ChainName),
    ProverAddress(ProverAddress),
    GatewayAddress(GatewayAddress),
    VerifierAddress(VerifierAddress),
}

#[cw_serde]
pub struct ChainContractsResponse {
    pub chain_name: ChainName,
    pub prover_address: ProverAddress,
    pub gateway_address: GatewayAddress,
    pub verifier_address: VerifierAddress,
}<|MERGE_RESOLUTION|>--- conflicted
+++ resolved
@@ -18,11 +18,7 @@
 type GatewayAddress = Addr;
 type VerifierAddress = Addr;
 
-<<<<<<< HEAD
-pub const DEFAULT_PAGINATION_LIMIT: u32 = 30;
-=======
 pub const DEFAULT_PAGINATION_LIMIT: u32 = u32::MAX;
->>>>>>> 4ef5e6b2
 
 const fn default_pagination_limit() -> u32 {
     DEFAULT_PAGINATION_LIMIT
