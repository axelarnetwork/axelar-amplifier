[package]
name = "multisig-prover"
version = "0.1.0"
edition = "2021"
description = "Multisig prover contract"

exclude = [
  # Those files are rust-optimizer artifacts. You might want to commit them for convenience but they should not be part of the source code publication.
  "contract.wasm",
  "hash.txt",
]
# See more keys and their definitions at https://doc.rust-lang.org/cargo/reference/manifest.html

[lib]
crate-type = ["cdylib", "rlib"]

[features]
# for more explicit tests, cargo test --features=backtraces
backtraces = ["cosmwasm-std/backtraces"]
# use library feature to disable all instantiate/execute/query exports
library = []

[package.metadata.scripts]
optimize = """docker run --rm -v "$(pwd)":/code \
  --mount type=volume,source="$(basename "$(pwd)")_cache",target=/code/target \
  --mount type=volume,source=registry_cache,target=/usr/local/cargo/registry \
  cosmwasm/rust-optimizer:0.12.6
"""

[dependencies]
axelar-wasm-std = { workspace = true }
connection-router = { workspace = true, features = ["library"] }
cosmwasm-schema = "1.1.3"
cosmwasm-std = "1.1.3"
cosmwasm-storage = "1.1.3"
cw-storage-plus = "1.0.1"
cw-utils = "1.0.1"
cw2 = "0.15.1"
either = "1.8.1"
ethabi = { version = "18.0.0", default-features = false, features = [] }
gateway = { workspace = true }
hex = { version = "0.4.3", default-features = false, features = [] }
k256 = { version = "0.13.1", features = ["ecdsa"] }
multisig = { workspace = true, features = ["library"] }
schemars = "0.8.10"
serde = { version = "1.0.145", default-features = false, features = ["derive"] }
serde_json = "1.0.89"
service-registry = { workspace = true }
sha3 = { version = "0.10", default-features = false, features = [] }
<<<<<<< HEAD
thiserror = { version = "1.0.31" }
itertools = "0.11.0"
=======
thiserror = { workspace = true }
>>>>>>> 47579908

[dev-dependencies]
anyhow = "1.0"
cw-multi-test = "0.15.1"<|MERGE_RESOLUTION|>--- conflicted
+++ resolved
@@ -47,12 +47,8 @@
 serde_json = "1.0.89"
 service-registry = { workspace = true }
 sha3 = { version = "0.10", default-features = false, features = [] }
-<<<<<<< HEAD
-thiserror = { version = "1.0.31" }
 itertools = "0.11.0"
-=======
 thiserror = { workspace = true }
->>>>>>> 47579908
 
 [dev-dependencies]
 anyhow = "1.0"
