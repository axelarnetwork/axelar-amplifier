--- conflicted
+++ resolved
@@ -47,12 +47,8 @@
 serde_json = "1.0.89"
 service-registry = { workspace = true }
 sha3 = { version = "0.10", default-features = false, features = [] }
-<<<<<<< HEAD
-thiserror = { version = "1.0.31" }
+thiserror = { workspace = true }
 voting-verifier = { workspace = true, features = ["library"] }
-=======
-thiserror = { workspace = true }
->>>>>>> 0174f8cc
 
 [dev-dependencies]
 anyhow = "1.0"
