[package]
name = "multisig-prover"
version = "0.1.0"
edition = "2021"
description = "Multisig prover contract"

exclude = [
  # Those files are rust-optimizer artifacts. You might want to commit them for convenience but they should not be part of the source code publication.
  "contract.wasm",
  "hash.txt",
]
# See more keys and their definitions at https://doc.rust-lang.org/cargo/reference/manifest.html

[lib]
crate-type = ["cdylib", "rlib"]

[features]
# for more explicit tests, cargo test --features=backtraces
backtraces = ["cosmwasm-std/backtraces"]
# use library feature to disable all instantiate/execute/query exports
library = []

[package.metadata.scripts]
optimize = """docker run --rm -v "$(pwd)":/code \
  --mount type=volume,source="$(basename "$(pwd)")_cache",target=/code/target \
  --mount type=volume,source=registry_cache,target=/usr/local/cargo/registry \
  cosmwasm/rust-optimizer:0.12.6
"""

[dependencies]
axelar-wasm-std = { workspace = true }
connection-router = { workspace = true, features = ["library"] }
cosmwasm-schema = "1.1.3"
cosmwasm-std = "1.1.3"
cosmwasm-storage = "1.1.3"
cw-storage-plus = "1.0.1"
cw-utils = "1.0.1"
cw2 = "0.15.1"
either = "1.8.1"
ethabi = { version = "18.0.0", default-features = false, features = [] }
<<<<<<< HEAD
=======
gateway = { workspace = true }
>>>>>>> 478077ff
hex = { version = "0.4.3", default-features = false, features = [] }
k256 = { version = "0.13.1", features = ["ecdsa"] }
multisig = { workspace = true, features = ["library"] }
schemars = "0.8.10"
serde = { version = "1.0.145", default-features = false, features = ["derive"] }
serde_json = "1.0.89"
<<<<<<< HEAD
=======
service-registry = { workspace = true }
>>>>>>> 478077ff
sha3 = { version = "0.10", default-features = false, features = [] }
thiserror = { version = "1.0.31" }

[dev-dependencies]
anyhow = "1.0"
cw-multi-test = "0.15.1"<|MERGE_RESOLUTION|>--- conflicted
+++ resolved
@@ -38,20 +38,14 @@
 cw2 = "0.15.1"
 either = "1.8.1"
 ethabi = { version = "18.0.0", default-features = false, features = [] }
-<<<<<<< HEAD
-=======
 gateway = { workspace = true }
->>>>>>> 478077ff
 hex = { version = "0.4.3", default-features = false, features = [] }
 k256 = { version = "0.13.1", features = ["ecdsa"] }
 multisig = { workspace = true, features = ["library"] }
 schemars = "0.8.10"
 serde = { version = "1.0.145", default-features = false, features = ["derive"] }
 serde_json = "1.0.89"
-<<<<<<< HEAD
-=======
 service-registry = { workspace = true }
->>>>>>> 478077ff
 sha3 = { version = "0.10", default-features = false, features = [] }
 thiserror = { version = "1.0.31" }
 
