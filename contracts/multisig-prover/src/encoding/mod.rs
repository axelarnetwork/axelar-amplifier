--- conflicted
+++ resolved
@@ -1,11 +1,6 @@
-<<<<<<< HEAD
-pub mod abi;
-pub mod bcs;
-pub mod stellar_xdr;
-=======
 mod abi;
 mod bcs;
->>>>>>> 45df3dfc
+pub mod stellar_xdr;
 
 use axelar_wasm_std::hash::Hash;
 use cosmwasm_schema::cw_serde;
