pub mod abi;

use cosmwasm_schema::cw_serde;

#[cw_serde]
#[derive(Copy)]
pub enum Encoder {
    Abi,
    Bcs,
}

<<<<<<< HEAD
=======
pub fn make_operators(verifier_set: VerifierSet, encoder: Encoder) -> Operators {
    match encoder {
        Encoder::Abi => abi::make_operators(verifier_set),
        Encoder::Bcs => todo!(),
    }
}

>>>>>>> d9d3f9fd
#[cfg(test)]
mod test {
    use router_api::CrossChainId;

    use crate::payload::PayloadId;
    use crate::test::test_data;

    #[test]
    fn test_payload_id() {
        let messages = test_data::messages();
        let mut message_ids: Vec<CrossChainId> =
            messages.into_iter().map(|msg| msg.cc_id).collect();

        let res: PayloadId = (&message_ids).into();

        message_ids.reverse();
        let res2: PayloadId = (&message_ids).into();

        assert_eq!(res, res2);
    }
}<|MERGE_RESOLUTION|>--- conflicted
+++ resolved
@@ -9,16 +9,6 @@
     Bcs,
 }
 
-<<<<<<< HEAD
-=======
-pub fn make_operators(verifier_set: VerifierSet, encoder: Encoder) -> Operators {
-    match encoder {
-        Encoder::Abi => abi::make_operators(verifier_set),
-        Encoder::Bcs => todo!(),
-    }
-}
-
->>>>>>> d9d3f9fd
 #[cfg(test)]
 mod test {
     use router_api::CrossChainId;
