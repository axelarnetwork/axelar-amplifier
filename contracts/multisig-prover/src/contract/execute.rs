--- conflicted
+++ resolved
@@ -11,11 +11,7 @@
 use multisig::msg::Signer;
 use multisig::verifier_set::VerifierSet;
 use router_api::{ChainName, CrossChainId, Message};
-<<<<<<< HEAD
-use service_registry_api::{Service, WeightedVerifier};
-=======
-use service_registry::WeightedVerifier;
->>>>>>> f5756231
+use service_registry_api::WeightedVerifier;
 
 use crate::contract::START_MULTISIG_REPLY_ID;
 use crate::error::ContractError;
@@ -123,27 +119,6 @@
     env: &Env,
     config: &Config,
 ) -> Result<VerifierSet, ContractError> {
-<<<<<<< HEAD
-    let active_verifiers_query = service_registry_api::msg::QueryMsg::ActiveVerifiers {
-        service_name: config.service_name.clone(),
-        chain_name: config.chain_name.clone(),
-    };
-
-    let verifiers: Vec<WeightedVerifier> =
-        deps.querier.query(&QueryRequest::Wasm(WasmQuery::Smart {
-            contract_addr: config.service_registry.to_string(),
-            msg: to_json_binary(&active_verifiers_query)?,
-        }))?;
-
-    let min_num_verifiers = deps
-        .querier
-        .query::<Service>(&QueryRequest::Wasm(WasmQuery::Smart {
-            contract_addr: config.service_registry.to_string(),
-            msg: to_json_binary(&service_registry_api::msg::QueryMsg::Service {
-                service_name: config.service_name.clone(),
-            })?,
-        }))?
-=======
     let service_registry: service_registry::Client =
         client::ContractClient::new(deps.querier, &config.service_registry).into();
 
@@ -154,7 +129,6 @@
     let min_num_verifiers = service_registry
         .service(config.service_name.clone())
         .change_context(ContractError::FailedToBuildVerifierSet)?
->>>>>>> f5756231
         .min_num_verifiers;
 
     let multisig: multisig::Client =
