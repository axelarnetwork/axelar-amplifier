--- conflicted
+++ resolved
@@ -414,14 +414,8 @@
     use std::collections::BTreeMap;
 
     use axelar_wasm_std::Threshold;
-<<<<<<< HEAD
-    use cosmwasm_std::testing::{mock_dependencies, mock_env, MockApi};
-    use router_api::ChainName;
-=======
     use cosmwasm_std::testing::{mock_dependencies, mock_env};
-    use multisig_prover_api::encoding::Encoder;
     use router_api::{chain_name, cosmos_addr};
->>>>>>> 75f9e3bf
 
     use super::{different_set_in_progress, next_verifier_set, should_update_verifier_set};
     use crate::state::{Config, NEXT_VERIFIER_SET};
@@ -544,20 +538,12 @@
 
     fn mock_config() -> Config {
         Config {
-<<<<<<< HEAD
-            gateway: MockApi::default().addr_make("doesn't matter"),
-            multisig: MockApi::default().addr_make("doesn't matter"),
-            coordinator: MockApi::default().addr_make("doesn't matter"),
-            service_registry: MockApi::default().addr_make("doesn't matter"),
-            voting_verifier: MockApi::default().addr_make("doesn't matter"),
-            chain_codec: MockApi::default().addr_make("doesn't matter"),
-=======
             gateway: cosmos_addr!("doesn't matter"),
             multisig: cosmos_addr!("doesn't matter"),
             coordinator: cosmos_addr!("doesn't matter"),
             service_registry: cosmos_addr!("doesn't matter"),
             voting_verifier: cosmos_addr!("doesn't matter"),
->>>>>>> 75f9e3bf
+            chain_codec: cosmos_addr!("doesn't matter"),
             signing_threshold: Threshold::try_from((2, 3)).unwrap().try_into().unwrap(),
             service_name: "validators".to_string(),
             chain_name: chain_name!("ethereum"),
