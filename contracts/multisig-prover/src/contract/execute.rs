use std::collections::{BTreeMap, HashSet};

use axelar_wasm_std::permission_control::Permission;
use axelar_wasm_std::snapshot::{Participant, Snapshot};
use axelar_wasm_std::{
    address, nonempty, permission_control, FnExt, MajorityThreshold, VerificationStatus,
};
use cosmwasm_std::{wasm_execute, Addr, DepsMut, Env, QuerierWrapper, Response, Storage, SubMsg};
use error_stack::{report, Result, ResultExt};
use itertools::Itertools;
use multisig::msg::Signer;
use multisig::verifier_set::VerifierSet;
use router_api::{ChainName, CrossChainId, Message};
use service_registry::WeightedVerifier;

use crate::contract::START_MULTISIG_REPLY_ID;
use crate::error::ContractError;
use crate::payload::Payload;
use crate::state::{
    Config, CONFIG, CURRENT_VERIFIER_SET, NEXT_VERIFIER_SET, PAYLOAD, REPLY_TRACKER,
};

pub fn construct_proof(
    deps: DepsMut,
    message_ids: Vec<CrossChainId>,
) -> error_stack::Result<Response, ContractError> {
    let config = CONFIG.load(deps.storage).map_err(ContractError::from)?;

    let messages = messages(
        deps.querier,
        message_ids,
        config.gateway.clone(),
        config.chain_name.clone(),
    )?;

    let payload = Payload::Messages(messages);
    let payload_id = payload.id();

    match PAYLOAD
        .may_load(deps.storage, &payload_id)
        .map_err(ContractError::from)?
    {
        Some(stored_payload) => {
            if stored_payload != payload {
                return Err(report!(ContractError::PayloadMismatch))
                    .attach_printable_lazy(|| format!("{:?}", stored_payload));
            }
        }
        None => {
            PAYLOAD
                .save(deps.storage, &payload_id, &payload)
                .map_err(ContractError::from)?;
        }
    };

    // keep track of the payload id to use during submessage reply
    REPLY_TRACKER
        .save(deps.storage, &payload_id)
        .map_err(ContractError::from)?;

    let verifier_set = CURRENT_VERIFIER_SET
        .may_load(deps.storage)
        .map_err(ContractError::from)?
        .ok_or(ContractError::NoVerifierSet)?;

    let digest = config
        .encoder
        .digest(&config.domain_separator, &verifier_set, &payload)?;

    let start_sig_msg = multisig::msg::ExecuteMsg::StartSigningSession {
        verifier_set_id: verifier_set.id(),
        msg: digest.into(),
        chain_name: config.chain_name,
        sig_verifier: None,
    };

    let wasm_msg =
        wasm_execute(config.multisig, &start_sig_msg, vec![]).map_err(ContractError::from)?;

    Ok(Response::new().add_submessage(SubMsg::reply_on_success(wasm_msg, START_MULTISIG_REPLY_ID)))
}

fn messages(
    querier: QuerierWrapper,
    message_ids: Vec<CrossChainId>,
    gateway: Addr,
    chain_name: ChainName,
) -> Result<Vec<Message>, ContractError> {
    let length = message_ids.len();

    let gateway: gateway_api::Client = client::Client::new(querier, &gateway).into();

    let messages = gateway
        .outgoing_messages(message_ids)
        .change_context(ContractError::FailedToGetMessages)?;

    assert_eq!(
        messages.len(),
        length,
        "violated invariant: returned gateway messages count mismatch"
    );

    if let Some(wrong_destination) = messages
        .iter()
        .find(|msg| msg.destination_chain != chain_name)
    {
        Err(ContractError::InvalidDestinationChain {
            expected: chain_name,
            actual: wrong_destination.destination_chain.clone(),
        }
        .into())
    } else {
        Ok(messages)
    }
}

fn make_verifier_set(
    deps: &DepsMut,
    env: &Env,
    config: &Config,
) -> Result<VerifierSet, ContractError> {
    let service_registry: service_registry::Client =
        client::Client::new(deps.querier, &config.service_registry).into();

    let verifiers: Vec<WeightedVerifier> = service_registry
        .active_verifiers(config.service_name.clone(), config.chain_name.to_owned())
        .change_context(ContractError::FailedToBuildVerifierSet)?;

    let min_num_verifiers = service_registry
        .service(config.service_name.clone())
        .change_context(ContractError::FailedToBuildVerifierSet)?
        .min_num_verifiers;

    let multisig: multisig::Client = client::Client::new(deps.querier, &config.multisig).into();

    let participants_with_pubkeys = verifiers
        .into_iter()
        .filter_map(|verifier| {
            match multisig.public_key(verifier.verifier_info.address.to_string(), config.key_type) {
                Ok(pub_key) => Some((Participant::from(verifier), pub_key)),
                Err(_) => None,
            }
        })
        .collect::<Vec<_>>();

    if participants_with_pubkeys.len() < min_num_verifiers as usize {
        return Err(ContractError::NotEnoughVerifiers.into());
    }

    let snapshot = Snapshot::new(
        config.signing_threshold,
        nonempty::Vec::<Participant>::try_from(
            participants_with_pubkeys
                .iter()
                .map(|(participant, _)| participant.clone())
                .collect::<Vec<_>>(),
        )
        .change_context(ContractError::FailedToBuildVerifierSet)?,
    );

    Ok(VerifierSet::new(
        participants_with_pubkeys,
        snapshot.quorum.into(),
        env.block.height,
    ))
}

fn next_verifier_set(
    deps: &DepsMut,
    env: &Env,
    config: &Config,
) -> Result<Option<VerifierSet>, ContractError> {
    // if there's already a pending verifiers set update, just return it
    if let Some(pending_verifier_set) = NEXT_VERIFIER_SET
        .may_load(deps.storage)
        .change_context(ContractError::StorageError)?
    {
        return Ok(Some(pending_verifier_set));
    }
    let cur_verifier_set = CURRENT_VERIFIER_SET
        .may_load(deps.storage)
        .change_context(ContractError::StorageError)?;
    let new_verifier_set = make_verifier_set(deps, env, config)?;

    match cur_verifier_set {
        Some(cur_verifier_set) => {
            if should_update_verifier_set(
                &new_verifier_set,
                &cur_verifier_set,
                config.verifier_set_diff_threshold as usize,
            ) {
                Ok(Some(new_verifier_set))
            } else {
                Ok(None)
            }
        }
        None => Err(ContractError::NoVerifierSet.into()),
    }
}

fn save_next_verifier_set(
    storage: &mut dyn Storage,
    new_verifier_set: &VerifierSet,
) -> Result<(), ContractError> {
    if different_set_in_progress(storage, new_verifier_set) {
        return Err(ContractError::VerifierSetConfirmationInProgress.into());
    }

    NEXT_VERIFIER_SET
        .save(storage, new_verifier_set)
        .change_context(ContractError::StorageError)?;
    Ok(())
}

pub fn update_verifier_set(
    deps: DepsMut,
    env: Env,
) -> error_stack::Result<Response, ContractError> {
    let config = CONFIG.load(deps.storage).map_err(ContractError::from)?;
    let cur_verifier_set = CURRENT_VERIFIER_SET
        .may_load(deps.storage)
        .map_err(ContractError::from)?;

    match cur_verifier_set {
        None => {
            // if no verifier set, just store it and return
            let new_verifier_set = make_verifier_set(&deps, &env, &config)?;
            CURRENT_VERIFIER_SET
                .save(deps.storage, &new_verifier_set)
                .map_err(ContractError::from)?;

            Ok(Response::new().add_message(
                wasm_execute(
                    config.multisig,
                    &multisig::msg::ExecuteMsg::RegisterVerifierSet {
                        verifier_set: new_verifier_set,
                    },
                    vec![],
                )
                .map_err(ContractError::from)?,
            ))
        }
        Some(cur_verifier_set) => {
            let new_verifier_set = next_verifier_set(&deps, &env, &config)?
                .ok_or(ContractError::VerifierSetUnchanged)?;

            save_next_verifier_set(deps.storage, &new_verifier_set)?;

            let payload = Payload::VerifierSet(new_verifier_set.clone());
            let payload_id = payload.id();
            PAYLOAD
                .save(deps.storage, &payload_id, &payload)
                .map_err(ContractError::from)?;
            REPLY_TRACKER
                .save(deps.storage, &payload_id)
                .map_err(ContractError::from)?;

            let digest =
                config
                    .encoder
                    .digest(&config.domain_separator, &cur_verifier_set, &payload)?;

            let start_sig_msg = multisig::msg::ExecuteMsg::StartSigningSession {
                verifier_set_id: cur_verifier_set.id(),
                msg: digest.into(),
                sig_verifier: None,
                chain_name: config.chain_name,
            };

            let verifier_union_set = all_active_verifiers(&deps)?;

            Ok(Response::new()
                .add_submessage(SubMsg::reply_on_success(
                    wasm_execute(config.multisig, &start_sig_msg, vec![])
                        .map_err(ContractError::from)?,
                    START_MULTISIG_REPLY_ID,
                ))
                .add_message(
                    wasm_execute(
                        config.coordinator,
                        &coordinator::msg::ExecuteMsg::SetActiveVerifiers {
                            verifiers: verifier_union_set.iter().map(|v| v.to_string()).collect(),
                        },
                        vec![],
                    )
                    .map_err(ContractError::from)?,
                ))
        }
    }
}

fn ensure_verifier_set_verification(
    verifier_set: &VerifierSet,
    config: &Config,
    deps: &DepsMut,
) -> Result<(), ContractError> {
    let verifier: voting_verifier::Client =
        client::Client::new(deps.querier, &config.voting_verifier).into();
    let status = verifier
        .verifier_set_status(verifier_set.clone())
        .change_context(ContractError::FailedToVerifyVerifierSet)?;

    if status != VerificationStatus::SucceededOnSourceChain {
        Err(ContractError::VerifierSetNotConfirmed.into())
    } else {
        Ok(())
    }
}

pub fn confirm_verifier_set(deps: DepsMut, sender: Addr) -> Result<Response, ContractError> {
    let config = CONFIG.load(deps.storage).expect("failed to load config");

    let verifier_set = NEXT_VERIFIER_SET
        .may_load(deps.storage)
        .change_context(ContractError::StorageError)?
        .ok_or(ContractError::NoVerifierSetToConfirm)?;

    let sender_role = permission_control::sender_role(deps.storage, &sender)
        .change_context(ContractError::StorageError)?;
    if !sender_role.contains(Permission::Governance) {
        ensure_verifier_set_verification(&verifier_set, &config, &deps)?;
    }

    CURRENT_VERIFIER_SET
        .save(deps.storage, &verifier_set)
        .change_context(ContractError::StorageError)?;
    NEXT_VERIFIER_SET.remove(deps.storage);

    let verifier_union_set = all_active_verifiers(&deps)?;

    let coordinator: coordinator::Client =
        client::Client::new(deps.querier, &config.coordinator).into();

    let multisig: multisig::Client = client::Client::new(deps.querier, &config.multisig).into();

    Ok(Response::new()
<<<<<<< HEAD
        .add_message(wasm_execute(
            config.multisig,
            &multisig::msg::ExecuteMsg::RegisterVerifierSet {
                verifier_set: verifier_set.clone(),
            },
            vec![],
        )?)
        .add_message(wasm_execute(
            config.coordinator,
            &coordinator::msg::ExecuteMsg::SetActiveVerifiers {
                verifiers: verifier_union_set.iter().map(|v| v.to_string()).collect(),
            },
            vec![],
        )?))
=======
        .add_message(multisig.register_verifier_set(verifier_set))
        .add_message(coordinator.set_active_verifiers(verifier_union_set)))
>>>>>>> 8f410b29
}

fn all_active_verifiers(deps: &DepsMut) -> Result<HashSet<Addr>, ContractError> {
    let current_signers = CURRENT_VERIFIER_SET
        .may_load(deps.storage)
        .change_context(ContractError::StorageError)?
        .map(|verifier_set| verifier_set.signers)
        .unwrap_or_default();

    let next_signers = NEXT_VERIFIER_SET
        .may_load(deps.storage)
        .change_context(ContractError::StorageError)?
        .map(|verifier_set| verifier_set.signers)
        .unwrap_or_default();

    current_signers
        .values()
        .chain(next_signers.values())
        .map(|signer| signer.address.clone())
        .collect::<HashSet<Addr>>()
        .then(Ok)
}

pub fn should_update_verifier_set(
    new_verifiers: &VerifierSet,
    cur_verifiers: &VerifierSet,
    max_diff: usize,
) -> bool {
    new_verifiers.threshold != cur_verifiers.threshold
        || signers_symetric_difference_count(&new_verifiers.signers, &cur_verifiers.signers)
            > max_diff
}

fn signers_symetric_difference_count(
    s1: &BTreeMap<String, Signer>,
    s2: &BTreeMap<String, Signer>,
) -> usize {
    signers_difference_count(s1, s2).saturating_add(signers_difference_count(s2, s1))
}

fn signers_difference_count(s1: &BTreeMap<String, Signer>, s2: &BTreeMap<String, Signer>) -> usize {
    s1.values().filter(|v| !s2.values().contains(v)).count()
}

// Returns true if there is a different verifier set pending for confirmation, false if there is no
// verifier set pending or if the pending set is the same
fn different_set_in_progress(storage: &dyn Storage, new_verifier_set: &VerifierSet) -> bool {
    if let Ok(Some(next_verifier_set)) = NEXT_VERIFIER_SET.may_load(storage) {
        return next_verifier_set != *new_verifier_set;
    }

    false
}

pub fn update_signing_threshold(
    deps: DepsMut,
    new_signing_threshold: MajorityThreshold,
) -> Result<Response, ContractError> {
    CONFIG
        .update(
            deps.storage,
            |mut config| -> std::result::Result<Config, ContractError> {
                config.signing_threshold = new_signing_threshold;
                Ok(config)
            },
        )
        .change_context(ContractError::StorageError)?;
    Ok(Response::new())
}

pub fn update_admin(deps: DepsMut, new_admin_address: String) -> Result<Response, ContractError> {
    let new_admin = address::validate_cosmwasm_address(deps.api, &new_admin_address)
        .change_context(ContractError::FailedToUpdateAdmin)?;
    permission_control::set_admin(deps.storage, &new_admin)
        .change_context(ContractError::FailedToUpdateAdmin)?;
    Ok(Response::new())
}

#[cfg(test)]
mod tests {
    use std::collections::BTreeMap;

    use axelar_wasm_std::Threshold;
    use cosmwasm_std::testing::{mock_dependencies, mock_env};
    use cosmwasm_std::Addr;
    use router_api::ChainName;

    use super::{different_set_in_progress, next_verifier_set, should_update_verifier_set};
    use crate::state::{Config, NEXT_VERIFIER_SET};
    use crate::test::test_data;

    #[test]
    fn should_update_verifier_set_no_change() {
        let verifier_set = test_data::new_verifier_set();
        assert!(!should_update_verifier_set(&verifier_set, &verifier_set, 0));
    }

    #[test]
    fn should_update_verifier_set_one_more() {
        let verifier_set = test_data::new_verifier_set();
        let mut new_verifier_set = verifier_set.clone();
        new_verifier_set.signers.pop_first();
        assert!(should_update_verifier_set(
            &verifier_set,
            &new_verifier_set,
            0
        ));
    }

    #[test]
    fn should_update_verifier_set_one_less() {
        let verifier_set = test_data::new_verifier_set();
        let mut new_verifier_set = verifier_set.clone();
        new_verifier_set.signers.pop_first();
        assert!(should_update_verifier_set(
            &new_verifier_set,
            &verifier_set,
            0
        ));
    }

    #[test]
    fn should_update_verifier_set_one_more_higher_threshold() {
        let verifier_set = test_data::new_verifier_set();
        let mut new_verifier_set = verifier_set.clone();
        new_verifier_set.signers.pop_first();
        assert!(!should_update_verifier_set(
            &verifier_set,
            &new_verifier_set,
            1
        ));
    }

    #[test]
    fn should_update_verifier_set_diff_pub_key() {
        let verifier_set = test_data::new_verifier_set();
        let mut new_verifier_set = verifier_set.clone();
        let mut signers = new_verifier_set.signers.into_iter().collect::<Vec<_>>();
        // swap public keys
        signers[0].1.pub_key = signers[1].1.pub_key.clone();
        signers[1].1.pub_key = signers[0].1.pub_key.clone();
        new_verifier_set.signers = BTreeMap::from_iter(signers);
        assert!(should_update_verifier_set(
            &verifier_set,
            &new_verifier_set,
            0
        ));
    }

    #[test]
    fn test_no_set_pending_confirmation() {
        let deps = mock_dependencies();
        let new_verifier_set = test_data::new_verifier_set();

        assert!(!different_set_in_progress(
            deps.as_ref().storage,
            &new_verifier_set,
        ));
    }

    #[test]
    fn test_same_set_different_nonce() {
        let mut deps = mock_dependencies();
        let mut new_verifier_set = test_data::new_verifier_set();

        NEXT_VERIFIER_SET
            .save(deps.as_mut().storage, &new_verifier_set)
            .unwrap();

        new_verifier_set.created_at += 1;

        assert!(different_set_in_progress(
            deps.as_ref().storage,
            &new_verifier_set,
        ));
    }

    #[test]
    fn test_different_set_pending_confirmation() {
        let mut deps = mock_dependencies();
        let mut new_verifier_set = test_data::new_verifier_set();

        NEXT_VERIFIER_SET
            .save(deps.as_mut().storage, &new_verifier_set)
            .unwrap();

        new_verifier_set.signers.pop_first();

        assert!(different_set_in_progress(
            deps.as_ref().storage,
            &new_verifier_set,
        ));
    }

    #[test]
    fn next_verifier_set_should_return_pending() {
        let mut deps = mock_dependencies();
        let env = mock_env();
        let new_verifier_set = test_data::new_verifier_set();
        NEXT_VERIFIER_SET
            .save(deps.as_mut().storage, &new_verifier_set)
            .unwrap();
        let ret_verifier_set = next_verifier_set(&deps.as_mut(), &env, &mock_config());
        assert_eq!(ret_verifier_set.unwrap().unwrap(), new_verifier_set);
    }

    fn mock_config() -> Config {
        Config {
            gateway: Addr::unchecked("doesn't matter"),
            multisig: Addr::unchecked("doesn't matter"),
            coordinator: Addr::unchecked("doesn't matter"),
            service_registry: Addr::unchecked("doesn't matter"),
            voting_verifier: Addr::unchecked("doesn't matter"),
            signing_threshold: Threshold::try_from((2, 3)).unwrap().try_into().unwrap(),
            service_name: "validators".to_string(),
            chain_name: ChainName::try_from("ethereum".to_owned()).unwrap(),
            verifier_set_diff_threshold: 0,
            encoder: crate::encoding::Encoder::Abi,
            key_type: multisig::key::KeyType::Ecdsa,
            domain_separator: [0; 32],
        }
    }
}<|MERGE_RESOLUTION|>--- conflicted
+++ resolved
@@ -334,25 +334,11 @@
     let multisig: multisig::Client = client::Client::new(deps.querier, &config.multisig).into();
 
     Ok(Response::new()
-<<<<<<< HEAD
-        .add_message(wasm_execute(
-            config.multisig,
-            &multisig::msg::ExecuteMsg::RegisterVerifierSet {
-                verifier_set: verifier_set.clone(),
-            },
-            vec![],
-        )?)
-        .add_message(wasm_execute(
-            config.coordinator,
-            &coordinator::msg::ExecuteMsg::SetActiveVerifiers {
-                verifiers: verifier_union_set.iter().map(|v| v.to_string()).collect(),
-            },
-            vec![],
-        )?))
-=======
         .add_message(multisig.register_verifier_set(verifier_set))
-        .add_message(coordinator.set_active_verifiers(verifier_union_set)))
->>>>>>> 8f410b29
+        .add_message(
+            coordinator
+                .set_active_verifiers(verifier_union_set.iter().map(|v| v.to_string()).collect()),
+        ))
 }
 
 fn all_active_verifiers(deps: &DepsMut) -> Result<HashSet<Addr>, ContractError> {
