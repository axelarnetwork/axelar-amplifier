--- conflicted
+++ resolved
@@ -134,14 +134,9 @@
 #[cfg(test)]
 mod tests {
     use cosmwasm_std::{
-<<<<<<< HEAD
         from_binary,
         testing::{mock_dependencies, mock_env, mock_info, MockApi, MockQuerier, MockStorage},
         Addr, Empty, Fraction, OwnedDeps, SubMsgResponse, SubMsgResult, Uint128, Uint256, Uint64,
-=======
-        testing::{mock_dependencies, mock_env, mock_info},
-        Addr, Fraction, StdResult, Uint128, Uint256, Uint64,
->>>>>>> 7b843b6c
     };
 
     use axelar_wasm_std::{MajorityThreshold, Threshold, VerificationStatus};
@@ -273,7 +268,7 @@
     fn query_get_proof(
         deps: Deps,
         multisig_session_id: Option<Uint64>,
-    ) -> StdResult<GetProofResponse> {
+    ) -> Result<GetProofResponse, axelar_wasm_std::ContractError> {
         let multisig_session_id = match multisig_session_id {
             Some(id) => id,
             None => MULTISIG_SESSION_ID,
@@ -289,7 +284,7 @@
         .map(|res| from_binary(&res).unwrap())
     }
 
-    fn query_get_worker_set(deps: Deps) -> StdResult<WorkerSet> {
+    fn query_get_worker_set(deps: Deps) -> Result<WorkerSet, axelar_wasm_std::ContractError> {
         query(deps, mock_env(), QueryMsg::GetWorkerSet {}).map(|res| from_binary(&res).unwrap())
     }
 
