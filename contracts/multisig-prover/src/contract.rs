#[cfg(not(feature = "library"))]
use cosmwasm_std::entry_point;
use cosmwasm_std::{
    to_binary, Binary, Deps, DepsMut, Env, MessageInfo, Reply, Response, StdResult,
};

use std::str::FromStr;

use connection_router::types::ChainName;

use crate::{
    error::ContractError,
    execute,
    msg::ExecuteMsg,
    msg::{InstantiateMsg, QueryMsg},
    query, reply,
    state::{Config, CONFIG},
};

pub const START_MULTISIG_REPLY_ID: u64 = 1;

#[cfg_attr(not(feature = "library"), entry_point)]
pub fn instantiate(
    deps: DepsMut,
    _env: Env,
    _info: MessageInfo,
    msg: InstantiateMsg,
) -> Result<Response, ContractError> {
    let admin = deps.api.addr_validate(&msg.admin_address)?;
    let gateway = deps.api.addr_validate(&msg.gateway_address)?;
    let multisig = deps.api.addr_validate(&msg.multisig_address)?;
    let service_registry = deps.api.addr_validate(&msg.service_registry_address)?;
    let voting_verifier = deps.api.addr_validate(&msg.voting_verifier_address)?;

    let config = Config {
        admin,
        gateway,
        multisig,
        service_registry,
        voting_verifier,
        destination_chain_id: msg.destination_chain_id,
        signing_threshold: msg.signing_threshold,
        service_name: msg.service_name,
        chain_name: ChainName::from_str(&msg.chain_name)
            .map_err(|_| ContractError::InvalidChainName)?,
        worker_set_diff_threshold: msg.worker_set_diff_threshold,
        encoder: msg.encoder,
    };

    CONFIG.save(deps.storage, &config)?;

    Ok(Response::default())
}

#[cfg_attr(not(feature = "library"), entry_point)]
pub fn execute(
    deps: DepsMut,
    env: Env,
    _info: MessageInfo,
    msg: ExecuteMsg,
) -> Result<Response, ContractError> {
    match msg {
        ExecuteMsg::ConstructProof { message_ids } => execute::construct_proof(deps, message_ids),
        ExecuteMsg::UpdateWorkerSet {} => execute::update_worker_set(deps, env),
        ExecuteMsg::ConfirmWorkerSet {} => execute::confirm_worker_set(deps),
    }
}

#[cfg_attr(not(feature = "library"), entry_point)]
pub fn reply(deps: DepsMut, _env: Env, reply: Reply) -> Result<Response, ContractError> {
    match reply.id {
        START_MULTISIG_REPLY_ID => reply::start_multisig_reply(deps, reply),
        _ => unreachable!("unknown reply ID"),
    }
}

#[cfg_attr(not(feature = "library"), entry_point)]
pub fn query(deps: Deps, _env: Env, msg: QueryMsg) -> StdResult<Binary> {
    match msg {
        QueryMsg::GetProof {
            multisig_session_id,
        } => to_binary(&query::get_proof(deps, multisig_session_id)?),
        QueryMsg::GetWorkerSet {} => to_binary(&query::get_worker_set(deps)?),
    }
}

#[cfg(test)]
mod tests {

    use anyhow::Error;
    use cosmwasm_std::{
        testing::{mock_dependencies, mock_env, mock_info},
        Addr, Fraction, Uint256, Uint64,
    };
    use cw_multi_test::{AppResponse, Executor};
    use multisig::msg::Signer;

    use crate::{
        encoding::Encoder,
        msg::{GetProofResponse, ProofStatus},
        state::WorkerSet,
        test::{
            mocks,
            multicontract::{setup_test_case, TestCaseConfig},
            test_data::{self, TestOperator},
        },
    };

    use crate::contract::execute::should_update_worker_set;

    use super::*;

    const RELAYER: &str = "relayer";
    const MULTISIG_SESSION_ID: Uint64 = Uint64::one();

    fn execute_update_worker_set(test_case: &mut TestCaseConfig) -> Result<AppResponse, Error> {
        let msg = ExecuteMsg::UpdateWorkerSet {};
        test_case.app.execute_contract(
            test_case.admin.clone(),
            test_case.prover_address.clone(),
            &msg,
            &[],
        )
    }

    fn confirm_worker_set(test_case: &mut TestCaseConfig) -> Result<AppResponse, Error> {
        let msg = ExecuteMsg::ConfirmWorkerSet {};
        test_case.app.execute_contract(
            test_case.admin.clone(),
            test_case.prover_address.clone(),
            &msg,
            &[],
        )
    }

    fn execute_construct_proof(
        test_case: &mut TestCaseConfig,
        message_ids: Option<Vec<String>>,
    ) -> Result<AppResponse, Error> {
        let message_ids = match message_ids {
            Some(ids) => ids,
            None => test_data::messages()
                .into_iter()
                .map(|msg| msg.id.to_string())
                .collect::<Vec<String>>(),
        };

        let msg = ExecuteMsg::ConstructProof { message_ids };
        test_case.app.execute_contract(
            Addr::unchecked(RELAYER),
            test_case.prover_address.clone(),
            &msg,
            &[],
        )
    }

    fn query_get_proof(
        test_case: &mut TestCaseConfig,
        multisig_session_id: Option<Uint64>,
    ) -> StdResult<GetProofResponse> {
        let multisig_session_id = match multisig_session_id {
            Some(id) => id,
            None => MULTISIG_SESSION_ID,
        };

        test_case.app.wrap().query_wasm_smart(
            test_case.prover_address.clone(),
            &QueryMsg::GetProof {
                multisig_session_id,
            },
        )
    }

    fn query_get_worker_set(test_case: &mut TestCaseConfig) -> StdResult<WorkerSet> {
        test_case
            .app
            .wrap()
            .query_wasm_smart(test_case.prover_address.clone(), &QueryMsg::GetWorkerSet {})
    }

    #[test]
    fn test_instantiation() {
        let instantiator = "instantiator";
        let admin = "admin";
        let gateway_address = "gateway_address";
        let multisig_address = "multisig_address";
        let service_registry_address = "service_registry_address";
        let voting_verifier_address = "voting_verifier";
        let destination_chain_id = Uint256::one();
        let signing_threshold = (
            test_data::threshold().numerator(),
            test_data::threshold().denominator(),
        )
            .try_into()
            .unwrap();
        let service_name = "service_name";
<<<<<<< HEAD
        for encoding in vec![Encoder::Abi, Encoder::Bcs] {
            let mut deps = mock_dependencies();
            let info = mock_info(&instantiator, &[]);
            let env = mock_env();

            let msg = InstantiateMsg {
                admin_address: admin.to_string(),
                gateway_address: gateway_address.to_string(),
                multisig_address: multisig_address.to_string(),
                service_registry_address: service_registry_address.to_string(),
                destination_chain_id,
                signing_threshold,
                service_name: service_name.to_string(),
                chain_name: "Ethereum".to_string(),
                worker_set_diff_threshold: 0,
                encoder: encoding.clone(),
            };

            let res = instantiate(deps.as_mut(), env, info, msg);

            assert!(res.is_ok());
            let res = res.unwrap();

            assert_eq!(res.messages.len(), 0);

            let config = CONFIG.load(deps.as_ref().storage).unwrap();
            assert_eq!(config.admin, admin);
            assert_eq!(config.gateway, gateway_address);
            assert_eq!(config.multisig, multisig_address);
            assert_eq!(config.service_registry, service_registry_address);
            assert_eq!(config.destination_chain_id, destination_chain_id);
            assert_eq!(
                config.signing_threshold,
                signing_threshold.try_into().unwrap()
            );
            assert_eq!(config.service_name, service_name);
            assert_eq!(config.encoder, encoding)
        }
=======

        let mut deps = mock_dependencies();
        let info = mock_info(&instantiator, &[]);
        let env = mock_env();

        let msg = InstantiateMsg {
            admin_address: admin.to_string(),
            gateway_address: gateway_address.to_string(),
            multisig_address: multisig_address.to_string(),
            service_registry_address: service_registry_address.to_string(),
            voting_verifier_address: voting_verifier_address.to_string(),
            destination_chain_id,
            signing_threshold,
            service_name: service_name.to_string(),
            chain_name: "Ethereum".to_string(),
            worker_set_diff_threshold: 0,
        };

        let res = instantiate(deps.as_mut(), env, info, msg);

        assert!(res.is_ok());
        let res = res.unwrap();

        assert_eq!(res.messages.len(), 0);

        let config = CONFIG.load(deps.as_ref().storage).unwrap();
        assert_eq!(config.admin, admin);
        assert_eq!(config.gateway, gateway_address);
        assert_eq!(config.multisig, multisig_address);
        assert_eq!(config.service_registry, service_registry_address);
        assert_eq!(config.destination_chain_id, destination_chain_id);
        assert_eq!(
            config.signing_threshold,
            signing_threshold.try_into().unwrap()
        );
        assert_eq!(config.service_name, service_name);
>>>>>>> 371f3f3a
    }

    fn test_operators_to_worker_set(operators: Vec<TestOperator>, nonce: u64) -> WorkerSet {
        let total_weight: Uint256 = operators
            .iter()
            .fold(Uint256::zero(), |acc, x| acc + x.weight);
        let quorum = Uint256::try_from(total_weight.mul_ceil(test_data::threshold())).unwrap();
        WorkerSet {
            signers: operators
                .into_iter()
                .map(|op| Signer {
                    address: op.address,
                    pub_key: op.pub_key,
                    weight: op.weight,
                })
                .collect(),
            threshold: quorum,
            created_at: nonce,
        }
    }

    #[test]
    fn test_update_worker_set_fresh() {
        let mut test_case = setup_test_case();
        let worker_set = query_get_worker_set(&mut test_case);
        assert!(worker_set.is_err());
        let res = execute_update_worker_set(&mut test_case);

        assert!(res.is_ok());

        let worker_set = query_get_worker_set(&mut test_case);
        assert!(worker_set.is_ok());

        let worker_set = worker_set.unwrap();

        let expected_worker_set =
            test_operators_to_worker_set(test_data::operators(), test_case.app.block_info().height);

        assert_eq!(worker_set, expected_worker_set);
    }

    #[test]
    fn test_update_worker_set_remove_one() {
        let mut test_case = setup_test_case();
        let res = execute_update_worker_set(&mut test_case);

        assert!(res.is_ok());

        let mut new_worker_set = test_data::operators();
        new_worker_set.pop();
        mocks::service_registry::set_active_workers(
            &mut test_case.app,
            test_case.service_registry_address.clone(),
            new_worker_set,
        );
        let res = execute_update_worker_set(&mut test_case);

        assert!(res.is_ok());

        let worker_set = query_get_worker_set(&mut test_case);
        assert!(worker_set.is_ok());

        let worker_set = worker_set.unwrap();

        let expected_worker_set =
            test_operators_to_worker_set(test_data::operators(), test_case.app.block_info().height);

        assert_eq!(worker_set, expected_worker_set);
    }

    #[test]
    fn test_update_worker_set_add_one() {
        let mut test_case = setup_test_case();

        let mut new_worker_set = test_data::operators();
        new_worker_set.pop();

        mocks::service_registry::set_active_workers(
            &mut test_case.app,
            test_case.service_registry_address.clone(),
            new_worker_set.clone(),
        );

        let res = execute_update_worker_set(&mut test_case);
        assert!(res.is_ok());

        mocks::service_registry::set_active_workers(
            &mut test_case.app,
            test_case.service_registry_address.clone(),
            test_data::operators(),
        );

        let res = execute_update_worker_set(&mut test_case);
        assert!(res.is_ok());

        let worker_set = query_get_worker_set(&mut test_case);
        assert!(worker_set.is_ok());

        let worker_set = worker_set.unwrap();

        let expected_worker_set =
            test_operators_to_worker_set(new_worker_set, test_case.app.block_info().height);

        assert_eq!(worker_set, expected_worker_set);
    }

    #[test]
    fn test_update_worker_set_change_public_key() {
        let mut test_case = setup_test_case();
        let res = execute_update_worker_set(&mut test_case);

        assert!(res.is_ok());

        let mut new_worker_set = test_data::operators();
        let (a, b) = (
            new_worker_set[0].pub_key.clone(),
            new_worker_set[1].pub_key.clone(),
        );
        new_worker_set[0].pub_key = b;
        new_worker_set[1].pub_key = a;

        mocks::multisig::register_pub_keys(
            &mut test_case.app,
            test_case.multisig_address.clone(),
            new_worker_set,
        );
        let res = execute_update_worker_set(&mut test_case);

        assert!(res.is_ok());

        let worker_set = query_get_worker_set(&mut test_case);
        assert!(worker_set.is_ok());

        let worker_set = worker_set.unwrap();

        let expected_worker_set =
            test_operators_to_worker_set(test_data::operators(), test_case.app.block_info().height);

        assert_eq!(worker_set, expected_worker_set);
    }

    #[test]
    fn test_update_worker_set_unchanged() {
        let mut test_case = setup_test_case();
        let res = execute_update_worker_set(&mut test_case);

        assert!(res.is_ok());

        let res = execute_update_worker_set(&mut test_case);

        assert!(res.is_err());
        assert_eq!(
            ContractError::WorkerSetUnchanged,
            res.unwrap_err().downcast().unwrap()
        );
    }

    #[test]
    fn test_confirm_worker_set() {
        let mut test_case = setup_test_case();
        let res = execute_update_worker_set(&mut test_case);

        assert!(res.is_ok());

        let mut new_worker_set = test_data::operators();
        new_worker_set.pop();
        mocks::service_registry::set_active_workers(
            &mut test_case.app,
            test_case.service_registry_address.clone(),
            new_worker_set.clone(),
        );
        let res = execute_update_worker_set(&mut test_case);

        assert!(res.is_ok());

        let total_weight: Uint256 = new_worker_set
            .iter()
            .fold(Uint256::zero(), |acc, x| acc + x.weight);
        let quorum = Uint256::try_from(total_weight.mul_ceil(test_data::threshold())).unwrap();
        mocks::voting_verifier::confirm_worker_set(
            &mut test_case.app,
            test_case.voting_verifier_address.clone(),
            new_worker_set.clone(),
            quorum,
        );

        let res = confirm_worker_set(&mut test_case);
        assert!(res.is_ok());

        let worker_set = query_get_worker_set(&mut test_case);
        assert!(worker_set.is_ok());

        let worker_set = worker_set.unwrap();

        let expected_worker_set =
            test_operators_to_worker_set(new_worker_set, test_case.app.block_info().height);

        assert_eq!(worker_set, expected_worker_set);
    }

    #[test]
    fn test_confirm_worker_set_unconfirmed() {
        let mut test_case = setup_test_case();
        let res = execute_update_worker_set(&mut test_case);

        assert!(res.is_ok());

        let mut new_worker_set = test_data::operators();
        new_worker_set.pop();
        mocks::service_registry::set_active_workers(
            &mut test_case.app,
            test_case.service_registry_address.clone(),
            new_worker_set.clone(),
        );
        let res = execute_update_worker_set(&mut test_case);

        assert!(res.is_ok());

        let res = confirm_worker_set(&mut test_case);
        assert!(res.is_err());
        assert_eq!(
            ContractError::WorkerSetNotConfirmed,
            res.unwrap_err().downcast().unwrap()
        );
    }

    #[test]
    fn test_confirm_worker_set_wrong_set() {
        let mut test_case = setup_test_case();
        let res = execute_update_worker_set(&mut test_case);

        assert!(res.is_ok());

        let mut new_worker_set = test_data::operators();
        new_worker_set.pop();
        mocks::service_registry::set_active_workers(
            &mut test_case.app,
            test_case.service_registry_address.clone(),
            new_worker_set.clone(),
        );
        let res = execute_update_worker_set(&mut test_case);

        new_worker_set.pop();
        let total_weight: Uint256 = new_worker_set
            .iter()
            .fold(Uint256::zero(), |acc, x| acc + x.weight);
        let quorum = Uint256::try_from(total_weight.mul_ceil(test_data::threshold())).unwrap();
        mocks::voting_verifier::confirm_worker_set(
            &mut test_case.app,
            test_case.voting_verifier_address.clone(),
            new_worker_set,
            quorum,
        );

        assert!(res.is_ok());

        let res = confirm_worker_set(&mut test_case);
        assert!(res.is_err());
        assert_eq!(
            ContractError::WorkerSetNotConfirmed,
            res.unwrap_err().downcast().unwrap()
        );
    }

    #[test]
    fn test_construct_proof() {
        let mut test_case = setup_test_case();
        execute_update_worker_set(&mut test_case).unwrap();

        let res = execute_construct_proof(&mut test_case, None).unwrap();

        let event = res
            .events
            .iter()
            .find(|event| event.ty == "wasm-proof_under_construction");

        assert!(event.is_some());
    }

    #[test]
    fn test_query_proof() {
        let mut test_case = setup_test_case();
        execute_update_worker_set(&mut test_case).unwrap();
        execute_construct_proof(&mut test_case, None).unwrap();

        let res = query_get_proof(&mut test_case, None).unwrap();

        assert_eq!(res.multisig_session_id, MULTISIG_SESSION_ID);
        assert_eq!(res.message_ids.len(), 1);
        match res.status {
            ProofStatus::Completed { execute_data } => {
<<<<<<< HEAD
                let tokens =
                    ethabi::decode(&[ParamType::Bytes], &execute_data.as_slice()[4..]).unwrap();

                let input = match tokens[0].clone() {
                    Token::Bytes(input) => input,
                    _ => panic!("Invalid proof"),
                };

                let tokens =
                    ethabi::decode(&[ParamType::Bytes, ParamType::Bytes], input.as_slice())
                        .unwrap();

                assert_eq!(
                    tokens,
                    vec![
                        Token::Bytes(res.data.encode(Encoder::Abi).to_vec()),
                        Token::Bytes(test_data::encoded_proof().to_vec())
                    ]
                );
=======
                assert_eq!(execute_data, test_data::execute_data());
>>>>>>> 371f3f3a
            }
            _ => panic!("Expected proof status to be completed"), // multisig mock will always return completed multisig
        }
    }

    #[test]
    fn should_update_worker_set_no_change() {
        let worker_set = test_data::new_worker_set();
        assert!(!should_update_worker_set(&worker_set, &worker_set, 0));
    }

    #[test]
    fn should_update_worker_set_one_more() {
        let worker_set = test_data::new_worker_set();
        let mut new_worker_set = worker_set.clone();
        new_worker_set.signers.pop_first();
        assert!(should_update_worker_set(&worker_set, &new_worker_set, 0));
    }

    #[test]
    fn should_update_worker_set_one_less() {
        let worker_set = test_data::new_worker_set();
        let mut new_worker_set = worker_set.clone();
        new_worker_set.signers.pop_first();
        assert!(should_update_worker_set(&new_worker_set, &worker_set, 0));
    }

    #[test]
    fn should_update_worker_set_one_more_higher_threshold() {
        let worker_set = test_data::new_worker_set();
        let mut new_worker_set = worker_set.clone();
        new_worker_set.signers.pop_first();
        assert!(!should_update_worker_set(&worker_set, &new_worker_set, 1));
    }

    #[test]
    fn should_update_worker_set_diff_pub_key() {
        let worker_set = test_data::new_worker_set();
        let mut new_worker_set = worker_set.clone();
        let first = new_worker_set.signers.pop_first();
        let last = new_worker_set.signers.pop_last();
        new_worker_set.signers.insert(Signer {
            pub_key: first.clone().unwrap().pub_key,
            ..last.clone().unwrap()
        });
        new_worker_set.signers.insert(Signer {
            pub_key: last.unwrap().pub_key,
            ..first.unwrap()
        });
        assert!(should_update_worker_set(&worker_set, &new_worker_set, 0));
    }
}<|MERGE_RESOLUTION|>--- conflicted
+++ resolved
@@ -194,7 +194,6 @@
             .try_into()
             .unwrap();
         let service_name = "service_name";
-<<<<<<< HEAD
         for encoding in vec![Encoder::Abi, Encoder::Bcs] {
             let mut deps = mock_dependencies();
             let info = mock_info(&instantiator, &[]);
@@ -204,6 +203,7 @@
                 admin_address: admin.to_string(),
                 gateway_address: gateway_address.to_string(),
                 multisig_address: multisig_address.to_string(),
+                voting_verifier_address: voting_verifier_address.to_string(),
                 service_registry_address: service_registry_address.to_string(),
                 destination_chain_id,
                 signing_threshold,
@@ -233,44 +233,6 @@
             assert_eq!(config.service_name, service_name);
             assert_eq!(config.encoder, encoding)
         }
-=======
-
-        let mut deps = mock_dependencies();
-        let info = mock_info(&instantiator, &[]);
-        let env = mock_env();
-
-        let msg = InstantiateMsg {
-            admin_address: admin.to_string(),
-            gateway_address: gateway_address.to_string(),
-            multisig_address: multisig_address.to_string(),
-            service_registry_address: service_registry_address.to_string(),
-            voting_verifier_address: voting_verifier_address.to_string(),
-            destination_chain_id,
-            signing_threshold,
-            service_name: service_name.to_string(),
-            chain_name: "Ethereum".to_string(),
-            worker_set_diff_threshold: 0,
-        };
-
-        let res = instantiate(deps.as_mut(), env, info, msg);
-
-        assert!(res.is_ok());
-        let res = res.unwrap();
-
-        assert_eq!(res.messages.len(), 0);
-
-        let config = CONFIG.load(deps.as_ref().storage).unwrap();
-        assert_eq!(config.admin, admin);
-        assert_eq!(config.gateway, gateway_address);
-        assert_eq!(config.multisig, multisig_address);
-        assert_eq!(config.service_registry, service_registry_address);
-        assert_eq!(config.destination_chain_id, destination_chain_id);
-        assert_eq!(
-            config.signing_threshold,
-            signing_threshold.try_into().unwrap()
-        );
-        assert_eq!(config.service_name, service_name);
->>>>>>> 371f3f3a
     }
 
     fn test_operators_to_worker_set(operators: Vec<TestOperator>, nonce: u64) -> WorkerSet {
@@ -562,29 +524,7 @@
         assert_eq!(res.message_ids.len(), 1);
         match res.status {
             ProofStatus::Completed { execute_data } => {
-<<<<<<< HEAD
-                let tokens =
-                    ethabi::decode(&[ParamType::Bytes], &execute_data.as_slice()[4..]).unwrap();
-
-                let input = match tokens[0].clone() {
-                    Token::Bytes(input) => input,
-                    _ => panic!("Invalid proof"),
-                };
-
-                let tokens =
-                    ethabi::decode(&[ParamType::Bytes, ParamType::Bytes], input.as_slice())
-                        .unwrap();
-
-                assert_eq!(
-                    tokens,
-                    vec![
-                        Token::Bytes(res.data.encode(Encoder::Abi).to_vec()),
-                        Token::Bytes(test_data::encoded_proof().to_vec())
-                    ]
-                );
-=======
                 assert_eq!(execute_data, test_data::execute_data());
->>>>>>> 371f3f3a
             }
             _ => panic!("Expected proof status to be completed"), // multisig mock will always return completed multisig
         }
