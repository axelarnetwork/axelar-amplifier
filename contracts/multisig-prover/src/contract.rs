use axelar_wasm_std::{address, permission_control};
#[cfg(not(feature = "library"))]
use cosmwasm_std::entry_point;
use cosmwasm_std::{to_json_binary, Binary, Deps, DepsMut, Env, MessageInfo, Reply, Response};
use error_stack::ResultExt;
use multisig_prover_api::msg::{ExecuteMsg, InstantiateMsg, QueryMsg};

use crate::error::ContractError;
use crate::state::{Config, CONFIG};

mod execute;
mod migrations;
mod query;
mod reply;

pub use migrations::{migrate, MigrateMsg};

pub const START_MULTISIG_REPLY_ID: u64 = 1;

const CONTRACT_NAME: &str = env!("CARGO_PKG_NAME");
const CONTRACT_VERSION: &str = env!("CARGO_PKG_VERSION");

#[cfg_attr(not(feature = "library"), entry_point)]
pub fn instantiate(
    deps: DepsMut,
    _env: Env,
    _info: MessageInfo,
    msg: InstantiateMsg,
) -> Result<Response, axelar_wasm_std::error::ContractError> {
    cw2::set_contract_version(deps.storage, CONTRACT_NAME, CONTRACT_VERSION)?;

    let config = Config {
        gateway: address::validate_cosmwasm_address(deps.api, &msg.gateway_address)?,
        multisig: address::validate_cosmwasm_address(deps.api, &msg.multisig_address)?,
        coordinator: address::validate_cosmwasm_address(deps.api, &msg.coordinator_address)?,
        service_registry: address::validate_cosmwasm_address(
            deps.api,
            &msg.service_registry_address,
        )?,
        voting_verifier: address::validate_cosmwasm_address(
            deps.api,
            &msg.voting_verifier_address,
        )?,
        chain_codec: address::validate_cosmwasm_address(deps.api, &msg.chain_codec_address)?,
        signing_threshold: msg.signing_threshold,
        service_name: msg.service_name,
        chain_name: msg.chain_name.parse()?,
        verifier_set_diff_threshold: msg.verifier_set_diff_threshold,
        key_type: msg.key_type,
        sig_verifier_address: msg
            .sig_verifier_address
            .map(|addr| address::validate_cosmwasm_address(deps.api, &addr))
            .transpose()?,
    };
    CONFIG.save(deps.storage, &config)?;

    permission_control::set_admin(
        deps.storage,
        &address::validate_cosmwasm_address(deps.api, &msg.admin_address)?,
    )?;
    permission_control::set_governance(
        deps.storage,
        &address::validate_cosmwasm_address(deps.api, &msg.governance_address)?,
    )?;

    Ok(Response::default())
}

#[cfg_attr(not(feature = "library"), entry_point)]
pub fn execute(
    deps: DepsMut,
    env: Env,
    info: MessageInfo,
    msg: ExecuteMsg,
) -> Result<Response, axelar_wasm_std::error::ContractError> {
    match msg.ensure_permissions(deps.storage, &info.sender)? {
        #[cfg(not(feature = "receive-payload"))]
        ExecuteMsg::ConstructProof(message_ids) => Ok(execute::construct_proof(deps, message_ids)?),
        #[cfg(feature = "receive-payload")]
        ExecuteMsg::ConstructProof {
            message_ids,
            full_message_payloads,
        } => Ok(execute::construct_proof(
            deps,
            message_ids,
            full_message_payloads,
        )?),
        ExecuteMsg::UpdateVerifierSet => Ok(execute::update_verifier_set(deps, env)?),
        ExecuteMsg::ConfirmVerifierSet => Ok(execute::confirm_verifier_set(deps, info.sender)?),
        ExecuteMsg::UpdateSigningThreshold {
            new_signing_threshold,
        } => Ok(execute::update_signing_threshold(
            deps,
            new_signing_threshold,
        )?),
        ExecuteMsg::UpdateAdmin { new_admin_address } => {
            Ok(execute::update_admin(deps, new_admin_address)?)
        }
    }
}

#[cfg_attr(not(feature = "library"), entry_point)]
pub fn reply(
    deps: DepsMut,
    _env: Env,
    reply: Reply,
) -> Result<Response, axelar_wasm_std::error::ContractError> {
    match reply.id {
        START_MULTISIG_REPLY_ID => reply::start_multisig_reply(deps, reply),
        _ => unreachable!("unknown reply ID"),
    }
    .map_err(axelar_wasm_std::error::ContractError::from)
}

#[cfg_attr(not(feature = "library"), entry_point)]
pub fn query(
    deps: Deps,
    _env: Env,
    msg: QueryMsg,
) -> Result<Binary, axelar_wasm_std::error::ContractError> {
    match msg {
        QueryMsg::Proof {
            multisig_session_id,
        } => to_json_binary(&query::proof(deps, multisig_session_id)?),
        QueryMsg::CurrentVerifierSet => to_json_binary(&query::current_verifier_set(deps)?),
        QueryMsg::NextVerifierSet => to_json_binary(&query::next_verifier_set(deps)?),
    }
    .change_context(ContractError::SerializeResponse)
    .map_err(axelar_wasm_std::error::ContractError::from)
}

#[cfg(test)]
mod tests {
    use axelar_wasm_std::permission_control::Permission;
    use axelar_wasm_std::{permission_control, MajorityThreshold, Threshold, VerificationStatus};
    use cosmwasm_std::testing::{
        message_info, mock_dependencies, mock_env, MockApi, MockQuerier, MockStorage,
    };
    use cosmwasm_std::{
        from_json, Addr, Empty, Fraction, HexBinary, OwnedDeps, SubMsgResponse, SubMsgResult,
        Uint128, Uint64,
    };
    use multisig::msg::Signer;
    use multisig::verifier_set::VerifierSet;
    use multisig_prover_api::msg::{ProofResponse, ProofStatus, VerifierSetResponse};
    use prost::Message;
    use router_api::{cosmos_addr, CrossChainId};

    use super::*;
    use crate::contract::execute::should_update_verifier_set;
    use crate::test::test_data::{self, TestOperator};
    use crate::test::test_utils::{
        mock_querier_handler, ADMIN, CHAIN_CODEC_ADDRESS, COORDINATOR_ADDRESS, GATEWAY_ADDRESS,
        GOVERNANCE, MULTISIG_ADDRESS, SERVICE_NAME, SERVICE_REGISTRY_ADDRESS,
        VOTING_VERIFIER_ADDRESS,
    };

    const RELAYER: &str = "relayer";
    const MULTISIG_SESSION_ID: Uint64 = Uint64::one();

    pub fn setup_test_case() -> OwnedDeps<MockStorage, MockApi, MockQuerier, Empty> {
        let mut deps = mock_dependencies();

        deps.querier.update_wasm(mock_querier_handler(
            test_data::operators(),
            VerificationStatus::SucceededOnSourceChain,
        ));

        instantiate(
            deps.as_mut(),
            mock_env(),
            message_info(&cosmos_addr!(ADMIN), &[]),
            InstantiateMsg {
<<<<<<< HEAD
                admin_address: api.addr_make(ADMIN).to_string(),
                governance_address: api.addr_make(GOVERNANCE).to_string(),
                gateway_address: api.addr_make(GATEWAY_ADDRESS).to_string(),
                multisig_address: api.addr_make(MULTISIG_ADDRESS).to_string(),
                coordinator_address: api.addr_make(COORDINATOR_ADDRESS).to_string(),
                service_registry_address: api.addr_make(SERVICE_REGISTRY_ADDRESS).to_string(),
                voting_verifier_address: api.addr_make(VOTING_VERIFIER_ADDRESS).to_string(),
                chain_codec_address: api.addr_make(CHAIN_CODEC_ADDRESS).to_string(),
=======
                admin_address: cosmos_addr!(ADMIN).to_string(),
                governance_address: cosmos_addr!(GOVERNANCE).to_string(),
                gateway_address: cosmos_addr!(GATEWAY_ADDRESS).to_string(),
                multisig_address: cosmos_addr!(MULTISIG_ADDRESS).to_string(),
                coordinator_address: cosmos_addr!(COORDINATOR_ADDRESS).to_string(),
                service_registry_address: cosmos_addr!(SERVICE_REGISTRY_ADDRESS).to_string(),
                voting_verifier_address: cosmos_addr!(VOTING_VERIFIER_ADDRESS).to_string(),
>>>>>>> 72b07d71
                signing_threshold: test_data::threshold(),
                service_name: SERVICE_NAME.to_string(),
                chain_name: "ganache-0".to_string(),
                verifier_set_diff_threshold: 0,
                key_type: multisig::key::KeyType::Ecdsa,
                sig_verifier_address: None,
            },
        )
        .unwrap();

        deps
    }

    fn execute_update_verifier_set(
        deps: DepsMut,
    ) -> Result<Response, axelar_wasm_std::error::ContractError> {
        let msg = ExecuteMsg::UpdateVerifierSet {};
        execute(
            deps,
            mock_env(),
            message_info(&cosmos_addr!(ADMIN), &[]),
            msg,
        )
    }

    fn confirm_verifier_set(
        deps: DepsMut,
        sender: Addr,
    ) -> Result<Response, axelar_wasm_std::error::ContractError> {
        let msg = ExecuteMsg::ConfirmVerifierSet {};
        execute(deps, mock_env(), message_info(&sender, &[]), msg)
    }

    fn execute_update_signing_threshold(
        deps: DepsMut,
        sender: Addr,
        new_signing_threshold: MajorityThreshold,
    ) -> Result<Response, axelar_wasm_std::error::ContractError> {
        let msg = ExecuteMsg::UpdateSigningThreshold {
            new_signing_threshold,
        };
        execute(deps, mock_env(), message_info(&sender, &[]), msg)
    }

    fn execute_update_admin(
        deps: DepsMut,
        sender: Addr,
        new_admin_address: String,
    ) -> Result<Response, axelar_wasm_std::error::ContractError> {
        let msg = ExecuteMsg::UpdateAdmin { new_admin_address };
        execute(deps, mock_env(), message_info(&sender, &[]), msg)
    }

    #[cfg(not(feature = "receive-payload"))]
    fn execute_construct_proof(
        deps: DepsMut,
        message_ids: Option<Vec<CrossChainId>>,
    ) -> Result<Response, axelar_wasm_std::error::ContractError> {
        let message_ids = message_ids.unwrap_or_else(|| {
            test_data::messages()
                .into_iter()
                .map(|msg| msg.cc_id)
                .collect::<Vec<CrossChainId>>()
        });

        let msg = ExecuteMsg::ConstructProof(message_ids);
        execute(
            deps,
            mock_env(),
            message_info(&cosmos_addr!(RELAYER), &[]),
            msg,
        )
    }

    fn reply_construct_proof(
        deps: DepsMut,
    ) -> Result<Response, axelar_wasm_std::error::ContractError> {
        let session_id = to_json_binary(&MULTISIG_SESSION_ID).unwrap();

        #[allow(deprecated)]
        // TODO: use `msg_responses` instead when the cosmwasm vm is updated to 2.x.x
        let response = SubMsgResponse {
            events: vec![],
            // the reply data gets protobuf encoded when moving through the wasm module. We need to emulate this behaviour in tests as well
            data: Some(
                prost::bytes::Bytes::from(session_id.to_vec())
                    .encode_to_vec()
                    .into(),
            ),
            msg_responses: vec![],
        };

        reply(
            deps,
            mock_env(),
            Reply {
                id: START_MULTISIG_REPLY_ID,
                result: SubMsgResult::Ok(response),
                payload: vec![].into(),
                gas_used: 0,
            },
        )
    }

    fn query_proof(
        deps: Deps,
        multisig_session_id: Option<Uint64>,
    ) -> Result<ProofResponse, axelar_wasm_std::error::ContractError> {
        let multisig_session_id = match multisig_session_id {
            Some(id) => id,
            None => MULTISIG_SESSION_ID,
        };

        query(
            deps,
            mock_env(),
            QueryMsg::Proof {
                multisig_session_id,
            },
        )
        .map(|res| from_json(res).unwrap())
    }

    fn query_verifier_set(
        deps: Deps,
    ) -> Result<Option<VerifierSetResponse>, axelar_wasm_std::error::ContractError> {
        query(deps, mock_env(), QueryMsg::CurrentVerifierSet {}).map(|res| from_json(res).unwrap())
    }

    #[test]
    fn migrate_sets_contract_version() {
        let mut deps = setup_test_case();

        let chain_codec_address = deps.api.addr_make("chain_codec_address").to_string();

        migrate(
            deps.as_mut(),
            mock_env(),
            MigrateMsg {
                chain_codec_address,
            },
        )
        .unwrap();

        let contract_version = cw2::get_contract_version(deps.as_mut().storage).unwrap();
        assert_eq!(contract_version.contract, CONTRACT_NAME);
        assert_eq!(contract_version.version, CONTRACT_VERSION);
    }

    #[test]
    #[allow(clippy::arithmetic_side_effects)]
    fn test_instantiation() {
        let instantiator = cosmos_addr!("instantiator");
        let admin = cosmos_addr!(ADMIN);
        let governance = cosmos_addr!(GOVERNANCE);
        let gateway_address = cosmos_addr!("gateway_address");
        let multisig_address = cosmos_addr!("multisig_address");
        let coordinator_address = cosmos_addr!("coordinator_address");
        let service_registry_address = cosmos_addr!("service_registry_address");
<<<<<<< HEAD
        let voting_verifier_address = cosmos_addr!("voting_verifier");
        let chain_codec_address = cosmos_addr!("chain_codec_address");
=======
        let voting_verifier_address = cosmos_addr!(VOTING_VERIFIER_ADDRESS);
>>>>>>> 72b07d71
        let signing_threshold = Threshold::try_from((
            test_data::threshold().numerator(),
            test_data::threshold().denominator(),
        ))
        .unwrap()
        .try_into()
        .unwrap();
        let service_name = "service_name";

        let mut deps = mock_dependencies();
        let info = message_info(&instantiator, &[]);
        let env = mock_env();

        let msg = InstantiateMsg {
            admin_address: admin.to_string(),
            governance_address: governance.to_string(),
            gateway_address: gateway_address.to_string(),
            multisig_address: multisig_address.to_string(),
            coordinator_address: coordinator_address.to_string(),
            voting_verifier_address: voting_verifier_address.to_string(),
            service_registry_address: service_registry_address.to_string(),
            chain_codec_address: chain_codec_address.to_string(),
            signing_threshold,
            service_name: service_name.to_string(),
            chain_name: "Ethereum".to_string(),
            verifier_set_diff_threshold: 0,
            key_type: multisig::key::KeyType::Ecdsa,
            sig_verifier_address: None,
        };

        let res = instantiate(deps.as_mut(), env, info, msg);

        assert!(res.is_ok());
        let res = res.unwrap();

        assert_eq!(res.messages.len(), 0);

        let config = CONFIG.load(deps.as_ref().storage).unwrap();
        assert_eq!(config.gateway, gateway_address);
        assert_eq!(config.multisig, multisig_address);
        assert_eq!(config.service_registry, service_registry_address);
        assert_eq!(config.chain_codec, chain_codec_address);
        assert_eq!(config.signing_threshold, signing_threshold);
        assert_eq!(config.service_name, service_name);

        assert_eq!(
            permission_control::sender_role(deps.as_ref().storage, &admin).unwrap(),
            Permission::Admin.into()
        );

        assert_eq!(
            permission_control::sender_role(deps.as_ref().storage, &governance).unwrap(),
            Permission::Governance.into()
        );
    }

    #[allow(clippy::arithmetic_side_effects)]
    fn test_operators_to_verifier_set(operators: Vec<TestOperator>, nonce: u64) -> VerifierSet {
        let total_weight: Uint128 = operators
            .iter()
            .fold(Uint128::zero(), |acc, x| acc + x.weight);
        let quorum = total_weight.mul_ceil(test_data::threshold());
        VerifierSet {
            signers: operators
                .into_iter()
                .map(|op| {
                    (
                        op.address.clone().to_string(),
                        Signer {
                            address: op.address,
                            pub_key: op.pub_key,
                            weight: op.weight,
                        },
                    )
                })
                .collect(),
            threshold: quorum,
            created_at: nonce,
        }
    }

    #[test]
    fn test_update_verifier_set_fresh() {
        let mut deps = setup_test_case();
        let verifier_set = query_verifier_set(deps.as_ref());
        assert!(verifier_set.is_ok());
        assert!(verifier_set.unwrap().is_none());
        let res = execute_update_verifier_set(deps.as_mut());

        assert!(res.is_ok());

        let verifier_set = query_verifier_set(deps.as_ref());
        assert!(verifier_set.is_ok());

        let verifier_set = verifier_set.unwrap().unwrap();

        let expected_verifier_set =
            test_operators_to_verifier_set(test_data::operators(), mock_env().block.height);

        assert_eq!(verifier_set, expected_verifier_set.into());
    }

    #[test]
    fn test_update_verifier_set_from_non_admin_or_governance_should_fail() {
        let mut deps = setup_test_case();
        let res = execute(
            deps.as_mut(),
            mock_env(),
            message_info(&cosmos_addr!("some random address"), &[]),
            ExecuteMsg::UpdateVerifierSet {},
        );
        assert!(res.is_err());
        assert_eq!(
            res.unwrap_err().to_string(),
            axelar_wasm_std::error::ContractError::from(
                permission_control::Error::PermissionDenied {
                    expected: Permission::Elevated.into(),
                    actual: Permission::NoPrivilege.into()
                }
            )
            .to_string()
        );
    }

    #[test]
    fn test_update_verifier_set_from_governance_should_succeed() {
        let mut deps = setup_test_case();
        let res = execute(
            deps.as_mut(),
            mock_env(),
            message_info(&cosmos_addr!(GOVERNANCE), &[]),
            ExecuteMsg::UpdateVerifierSet {},
        );
        assert!(res.is_ok());
    }

    #[test]
    fn test_update_verifier_set_from_admin_should_succeed() {
        let mut deps = setup_test_case();
        let res = execute(
            deps.as_mut(),
            mock_env(),
            message_info(&cosmos_addr!(ADMIN), &[]),
            ExecuteMsg::UpdateVerifierSet {},
        );
        assert!(res.is_ok());
    }

    #[test]
    fn test_update_verifier_set_remove_one() {
        let mut deps = setup_test_case();
        let res = execute_update_verifier_set(deps.as_mut());

        assert!(res.is_ok());

        let mut new_verifier_set = test_data::operators();
        new_verifier_set.pop();

        deps.querier.update_wasm(mock_querier_handler(
            new_verifier_set,
            VerificationStatus::SucceededOnSourceChain,
        ));

        let res = execute_update_verifier_set(deps.as_mut());

        assert!(res.is_ok());

        let verifier_set = query_verifier_set(deps.as_ref());
        assert!(verifier_set.is_ok());

        let verifier_set = verifier_set.unwrap().unwrap();

        let expected_verifier_set =
            test_operators_to_verifier_set(test_data::operators(), mock_env().block.height);

        assert_eq!(verifier_set, expected_verifier_set.into());
    }

    #[test]
    fn test_update_verifier_set_add_one() {
        let mut deps = setup_test_case();

        let mut new_verifier_set = test_data::operators();
        new_verifier_set.pop();

        deps.querier.update_wasm(mock_querier_handler(
            new_verifier_set.clone(),
            VerificationStatus::SucceededOnSourceChain,
        ));

        let res = execute_update_verifier_set(deps.as_mut());
        assert!(res.is_ok());

        deps.querier.update_wasm(mock_querier_handler(
            test_data::operators(),
            VerificationStatus::SucceededOnSourceChain,
        ));

        let res = execute_update_verifier_set(deps.as_mut());
        assert!(res.is_ok());

        let verifier_set = query_verifier_set(deps.as_ref());
        assert!(verifier_set.is_ok());

        let verifier_set = verifier_set.unwrap().unwrap();

        let expected_verifier_set =
            test_operators_to_verifier_set(new_verifier_set, mock_env().block.height);

        assert_eq!(verifier_set, expected_verifier_set.into());
    }

    #[test]
    fn test_update_verifier_set_change_public_key() {
        let mut deps = setup_test_case();
        let res = execute_update_verifier_set(deps.as_mut());

        assert!(res.is_ok());

        let mut new_verifier_set = test_data::operators();
        let (a, b) = (
            new_verifier_set[0].pub_key.clone(),
            new_verifier_set[1].pub_key.clone(),
        );
        new_verifier_set[0].pub_key = b;
        new_verifier_set[1].pub_key = a;

        deps.querier.update_wasm(mock_querier_handler(
            new_verifier_set,
            VerificationStatus::SucceededOnSourceChain,
        ));
        let res = execute_update_verifier_set(deps.as_mut());

        assert!(res.is_ok());

        let verifier_set = query_verifier_set(deps.as_ref());
        assert!(verifier_set.is_ok());

        let verifier_set = verifier_set.unwrap().unwrap();

        let expected_verifier_set =
            test_operators_to_verifier_set(test_data::operators(), mock_env().block.height);

        assert_eq!(verifier_set, expected_verifier_set.into());
    }

    #[test]
    fn test_update_verifier_set_unchanged() {
        let mut deps = setup_test_case();
        let res = execute_update_verifier_set(deps.as_mut());

        assert!(res.is_ok());

        let res = execute_update_verifier_set(deps.as_mut());

        assert!(res.is_err());
        assert_eq!(
            res.unwrap_err().to_string(),
            axelar_wasm_std::error::ContractError::from(ContractError::VerifierSetUnchanged)
                .to_string()
        );
    }

    #[test]
    fn test_confirm_verifier_set_unconfirmed() {
        let mut deps = setup_test_case();
        let res = execute_update_verifier_set(deps.as_mut());

        assert!(res.is_ok());

        let mut new_verifier_set = test_data::operators();
        new_verifier_set.pop();
        deps.querier.update_wasm(mock_querier_handler(
            new_verifier_set,
            VerificationStatus::Unknown,
        ));
        let res = execute_update_verifier_set(deps.as_mut());

        assert!(res.is_ok());

        let res = confirm_verifier_set(deps.as_mut(), cosmos_addr!(RELAYER));
        assert!(res.is_err());
        assert_eq!(
            res.unwrap_err().to_string(),
            axelar_wasm_std::error::ContractError::from(ContractError::VerifierSetNotConfirmed)
                .to_string()
        );
    }

    #[test]
    fn test_confirm_verifier_set_wrong_set() {
        let mut deps = setup_test_case();
        let res = execute_update_verifier_set(deps.as_mut());

        assert!(res.is_ok());

        let mut new_verifier_set = test_data::operators();
        new_verifier_set.pop();
        deps.querier.update_wasm(mock_querier_handler(
            new_verifier_set.clone(),
            VerificationStatus::SucceededOnSourceChain,
        ));
        execute_update_verifier_set(deps.as_mut()).unwrap();

        new_verifier_set.pop();
        deps.querier.update_wasm(mock_querier_handler(
            new_verifier_set,
            VerificationStatus::Unknown,
        ));

        let res = confirm_verifier_set(deps.as_mut(), cosmos_addr!(RELAYER));
        assert!(res.is_err());
        assert_eq!(
            res.unwrap_err().to_string(),
            axelar_wasm_std::error::ContractError::from(ContractError::VerifierSetNotConfirmed)
                .to_string()
        );
    }

    #[test]
    fn confirm_verifier_no_update_in_progress_should_fail() {
        let mut deps = setup_test_case();

        let res = confirm_verifier_set(deps.as_mut(), cosmos_addr!(RELAYER));
        assert!(res.is_err());
        assert_eq!(
            res.unwrap_err().to_string(),
            axelar_wasm_std::error::ContractError::from(ContractError::NoVerifierSetToConfirm)
                .to_string()
        );
    }

    #[test]
    #[cfg(not(feature = "receive-payload"))]
    fn test_construct_proof() {
        let mut deps = setup_test_case();
        execute_update_verifier_set(deps.as_mut()).unwrap();

        execute_construct_proof(deps.as_mut(), None).unwrap();
        let res = reply_construct_proof(deps.as_mut()).unwrap();

        let event = res
            .events
            .iter()
            .find(|event| event.ty == "proof_under_construction");

        assert!(event.is_some());

        // test case where there is an existing payload
        execute_construct_proof(deps.as_mut(), None).unwrap();
        let res = reply_construct_proof(deps.as_mut()).unwrap(); // simulate reply from multisig
        let event = res
            .events
            .iter()
            .find(|event| event.ty == "proof_under_construction");

        assert!(event.is_some());
    }

    #[test]
    #[cfg(not(feature = "receive-payload"))]
    fn test_query_proof() {
        let mut deps = setup_test_case();
        execute_update_verifier_set(deps.as_mut()).unwrap();
        execute_construct_proof(deps.as_mut(), None).unwrap();
        reply_construct_proof(deps.as_mut()).unwrap(); // simulate reply from multisig

        let res = query_proof(deps.as_ref(), None).unwrap();

        assert_eq!(res.multisig_session_id, MULTISIG_SESSION_ID);
        assert_eq!(res.message_ids.len(), 1);
        match res.status {
            ProofStatus::Completed { execute_data } => {
                // the mock querier gives us mocked data:
                assert_eq!(
                    execute_data,
                    HexBinary::from_hex("48656c6c6f20776f726c6421").unwrap()
                );
            }
            _ => panic!("Expected proof status to be completed"), // multisig mock will always return completed multisig
        }
    }

    #[test]
    #[cfg(not(feature = "receive-payload"))]
    fn test_construct_proof_no_verifier_set() {
        let mut deps = setup_test_case();
        let res = execute_construct_proof(deps.as_mut(), None);
        assert!(res.is_err());
        assert_eq!(
            res.unwrap_err().to_string(),
            axelar_wasm_std::error::ContractError::from(ContractError::NoVerifierSet).to_string()
        );
    }

    #[test]
    fn non_governance_should_not_be_able_to_call_update_signing_threshold() {
        let mut deps = setup_test_case();
        let res = execute_update_signing_threshold(
            deps.as_mut(),
            cosmos_addr!("random"),
            Threshold::try_from((6, 10)).unwrap().try_into().unwrap(),
        );
        assert!(res.is_err());
    }

    #[test]
    fn governance_should_be_able_to_call_update_signing_threshold() {
        let mut deps = setup_test_case();
        let governance = cosmos_addr!(GOVERNANCE);
        let res = execute_update_signing_threshold(
            deps.as_mut(),
            governance,
            Threshold::try_from((6, 10)).unwrap().try_into().unwrap(),
        );
        assert!(res.is_ok());
    }

    /// Calls update_signing_threshold, increasing the threshold by one.
    /// Returns (initial threshold, new threshold)
    fn update_signing_threshold_increase_by_one(deps: DepsMut) -> (Uint128, Uint128) {
        let verifier_set = query_verifier_set(deps.as_ref())
            .unwrap()
            .unwrap()
            .verifier_set;
        let initial_threshold = verifier_set.threshold;
        let total_weight = verifier_set
            .signers
            .iter()
            .fold(Uint128::zero(), |acc, signer| {
                acc.checked_add(signer.1.weight).unwrap()
            });
        let new_threshold = initial_threshold.checked_add(Uint128::one()).unwrap();

        let governance = cosmos_addr!(GOVERNANCE);
        execute_update_signing_threshold(
            deps,
            governance.clone(),
            Threshold::try_from((
                Uint64::try_from(new_threshold).unwrap(),
                Uint64::try_from(total_weight).unwrap(),
            ))
            .unwrap()
            .try_into()
            .unwrap(),
        )
        .unwrap();
        (initial_threshold, new_threshold)
    }

    #[test]
    fn update_signing_threshold_should_not_change_current_threshold() {
        let mut deps = setup_test_case();
        execute_update_verifier_set(deps.as_mut()).unwrap();

        let (initial_threshold, new_threshold) =
            update_signing_threshold_increase_by_one(deps.as_mut());
        assert_ne!(initial_threshold, new_threshold);

        let verifier_set = query_verifier_set(deps.as_ref())
            .unwrap()
            .unwrap()
            .verifier_set;
        assert_eq!(verifier_set.threshold, initial_threshold);
    }

    #[test]
    fn update_signing_threshold_should_change_future_threshold() {
        let mut deps = setup_test_case();

        execute_update_verifier_set(deps.as_mut()).unwrap();

        let (initial_threshold, new_threshold) =
            update_signing_threshold_increase_by_one(deps.as_mut());
        assert_ne!(initial_threshold, new_threshold);

        execute_update_verifier_set(deps.as_mut()).unwrap();

        let governance = cosmos_addr!(GOVERNANCE);
        confirm_verifier_set(deps.as_mut(), governance).unwrap();

        let verifier_set = query_verifier_set(deps.as_ref())
            .unwrap()
            .unwrap()
            .verifier_set;
        assert_eq!(verifier_set.threshold, new_threshold);
    }

    #[test]
    fn should_confirm_new_threshold() {
        let mut deps = setup_test_case();

        execute_update_verifier_set(deps.as_mut()).unwrap();

        let (initial_threshold, new_threshold) =
            update_signing_threshold_increase_by_one(deps.as_mut());
        assert_ne!(initial_threshold, new_threshold);

        execute_update_verifier_set(deps.as_mut()).unwrap();

        let res = confirm_verifier_set(deps.as_mut(), cosmos_addr!(RELAYER));
        assert!(res.is_ok());

        let verifier_set = query_verifier_set(deps.as_ref())
            .unwrap()
            .unwrap()
            .verifier_set;
        assert_eq!(verifier_set.threshold, new_threshold);
    }

    #[test]
    fn should_update_verifier_set_no_change() {
        let verifier_set = test_data::new_verifier_set();
        assert!(!should_update_verifier_set(&verifier_set, &verifier_set, 0));
    }

    #[test]
    fn should_update_verifier_set_one_more() {
        let verifier_set = test_data::new_verifier_set();
        let mut new_verifier_set = verifier_set.clone();
        new_verifier_set.signers.pop_first();
        assert!(should_update_verifier_set(
            &verifier_set,
            &new_verifier_set,
            0
        ));
    }

    #[test]
    fn should_update_verifier_set_one_less() {
        let verifier_set = test_data::new_verifier_set();
        let mut new_verifier_set = verifier_set.clone();
        new_verifier_set.signers.pop_first();
        assert!(should_update_verifier_set(
            &new_verifier_set,
            &verifier_set,
            0
        ));
    }

    #[test]
    fn should_update_verifier_set_one_more_higher_threshold() {
        let verifier_set = test_data::new_verifier_set();
        let mut new_verifier_set = verifier_set.clone();
        new_verifier_set.signers.pop_first();
        assert!(!should_update_verifier_set(
            &verifier_set,
            &new_verifier_set,
            1
        ));
    }

    #[test]
    fn should_update_verifier_set_diff_pub_key() {
        let verifier_set = test_data::new_verifier_set();
        let mut new_verifier_set = verifier_set.clone();
        let (first_key, first) = new_verifier_set.signers.pop_first().unwrap();
        let (last_key, last) = new_verifier_set.signers.pop_last().unwrap();
        new_verifier_set.signers.insert(
            last_key,
            Signer {
                pub_key: first.clone().pub_key,
                ..last.clone()
            },
        );
        new_verifier_set.signers.insert(
            first_key,
            Signer {
                pub_key: last.pub_key,
                ..first
            },
        );
        assert!(should_update_verifier_set(
            &verifier_set,
            &new_verifier_set,
            0
        ));
    }

    #[test]
    fn non_governance_should_not_be_able_to_call_update_admin() {
        let mut deps = setup_test_case();
        let res = execute_update_admin(
            deps.as_mut(),
            cosmos_addr!("unauthorized"),
            "new admin".to_string(),
        );
        assert!(res.is_err());
    }

    #[test]
    fn governance_should_be_able_to_call_update_admin() {
        let mut deps = setup_test_case();
        let new_admin = cosmos_addr!("new admin");

        let res = execute_update_admin(
            deps.as_mut(),
            cosmos_addr!(GOVERNANCE),
            new_admin.to_string(),
        );
        assert!(res.is_ok(), "{:?}", res);

        assert_eq!(
            permission_control::sender_role(deps.as_ref().storage, &new_admin).unwrap(),
            Permission::Admin.into()
        );

        assert_eq!(
            permission_control::sender_role(deps.as_ref().storage, &cosmos_addr!(ADMIN)).unwrap(),
            Permission::NoPrivilege.into()
        );
    }
}<|MERGE_RESOLUTION|>--- conflicted
+++ resolved
@@ -171,16 +171,6 @@
             mock_env(),
             message_info(&cosmos_addr!(ADMIN), &[]),
             InstantiateMsg {
-<<<<<<< HEAD
-                admin_address: api.addr_make(ADMIN).to_string(),
-                governance_address: api.addr_make(GOVERNANCE).to_string(),
-                gateway_address: api.addr_make(GATEWAY_ADDRESS).to_string(),
-                multisig_address: api.addr_make(MULTISIG_ADDRESS).to_string(),
-                coordinator_address: api.addr_make(COORDINATOR_ADDRESS).to_string(),
-                service_registry_address: api.addr_make(SERVICE_REGISTRY_ADDRESS).to_string(),
-                voting_verifier_address: api.addr_make(VOTING_VERIFIER_ADDRESS).to_string(),
-                chain_codec_address: api.addr_make(CHAIN_CODEC_ADDRESS).to_string(),
-=======
                 admin_address: cosmos_addr!(ADMIN).to_string(),
                 governance_address: cosmos_addr!(GOVERNANCE).to_string(),
                 gateway_address: cosmos_addr!(GATEWAY_ADDRESS).to_string(),
@@ -188,7 +178,7 @@
                 coordinator_address: cosmos_addr!(COORDINATOR_ADDRESS).to_string(),
                 service_registry_address: cosmos_addr!(SERVICE_REGISTRY_ADDRESS).to_string(),
                 voting_verifier_address: cosmos_addr!(VOTING_VERIFIER_ADDRESS).to_string(),
->>>>>>> 72b07d71
+                chain_codec_address: cosmos_addr!(CHAIN_CODEC_ADDRESS).to_string(),
                 signing_threshold: test_data::threshold(),
                 service_name: SERVICE_NAME.to_string(),
                 chain_name: "ganache-0".to_string(),
@@ -348,12 +338,8 @@
         let multisig_address = cosmos_addr!("multisig_address");
         let coordinator_address = cosmos_addr!("coordinator_address");
         let service_registry_address = cosmos_addr!("service_registry_address");
-<<<<<<< HEAD
-        let voting_verifier_address = cosmos_addr!("voting_verifier");
+        let voting_verifier_address = cosmos_addr!(VOTING_VERIFIER_ADDRESS);
         let chain_codec_address = cosmos_addr!("chain_codec_address");
-=======
-        let voting_verifier_address = cosmos_addr!(VOTING_VERIFIER_ADDRESS);
->>>>>>> 72b07d71
         let signing_threshold = Threshold::try_from((
             test_data::threshold().numerator(),
             test_data::threshold().denominator(),
