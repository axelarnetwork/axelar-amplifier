<<<<<<< HEAD
use axelar_wasm_std::FnExt;
=======
use axelar_wasm_std::permission_control;
>>>>>>> 546b5e1a
#[cfg(not(feature = "library"))]
use cosmwasm_std::entry_point;
use cosmwasm_std::{
    to_json_binary, Binary, Deps, DepsMut, Empty, Env, MessageInfo, Reply, Response,
};
use error_stack::ResultExt;

use crate::error::ContractError;
use crate::msg::{ExecuteMsg, InstantiateMsg, QueryMsg};
use crate::state::{Config, CONFIG};
mod execute;
mod migrations;
mod query;
mod reply;

pub const START_MULTISIG_REPLY_ID: u64 = 1;

const CONTRACT_NAME: &str = env!("CARGO_PKG_NAME");
const CONTRACT_VERSION: &str = env!("CARGO_PKG_VERSION");

#[cfg_attr(not(feature = "library"), entry_point)]
pub fn instantiate(
    deps: DepsMut,
    _env: Env,
    _info: MessageInfo,
    msg: InstantiateMsg,
) -> Result<Response, axelar_wasm_std::ContractError> {
    cw2::set_contract_version(deps.storage, CONTRACT_NAME, CONTRACT_VERSION)?;

    let config = Config {
        gateway: deps.api.addr_validate(&msg.gateway_address)?,
        multisig: deps.api.addr_validate(&msg.multisig_address)?,
        coordinator: deps.api.addr_validate(&msg.coordinator_address)?,
        service_registry: deps.api.addr_validate(&msg.service_registry_address)?,
        voting_verifier: deps.api.addr_validate(&msg.voting_verifier_address)?,
        signing_threshold: msg.signing_threshold,
        service_name: msg.service_name,
        chain_name: msg.chain_name.parse()?,
        verifier_set_diff_threshold: msg.verifier_set_diff_threshold,
        encoder: msg.encoder,
        key_type: msg.key_type,
        domain_separator: msg.domain_separator,
    };
    CONFIG.save(deps.storage, &config)?;

    permission_control::set_admin(deps.storage, &deps.api.addr_validate(&msg.admin_address)?)?;
    permission_control::set_governance(
        deps.storage,
        &deps.api.addr_validate(&msg.governance_address)?,
    )?;

    Ok(Response::default())
}

#[cfg_attr(not(feature = "library"), entry_point)]
pub fn execute(
    deps: DepsMut,
    env: Env,
    info: MessageInfo,
    msg: ExecuteMsg,
) -> Result<Response, axelar_wasm_std::ContractError> {
    match msg.ensure_permissions(deps.storage, &info.sender)? {
        ExecuteMsg::ConstructProof { message_ids } => {
            Ok(execute::construct_proof(deps, message_ids)?)
        }
        ExecuteMsg::UpdateVerifierSet {} => Ok(execute::update_verifier_set(deps, env)?),
        ExecuteMsg::ConfirmVerifierSet {} => Ok(execute::confirm_verifier_set(deps, info.sender)?),
        ExecuteMsg::UpdateSigningThreshold {
            new_signing_threshold,
        } => Ok(execute::update_signing_threshold(
            deps,
            new_signing_threshold,
        )?),
        ExecuteMsg::UpdateAdmin { new_admin_address } => {
            Ok(execute::update_admin(deps, new_admin_address)?)
        }
<<<<<<< HEAD
    }?
    .then(Ok)
=======
    }
>>>>>>> 546b5e1a
}

#[cfg_attr(not(feature = "library"), entry_point)]
pub fn reply(
    deps: DepsMut,
    _env: Env,
    reply: Reply,
) -> Result<Response, axelar_wasm_std::ContractError> {
    match reply.id {
        START_MULTISIG_REPLY_ID => reply::start_multisig_reply(deps, reply),
        _ => unreachable!("unknown reply ID"),
    }
    .map_err(axelar_wasm_std::ContractError::from)
}

#[cfg_attr(not(feature = "library"), entry_point)]
pub fn query(
    deps: Deps,
    _env: Env,
    msg: QueryMsg,
) -> Result<Binary, axelar_wasm_std::ContractError> {
    match msg {
        QueryMsg::GetProof {
            multisig_session_id,
        } => to_json_binary(&query::get_proof(deps, multisig_session_id)?),
        QueryMsg::CurrentVerifierSet {} => to_json_binary(&query::current_verifier_set(deps)?),
        QueryMsg::NextVerifierSet {} => to_json_binary(&query::next_verifier_set(deps)?),
    }
    .change_context(ContractError::SerializeResponse)
    .map_err(axelar_wasm_std::ContractError::from)
}

#[cfg_attr(not(feature = "library"), entry_point)]
pub fn migrate(
    deps: DepsMut,
    _env: Env,
    _msg: Empty,
) -> Result<Response, axelar_wasm_std::ContractError> {
    migrations::v0_6_0::migrate(deps.storage)?;

    cw2::set_contract_version(deps.storage, CONTRACT_NAME, CONTRACT_VERSION)?;
    Ok(Response::default())
}

#[cfg(test)]
mod tests {
    use axelar_wasm_std::permission_control::Permission;
    use axelar_wasm_std::{permission_control, MajorityThreshold, Threshold, VerificationStatus};
    use cosmwasm_std::testing::{
        mock_dependencies, mock_env, mock_info, MockApi, MockQuerier, MockStorage,
    };
    use cosmwasm_std::{
        from_json, Addr, Api, Empty, Fraction, OwnedDeps, SubMsgResponse, SubMsgResult, Uint128,
        Uint64,
    };
    use multisig::msg::Signer;
    use multisig::verifier_set::VerifierSet;
    use prost::Message;
    use router_api::CrossChainId;

    use super::*;
    use crate::contract::execute::should_update_verifier_set;
    use crate::encoding::Encoder;
    use crate::msg::{GetProofResponse, ProofStatus, VerifierSetResponse};
    use crate::test::test_data::{self, TestOperator};
    use crate::test::test_utils::{
        mock_querier_handler, ADMIN, COORDINATOR_ADDRESS, GATEWAY_ADDRESS, GOVERNANCE,
        MULTISIG_ADDRESS, SERVICE_NAME, SERVICE_REGISTRY_ADDRESS, VOTING_VERIFIER_ADDRESS,
    };

    const RELAYER: &str = "relayer";
    const MULTISIG_SESSION_ID: Uint64 = Uint64::one();

    pub fn setup_test_case() -> OwnedDeps<MockStorage, MockApi, MockQuerier, Empty> {
        let mut deps = mock_dependencies();

        deps.querier.update_wasm(mock_querier_handler(
            test_data::operators(),
            VerificationStatus::SucceededOnSourceChain,
        ));

        instantiate(
            deps.as_mut(),
            mock_env(),
            mock_info(ADMIN, &[]),
            InstantiateMsg {
                admin_address: ADMIN.to_string(),
                governance_address: GOVERNANCE.to_string(),
                gateway_address: GATEWAY_ADDRESS.to_string(),
                multisig_address: MULTISIG_ADDRESS.to_string(),
                coordinator_address: COORDINATOR_ADDRESS.to_string(),
                service_registry_address: SERVICE_REGISTRY_ADDRESS.to_string(),
                voting_verifier_address: VOTING_VERIFIER_ADDRESS.to_string(),
                signing_threshold: test_data::threshold(),
                service_name: SERVICE_NAME.to_string(),
                chain_name: "ganache-0".to_string(),
                verifier_set_diff_threshold: 0,
                encoder: crate::encoding::Encoder::Abi,
                key_type: multisig::key::KeyType::Ecdsa,
                domain_separator: [0; 32],
            },
        )
        .unwrap();

        deps
    }

    fn execute_update_verifier_set(
        deps: DepsMut,
    ) -> Result<Response, axelar_wasm_std::ContractError> {
        let msg = ExecuteMsg::UpdateVerifierSet {};
        execute(deps, mock_env(), mock_info(ADMIN, &[]), msg)
    }

    fn confirm_verifier_set(
        deps: DepsMut,
        sender: Addr,
    ) -> Result<Response, axelar_wasm_std::ContractError> {
        let msg = ExecuteMsg::ConfirmVerifierSet {};
        execute(deps, mock_env(), mock_info(sender.as_str(), &[]), msg)
    }

    fn execute_update_signing_threshold(
        deps: DepsMut,
        sender: Addr,
        new_signing_threshold: MajorityThreshold,
    ) -> Result<Response, axelar_wasm_std::ContractError> {
        let msg = ExecuteMsg::UpdateSigningThreshold {
            new_signing_threshold,
        };
        execute(deps, mock_env(), mock_info(sender.as_str(), &[]), msg)
    }

    fn execute_update_admin(
        deps: DepsMut,
        sender: &str,
        new_admin_address: String,
    ) -> Result<Response, axelar_wasm_std::ContractError> {
        let msg = ExecuteMsg::UpdateAdmin { new_admin_address };
        execute(deps, mock_env(), mock_info(sender, &[]), msg)
    }

    fn execute_construct_proof(
        deps: DepsMut,
        message_ids: Option<Vec<CrossChainId>>,
    ) -> Result<Response, axelar_wasm_std::ContractError> {
        let message_ids = match message_ids {
            Some(ids) => ids,
            None => test_data::messages()
                .into_iter()
                .map(|msg| msg.cc_id)
                .collect::<Vec<CrossChainId>>(),
        };

        let msg = ExecuteMsg::ConstructProof { message_ids };
        execute(deps, mock_env(), mock_info(RELAYER, &[]), msg)
    }

    fn reply_construct_proof(deps: DepsMut) -> Result<Response, axelar_wasm_std::ContractError> {
        let session_id = to_json_binary(&MULTISIG_SESSION_ID).unwrap();

        let response = SubMsgResponse {
            events: vec![],
            // the reply data gets protobuf encoded when moving through the wasm module. We need to emulate this behaviour in tests as well
            data: Some(
                prost::bytes::Bytes::from(session_id.to_vec())
                    .encode_to_vec()
                    .into(),
            ),
        };

        reply(
            deps,
            mock_env(),
            Reply {
                id: START_MULTISIG_REPLY_ID,
                result: SubMsgResult::Ok(response),
            },
        )
    }

    fn query_get_proof(
        deps: Deps,
        multisig_session_id: Option<Uint64>,
    ) -> Result<GetProofResponse, axelar_wasm_std::ContractError> {
        let multisig_session_id = match multisig_session_id {
            Some(id) => id,
            None => MULTISIG_SESSION_ID,
        };

        query(
            deps,
            mock_env(),
            QueryMsg::GetProof {
                multisig_session_id,
            },
        )
        .map(|res| from_json(res).unwrap())
    }

    fn query_get_verifier_set(
        deps: Deps,
    ) -> Result<Option<VerifierSetResponse>, axelar_wasm_std::ContractError> {
        query(deps, mock_env(), QueryMsg::CurrentVerifierSet {}).map(|res| from_json(res).unwrap())
    }

    #[test]
    #[allow(clippy::arithmetic_side_effects)]
    fn test_instantiation() {
        let instantiator = "instantiator";
        let admin = "admin";
        let governance = "governance";
        let gateway_address = "gateway_address";
        let multisig_address = "multisig_address";
        let coordinator_address = "coordinator_address";
        let service_registry_address = "service_registry_address";
        let voting_verifier_address = "voting_verifier";
        let signing_threshold = Threshold::try_from((
            test_data::threshold().numerator(),
            test_data::threshold().denominator(),
        ))
        .unwrap()
        .try_into()
        .unwrap();
        let service_name = "service_name";
        for encoding in [Encoder::Abi, Encoder::Bcs] {
            let mut deps = mock_dependencies();
            let info = mock_info(instantiator, &[]);
            let env = mock_env();

            let msg = InstantiateMsg {
                admin_address: admin.to_string(),
                governance_address: governance.to_string(),
                gateway_address: gateway_address.to_string(),
                multisig_address: multisig_address.to_string(),
                coordinator_address: coordinator_address.to_string(),
                voting_verifier_address: voting_verifier_address.to_string(),
                service_registry_address: service_registry_address.to_string(),
                signing_threshold,
                service_name: service_name.to_string(),
                chain_name: "Ethereum".to_string(),
                verifier_set_diff_threshold: 0,
                encoder: encoding,
                key_type: multisig::key::KeyType::Ecdsa,
                domain_separator: [0; 32],
            };

            let res = instantiate(deps.as_mut(), env, info, msg);

            assert!(res.is_ok());
            let res = res.unwrap();

            assert_eq!(res.messages.len(), 0);

            let config = CONFIG.load(deps.as_ref().storage).unwrap();
            assert_eq!(config.gateway, gateway_address);
            assert_eq!(config.multisig, multisig_address);
            assert_eq!(config.service_registry, service_registry_address);
            assert_eq!(config.signing_threshold, signing_threshold);
            assert_eq!(config.service_name, service_name);
            assert_eq!(config.encoder, encoding);

            assert_eq!(
                permission_control::sender_role(
                    deps.as_ref().storage,
                    &deps.api.addr_validate(admin).unwrap()
                )
                .unwrap(),
                Permission::Admin.into()
            );

            assert_eq!(
                permission_control::sender_role(
                    deps.as_ref().storage,
                    &deps.api.addr_validate(governance).unwrap()
                )
                .unwrap(),
                Permission::Governance.into()
            );
        }
    }

    #[allow(clippy::arithmetic_side_effects)]
    fn test_operators_to_verifier_set(operators: Vec<TestOperator>, nonce: u64) -> VerifierSet {
        let total_weight: Uint128 = operators
            .iter()
            .fold(Uint128::zero(), |acc, x| acc + x.weight);
        let quorum = total_weight.mul_ceil(test_data::threshold());
        VerifierSet {
            signers: operators
                .into_iter()
                .map(|op| {
                    (
                        op.address.clone().to_string(),
                        Signer {
                            address: op.address,
                            pub_key: op.pub_key,
                            weight: op.weight,
                        },
                    )
                })
                .collect(),
            threshold: quorum,
            created_at: nonce,
        }
    }

    #[test]
    fn test_update_verifier_set_fresh() {
        let mut deps = setup_test_case();
        let verifier_set = query_get_verifier_set(deps.as_ref());
        assert!(verifier_set.is_ok());
        assert!(verifier_set.unwrap().is_none());
        let res = execute_update_verifier_set(deps.as_mut());

        assert!(res.is_ok());

        let verifier_set = query_get_verifier_set(deps.as_ref());
        assert!(verifier_set.is_ok());

        let verifier_set = verifier_set.unwrap().unwrap();

        let expected_verifier_set =
            test_operators_to_verifier_set(test_data::operators(), mock_env().block.height);

        assert_eq!(verifier_set, expected_verifier_set.into());
    }

    #[test]
    fn test_update_verifier_set_from_non_admin_or_governance_should_fail() {
        let mut deps = setup_test_case();
        let res = execute(
            deps.as_mut(),
            mock_env(),
            mock_info("some random address", &[]),
            ExecuteMsg::UpdateVerifierSet {},
        );
        assert!(res.is_err());
        assert_eq!(
            res.unwrap_err().to_string(),
            axelar_wasm_std::ContractError::from(permission_control::Error::PermissionDenied {
                expected: Permission::Elevated.into(),
                actual: Permission::NoPrivilege.into()
            })
            .to_string()
        );
    }

    #[test]
    fn test_update_verifier_set_from_governance_should_succeed() {
        let mut deps = setup_test_case();
        let res = execute(
            deps.as_mut(),
            mock_env(),
            mock_info(GOVERNANCE, &[]),
            ExecuteMsg::UpdateVerifierSet {},
        );
        assert!(res.is_ok());
    }

    #[test]
    fn test_update_verifier_set_from_admin_should_succeed() {
        let mut deps = setup_test_case();
        let res = execute(
            deps.as_mut(),
            mock_env(),
            mock_info(ADMIN, &[]),
            ExecuteMsg::UpdateVerifierSet {},
        );
        assert!(res.is_ok());
    }

    #[test]
    fn test_update_verifier_set_remove_one() {
        let mut deps = setup_test_case();
        let res = execute_update_verifier_set(deps.as_mut());

        assert!(res.is_ok());

        let mut new_verifier_set = test_data::operators();
        new_verifier_set.pop();

        deps.querier.update_wasm(mock_querier_handler(
            new_verifier_set,
            VerificationStatus::SucceededOnSourceChain,
        ));

        let res = execute_update_verifier_set(deps.as_mut());

        assert!(res.is_ok());

        let verifier_set = query_get_verifier_set(deps.as_ref());
        assert!(verifier_set.is_ok());

        let verifier_set = verifier_set.unwrap().unwrap();

        let expected_verifier_set =
            test_operators_to_verifier_set(test_data::operators(), mock_env().block.height);

        assert_eq!(verifier_set, expected_verifier_set.into());
    }

    #[test]
    fn test_update_verifier_set_add_one() {
        let mut deps = setup_test_case();

        let mut new_verifier_set = test_data::operators();
        new_verifier_set.pop();

        deps.querier.update_wasm(mock_querier_handler(
            new_verifier_set.clone(),
            VerificationStatus::SucceededOnSourceChain,
        ));

        let res = execute_update_verifier_set(deps.as_mut());
        assert!(res.is_ok());

        deps.querier.update_wasm(mock_querier_handler(
            test_data::operators(),
            VerificationStatus::SucceededOnSourceChain,
        ));

        let res = execute_update_verifier_set(deps.as_mut());
        assert!(res.is_ok());

        let verifier_set = query_get_verifier_set(deps.as_ref());
        assert!(verifier_set.is_ok());

        let verifier_set = verifier_set.unwrap().unwrap();

        let expected_verifier_set =
            test_operators_to_verifier_set(new_verifier_set, mock_env().block.height);

        assert_eq!(verifier_set, expected_verifier_set.into());
    }

    #[test]
    fn test_update_verifier_set_change_public_key() {
        let mut deps = setup_test_case();
        let res = execute_update_verifier_set(deps.as_mut());

        assert!(res.is_ok());

        let mut new_verifier_set = test_data::operators();
        let (a, b) = (
            new_verifier_set[0].pub_key.clone(),
            new_verifier_set[1].pub_key.clone(),
        );
        new_verifier_set[0].pub_key = b;
        new_verifier_set[1].pub_key = a;

        deps.querier.update_wasm(mock_querier_handler(
            new_verifier_set,
            VerificationStatus::SucceededOnSourceChain,
        ));
        let res = execute_update_verifier_set(deps.as_mut());

        assert!(res.is_ok());

        let verifier_set = query_get_verifier_set(deps.as_ref());
        assert!(verifier_set.is_ok());

        let verifier_set = verifier_set.unwrap().unwrap();

        let expected_verifier_set =
            test_operators_to_verifier_set(test_data::operators(), mock_env().block.height);

        assert_eq!(verifier_set, expected_verifier_set.into());
    }

    #[test]
    fn test_update_verifier_set_unchanged() {
        let mut deps = setup_test_case();
        let res = execute_update_verifier_set(deps.as_mut());

        assert!(res.is_ok());

        let res = execute_update_verifier_set(deps.as_mut());

        assert!(res.is_err());
        assert_eq!(
            res.unwrap_err().to_string(),
            axelar_wasm_std::ContractError::from(ContractError::VerifierSetUnchanged).to_string()
        );
    }

    #[test]
    fn test_confirm_verifier_set_unconfirmed() {
        let mut deps = setup_test_case();
        let res = execute_update_verifier_set(deps.as_mut());

        assert!(res.is_ok());

        let mut new_verifier_set = test_data::operators();
        new_verifier_set.pop();
        deps.querier.update_wasm(mock_querier_handler(
            new_verifier_set,
            VerificationStatus::Unknown,
        ));
        let res = execute_update_verifier_set(deps.as_mut());

        assert!(res.is_ok());

        let res = confirm_verifier_set(deps.as_mut(), Addr::unchecked("relayer"));
        assert!(res.is_err());
        assert_eq!(
            res.unwrap_err().to_string(),
            axelar_wasm_std::ContractError::from(ContractError::VerifierSetNotConfirmed)
                .to_string()
        );
    }

    #[test]
    fn test_confirm_verifier_set_wrong_set() {
        let mut deps = setup_test_case();
        let res = execute_update_verifier_set(deps.as_mut());

        assert!(res.is_ok());

        let mut new_verifier_set = test_data::operators();
        new_verifier_set.pop();
        deps.querier.update_wasm(mock_querier_handler(
            new_verifier_set.clone(),
            VerificationStatus::SucceededOnSourceChain,
        ));
        execute_update_verifier_set(deps.as_mut()).unwrap();

        new_verifier_set.pop();
        deps.querier.update_wasm(mock_querier_handler(
            new_verifier_set,
            VerificationStatus::Unknown,
        ));

        let res = confirm_verifier_set(deps.as_mut(), Addr::unchecked("relayer"));
        assert!(res.is_err());
        assert_eq!(
            res.unwrap_err().to_string(),
            axelar_wasm_std::ContractError::from(ContractError::VerifierSetNotConfirmed)
                .to_string()
        );
    }

    #[test]
    fn test_construct_proof() {
        let mut deps = setup_test_case();
        execute_update_verifier_set(deps.as_mut()).unwrap();

        execute_construct_proof(deps.as_mut(), None).unwrap();
        let res = reply_construct_proof(deps.as_mut()).unwrap();

        let event = res
            .events
            .iter()
            .find(|event| event.ty == "proof_under_construction");

        assert!(event.is_some());

        // test case where there is an existing payload
        execute_construct_proof(deps.as_mut(), None).unwrap();
        let res = reply_construct_proof(deps.as_mut()).unwrap(); // simulate reply from multisig
        let event = res
            .events
            .iter()
            .find(|event| event.ty == "proof_under_construction");

        assert!(event.is_some());
    }

    #[test]
    fn test_query_proof() {
        let mut deps = setup_test_case();
        execute_update_verifier_set(deps.as_mut()).unwrap();
        execute_construct_proof(deps.as_mut(), None).unwrap();
        reply_construct_proof(deps.as_mut()).unwrap(); // simulate reply from multisig

        let res = query_get_proof(deps.as_ref(), None).unwrap();

        assert_eq!(res.multisig_session_id, MULTISIG_SESSION_ID);
        assert_eq!(res.message_ids.len(), 1);
        match res.status {
            ProofStatus::Completed { execute_data } => {
                assert_eq!(execute_data, test_data::approve_messages_calldata());
            }
            _ => panic!("Expected proof status to be completed"), // multisig mock will always return completed multisig
        }
    }

    #[test]
    fn test_construct_proof_no_verifier_set() {
        let mut deps = setup_test_case();
        let res = execute_construct_proof(deps.as_mut(), None);
        assert!(res.is_err());
        assert_eq!(
            res.unwrap_err().to_string(),
            axelar_wasm_std::ContractError::from(ContractError::NoVerifierSet).to_string()
        );
    }

    #[test]
    fn non_governance_should_not_be_able_to_call_update_signing_threshold() {
        let mut deps = setup_test_case();
        let res = execute_update_signing_threshold(
            deps.as_mut(),
            Addr::unchecked("random"),
            Threshold::try_from((6, 10)).unwrap().try_into().unwrap(),
        );
        assert!(res.is_err());
    }

    #[test]
    fn governance_should_be_able_to_call_update_signing_threshold() {
        let mut deps = setup_test_case();
        let governance = Addr::unchecked(GOVERNANCE);
        let res = execute_update_signing_threshold(
            deps.as_mut(),
            governance,
            Threshold::try_from((6, 10)).unwrap().try_into().unwrap(),
        );
        assert!(res.is_ok());
    }

    /// Calls update_signing_threshold, increasing the threshold by one.
    /// Returns (initial threshold, new threshold)
    fn update_signing_threshold_increase_by_one(deps: DepsMut) -> (Uint128, Uint128) {
        let verifier_set = query_get_verifier_set(deps.as_ref())
            .unwrap()
            .unwrap()
            .verifier_set;
        let initial_threshold = verifier_set.threshold;
        let total_weight = verifier_set
            .signers
            .iter()
            .fold(Uint128::zero(), |acc, signer| {
                acc.checked_add(signer.1.weight).unwrap()
            });
        let new_threshold = initial_threshold.checked_add(Uint128::one()).unwrap();

        let governance = Addr::unchecked(GOVERNANCE);
        execute_update_signing_threshold(
            deps,
            governance.clone(),
            Threshold::try_from((
                Uint64::try_from(new_threshold).unwrap(),
                Uint64::try_from(total_weight).unwrap(),
            ))
            .unwrap()
            .try_into()
            .unwrap(),
        )
        .unwrap();
        (initial_threshold, new_threshold)
    }

    #[test]
    fn update_signing_threshold_should_not_change_current_threshold() {
        let mut deps = setup_test_case();
        execute_update_verifier_set(deps.as_mut()).unwrap();

        let (initial_threshold, new_threshold) =
            update_signing_threshold_increase_by_one(deps.as_mut());
        assert_ne!(initial_threshold, new_threshold);

        let verifier_set = query_get_verifier_set(deps.as_ref())
            .unwrap()
            .unwrap()
            .verifier_set;
        assert_eq!(verifier_set.threshold, initial_threshold);
    }

    #[test]
    fn update_signing_threshold_should_change_future_threshold() {
        let mut deps = setup_test_case();
        execute_update_verifier_set(deps.as_mut()).unwrap();

        let (initial_threshold, new_threshold) =
            update_signing_threshold_increase_by_one(deps.as_mut());
        assert_ne!(initial_threshold, new_threshold);

        execute_update_verifier_set(deps.as_mut()).unwrap();

        let governance = Addr::unchecked(GOVERNANCE);
        confirm_verifier_set(deps.as_mut(), governance).unwrap();

        let verifier_set = query_get_verifier_set(deps.as_ref())
            .unwrap()
            .unwrap()
            .verifier_set;
        assert_eq!(verifier_set.threshold, new_threshold);
    }

    #[test]
    fn should_confirm_new_threshold() {
        let mut deps = setup_test_case();
        execute_update_verifier_set(deps.as_mut()).unwrap();

        let (initial_threshold, new_threshold) =
            update_signing_threshold_increase_by_one(deps.as_mut());
        assert_ne!(initial_threshold, new_threshold);

        execute_update_verifier_set(deps.as_mut()).unwrap();

        let res = confirm_verifier_set(deps.as_mut(), Addr::unchecked("relayer"));
        assert!(res.is_ok());

        let verifier_set = query_get_verifier_set(deps.as_ref())
            .unwrap()
            .unwrap()
            .verifier_set;
        assert_eq!(verifier_set.threshold, new_threshold);
    }

    #[test]
    fn should_update_verifier_set_no_change() {
        let verifier_set = test_data::new_verifier_set();
        assert!(!should_update_verifier_set(&verifier_set, &verifier_set, 0));
    }

    #[test]
    fn should_update_verifier_set_one_more() {
        let verifier_set = test_data::new_verifier_set();
        let mut new_verifier_set = verifier_set.clone();
        new_verifier_set.signers.pop_first();
        assert!(should_update_verifier_set(
            &verifier_set,
            &new_verifier_set,
            0
        ));
    }

    #[test]
    fn should_update_verifier_set_one_less() {
        let verifier_set = test_data::new_verifier_set();
        let mut new_verifier_set = verifier_set.clone();
        new_verifier_set.signers.pop_first();
        assert!(should_update_verifier_set(
            &new_verifier_set,
            &verifier_set,
            0
        ));
    }

    #[test]
    fn should_update_verifier_set_one_more_higher_threshold() {
        let verifier_set = test_data::new_verifier_set();
        let mut new_verifier_set = verifier_set.clone();
        new_verifier_set.signers.pop_first();
        assert!(!should_update_verifier_set(
            &verifier_set,
            &new_verifier_set,
            1
        ));
    }

    #[test]
    fn should_update_verifier_set_diff_pub_key() {
        let verifier_set = test_data::new_verifier_set();
        let mut new_verifier_set = verifier_set.clone();
        let (first_key, first) = new_verifier_set.signers.pop_first().unwrap();
        let (last_key, last) = new_verifier_set.signers.pop_last().unwrap();
        new_verifier_set.signers.insert(
            last_key,
            Signer {
                pub_key: first.clone().pub_key,
                ..last.clone()
            },
        );
        new_verifier_set.signers.insert(
            first_key,
            Signer {
                pub_key: last.pub_key,
                ..first
            },
        );
        assert!(should_update_verifier_set(
            &verifier_set,
            &new_verifier_set,
            0
        ));
    }

    #[test]
    fn non_governance_should_not_be_able_to_call_update_admin() {
        let mut deps = setup_test_case();
        let res = execute_update_admin(deps.as_mut(), "unauthorized", "new admin".to_string());
        assert!(res.is_err());
    }

    #[test]
    fn governance_should_be_able_to_call_update_admin() {
        let mut deps = setup_test_case();
        let new_admin = "new admin";

        let res = execute_update_admin(deps.as_mut(), GOVERNANCE, new_admin.to_string());
        assert!(res.is_ok(), "{:?}", res);

        assert_eq!(
            permission_control::sender_role(deps.as_ref().storage, &Addr::unchecked(new_admin))
                .unwrap(),
            Permission::Admin.into()
        );

        assert_eq!(
            permission_control::sender_role(deps.as_ref().storage, &Addr::unchecked(ADMIN))
                .unwrap(),
            Permission::NoPrivilege.into()
        );
    }
}<|MERGE_RESOLUTION|>--- conflicted
+++ resolved
@@ -1,8 +1,5 @@
-<<<<<<< HEAD
 use axelar_wasm_std::FnExt;
-=======
 use axelar_wasm_std::permission_control;
->>>>>>> 546b5e1a
 #[cfg(not(feature = "library"))]
 use cosmwasm_std::entry_point;
 use cosmwasm_std::{
@@ -79,12 +76,8 @@
         ExecuteMsg::UpdateAdmin { new_admin_address } => {
             Ok(execute::update_admin(deps, new_admin_address)?)
         }
-<<<<<<< HEAD
     }?
     .then(Ok)
-=======
-    }
->>>>>>> 546b5e1a
 }
 
 #[cfg_attr(not(feature = "library"), entry_point)]
