#[cfg(not(feature = "library"))]
use cosmwasm_std::entry_point;
use cosmwasm_std::{
    to_json_binary, Binary, Deps, DepsMut, Empty, Env, MessageInfo, Reply, Response, StdError,
};
use cw_utils::ensure_from_older_version;
use error_stack::ResultExt;

use crate::{
    error::ContractError,
    execute, migrations,
    msg::{ExecuteMsg, InstantiateMsg, QueryMsg},
    query, reply,
    state::{Config, CONFIG},
};

pub const START_MULTISIG_REPLY_ID: u64 = 1;

const CONTRACT_NAME: &str = env!("CARGO_PKG_NAME");
const CONTRACT_VERSION: &str = env!("CARGO_PKG_VERSION");

#[cfg_attr(not(feature = "library"), entry_point)]
pub fn instantiate(
    deps: DepsMut,
    _env: Env,
    _info: MessageInfo,
    msg: InstantiateMsg,
) -> Result<Response, axelar_wasm_std::ContractError> {
    cw2::set_contract_version(deps.storage, CONTRACT_NAME, CONTRACT_VERSION)?;

    let config = make_config(&deps, msg)?;
    CONFIG.save(deps.storage, &config)?;

    Ok(Response::default())
}

fn make_config(
    deps: &DepsMut,
    msg: InstantiateMsg,
) -> Result<Config, axelar_wasm_std::ContractError> {
    let admin = deps.api.addr_validate(&msg.admin_address)?;
    let governance = deps.api.addr_validate(&msg.governance_address)?;
    let gateway = deps.api.addr_validate(&msg.gateway_address)?;
    let multisig = deps.api.addr_validate(&msg.multisig_address)?;
    let coordinator = deps.api.addr_validate(&msg.coordinator_address)?;
    let service_registry = deps.api.addr_validate(&msg.service_registry_address)?;
    let voting_verifier = deps.api.addr_validate(&msg.voting_verifier_address)?;

    Ok(Config {
        admin,
        governance,
        gateway,
        multisig,
        coordinator,
        service_registry,
        voting_verifier,
        signing_threshold: msg.signing_threshold,
        service_name: msg.service_name,
        chain_name: msg
            .chain_name
            .parse()
            .map_err(|_| ContractError::InvalidChainName)?,
        verifier_set_diff_threshold: msg.verifier_set_diff_threshold,
        encoder: msg.encoder,
        key_type: msg.key_type,
        domain_separator: msg.domain_separator,
    })
}

#[cfg_attr(not(feature = "library"), entry_point)]
pub fn execute(
    deps: DepsMut,
    env: Env,
    info: MessageInfo,
    msg: ExecuteMsg,
) -> Result<Response, axelar_wasm_std::ContractError> {
    match msg {
        ExecuteMsg::ConstructProof { message_ids } => execute::construct_proof(deps, message_ids),
        ExecuteMsg::UpdateVerifierSet {} => {
            execute::require_admin(&deps, info.clone())
                .or_else(|_| execute::require_governance(&deps, info))?;
            execute::update_verifier_set(deps, env)
        }
        ExecuteMsg::ConfirmVerifierSet {} => execute::confirm_verifier_set(deps, info.sender),
        ExecuteMsg::UpdateSigningThreshold {
            new_signing_threshold,
        } => {
            execute::require_governance(&deps, info)?;
            execute::update_signing_threshold(deps, new_signing_threshold)
        }
        ExecuteMsg::UpdateAdmin { new_admin_address } => {
            execute::require_governance(&deps, info)?;
            execute::update_admin(deps, new_admin_address)
        }
    }
    .map_err(axelar_wasm_std::ContractError::from)
}

#[cfg_attr(not(feature = "library"), entry_point)]
pub fn reply(
    deps: DepsMut,
    _env: Env,
    reply: Reply,
) -> Result<Response, axelar_wasm_std::ContractError> {
    match reply.id {
        START_MULTISIG_REPLY_ID => reply::start_multisig_reply(deps, reply),
        _ => unreachable!("unknown reply ID"),
    }
    .map_err(axelar_wasm_std::ContractError::from)
}

#[cfg_attr(not(feature = "library"), entry_point)]
pub fn query(
    deps: Deps,
    _env: Env,
    msg: QueryMsg,
) -> Result<Binary, axelar_wasm_std::ContractError> {
    match msg {
        QueryMsg::GetProof {
            multisig_session_id,
        } => to_json_binary(&query::get_proof(deps, multisig_session_id)?),
        QueryMsg::GetVerifierSet {} => to_json_binary(&query::get_verifier_set(deps)?),
    }
    .change_context(ContractError::SerializeResponse)
    .map_err(axelar_wasm_std::ContractError::from)
}

#[cfg_attr(not(feature = "library"), entry_point)]
pub fn migrate(
    deps: DepsMut,
    _env: Env,
    _msg: Empty,
) -> Result<Response, axelar_wasm_std::ContractError> {
    // any version checks should be done before here

    let old_version = ensure_from_older_version(deps.storage, CONTRACT_NAME, CONTRACT_VERSION)?;
    if old_version.minor < 3 {
        return Err(StdError::generic_err(format!(
            "invalid existing contract version {}. Must be 0.3.0 or greater",
            old_version
        ))
        .into());
    }
    migrations::v_0_5::migrate_verifier_sets(deps)
}

#[cfg(test)]
mod tests {
    use cosmwasm_std::{
        from_json,
        testing::{mock_dependencies, mock_env, mock_info, MockApi, MockQuerier, MockStorage},
        Addr, Empty, Fraction, OwnedDeps, SubMsgResponse, SubMsgResult, Uint128, Uint64,
    };

    use axelar_wasm_std::{MajorityThreshold, Threshold, VerificationStatus};
    use multisig::{msg::Signer, verifier_set::VerifierSet};
    use prost::Message;
    use router_api::CrossChainId;

    use crate::{
        contract::execute::should_update_verifier_set,
        test::test_utils::{
            mock_querier_handler, ADMIN, COORDINATOR_ADDRESS, GATEWAY_ADDRESS, GOVERNANCE,
            MULTISIG_ADDRESS, SERVICE_NAME, SERVICE_REGISTRY_ADDRESS, VOTING_VERIFIER_ADDRESS,
        },
    };
    use crate::{
        encoding::Encoder,
        msg::{GetProofResponse, ProofStatus},
        test::test_data::{self, TestOperator},
    };

    use super::*;

    const RELAYER: &str = "relayer";
    const MULTISIG_SESSION_ID: Uint64 = Uint64::one();

    pub fn setup_test_case() -> OwnedDeps<MockStorage, MockApi, MockQuerier, Empty> {
        let mut deps = mock_dependencies();

        deps.querier.update_wasm(mock_querier_handler(
            test_data::operators(),
            VerificationStatus::SucceededOnSourceChain,
        ));

        instantiate(
            deps.as_mut(),
            mock_env(),
            mock_info(ADMIN, &[]),
            InstantiateMsg {
                admin_address: ADMIN.to_string(),
                governance_address: GOVERNANCE.to_string(),
                gateway_address: GATEWAY_ADDRESS.to_string(),
                multisig_address: MULTISIG_ADDRESS.to_string(),
                coordinator_address: COORDINATOR_ADDRESS.to_string(),
                service_registry_address: SERVICE_REGISTRY_ADDRESS.to_string(),
                voting_verifier_address: VOTING_VERIFIER_ADDRESS.to_string(),
                signing_threshold: test_data::threshold(),
                service_name: SERVICE_NAME.to_string(),
                chain_name: "ganache-0".to_string(),
                verifier_set_diff_threshold: 0,
                encoder: crate::encoding::Encoder::Abi,
                key_type: multisig::key::KeyType::Ecdsa,
                domain_separator: [0; 32],
            },
        )
        .unwrap();

        deps
    }

    fn execute_update_verifier_set(
        deps: DepsMut,
    ) -> Result<Response, axelar_wasm_std::ContractError> {
        let msg = ExecuteMsg::UpdateVerifierSet {};
        execute(deps, mock_env(), mock_info(ADMIN, &[]), msg)
    }

    fn confirm_verifier_set(
        deps: DepsMut,
        sender: Addr,
    ) -> Result<Response, axelar_wasm_std::ContractError> {
        let msg = ExecuteMsg::ConfirmVerifierSet {};
        execute(deps, mock_env(), mock_info(sender.as_str(), &[]), msg)
    }

    fn execute_update_signing_threshold(
        deps: DepsMut,
        sender: Addr,
        new_signing_threshold: MajorityThreshold,
    ) -> Result<Response, axelar_wasm_std::ContractError> {
        let msg = ExecuteMsg::UpdateSigningThreshold {
            new_signing_threshold,
        };
        execute(deps, mock_env(), mock_info(sender.as_str(), &[]), msg)
    }

    fn execute_update_admin(
        deps: DepsMut,
        sender: &str,
        new_admin_address: String,
    ) -> Result<Response, axelar_wasm_std::ContractError> {
        let msg = ExecuteMsg::UpdateAdmin { new_admin_address };
        execute(deps, mock_env(), mock_info(sender, &[]), msg)
    }

    fn execute_construct_proof(
        deps: DepsMut,
        message_ids: Option<Vec<CrossChainId>>,
    ) -> Result<Response, axelar_wasm_std::ContractError> {
        let message_ids = match message_ids {
            Some(ids) => ids,
            None => test_data::messages()
                .into_iter()
                .map(|msg| msg.cc_id)
                .collect::<Vec<CrossChainId>>(),
        };

        let msg = ExecuteMsg::ConstructProof { message_ids };
        execute(deps, mock_env(), mock_info(RELAYER, &[]), msg)
    }

    fn reply_construct_proof(deps: DepsMut) -> Result<Response, axelar_wasm_std::ContractError> {
        let session_id = to_json_binary(&MULTISIG_SESSION_ID).unwrap();

        let response = SubMsgResponse {
            events: vec![],
            // the reply data gets protobuf encoded when moving through the wasm module. We need to emulate this behaviour in tests as well
            data: Some(
                prost::bytes::Bytes::from(session_id.to_vec())
                    .encode_to_vec()
                    .into(),
            ),
        };

        reply(
            deps,
            mock_env(),
            Reply {
                id: START_MULTISIG_REPLY_ID,
                result: SubMsgResult::Ok(response),
            },
        )
    }

    fn query_get_proof(
        deps: Deps,
        multisig_session_id: Option<Uint64>,
    ) -> Result<GetProofResponse, axelar_wasm_std::ContractError> {
        let multisig_session_id = match multisig_session_id {
            Some(id) => id,
            None => MULTISIG_SESSION_ID,
        };

        query(
            deps,
            mock_env(),
            QueryMsg::GetProof {
                multisig_session_id,
            },
        )
        .map(|res| from_json(res).unwrap())
    }

    fn query_get_verifier_set(
        deps: Deps,
    ) -> Result<Option<VerifierSet>, axelar_wasm_std::ContractError> {
        query(deps, mock_env(), QueryMsg::GetVerifierSet {}).map(|res| from_json(&res).unwrap())
    }

    #[test]
    #[allow(clippy::arithmetic_side_effects)]
    fn test_instantiation() {
        let instantiator = "instantiator";
        let admin = "admin";
        let governance = "governance";
        let gateway_address = "gateway_address";
        let multisig_address = "multisig_address";
        let coordinator_address = "coordinator_address";
        let service_registry_address = "service_registry_address";
        let voting_verifier_address = "voting_verifier";
        let signing_threshold = Threshold::try_from((
            test_data::threshold().numerator(),
            test_data::threshold().denominator(),
        ))
        .unwrap()
        .try_into()
        .unwrap();
        let service_name = "service_name";
        for encoding in [Encoder::Abi, Encoder::Bcs] {
            let mut deps = mock_dependencies();
            let info = mock_info(instantiator, &[]);
            let env = mock_env();

            let msg = InstantiateMsg {
                admin_address: admin.to_string(),
                governance_address: governance.to_string(),
                gateway_address: gateway_address.to_string(),
                multisig_address: multisig_address.to_string(),
                coordinator_address: coordinator_address.to_string(),
                voting_verifier_address: voting_verifier_address.to_string(),
                service_registry_address: service_registry_address.to_string(),
                signing_threshold,
                service_name: service_name.to_string(),
                chain_name: "Ethereum".to_string(),
                verifier_set_diff_threshold: 0,
                encoder: encoding,
                key_type: multisig::key::KeyType::Ecdsa,
                domain_separator: [0; 32],
            };

            let res = instantiate(deps.as_mut(), env, info, msg);

            assert!(res.is_ok());
            let res = res.unwrap();

            assert_eq!(res.messages.len(), 0);

            let config = CONFIG.load(deps.as_ref().storage).unwrap();
            assert_eq!(config.admin, admin);
            assert_eq!(config.gateway, gateway_address);
            assert_eq!(config.multisig, multisig_address);
            assert_eq!(config.service_registry, service_registry_address);
            assert_eq!(config.signing_threshold, signing_threshold);
            assert_eq!(config.service_name, service_name);
            assert_eq!(config.encoder, encoding)
        }
    }

<<<<<<< HEAD
=======
    #[test]
    fn migrate_sets_contract_version() {
        let mut deps = mock_dependencies();

        let initial_config = migrations::v_0_3::OldConfig {
            admin: Addr::unchecked("admin"),
            governance: Addr::unchecked("governance"),
            gateway: Addr::unchecked("gateway"),
            multisig: Addr::unchecked("multisig"),
            coordinator: Addr::unchecked("coordinator"),
            service_registry: Addr::unchecked("service_registry"),
            voting_verifier: Addr::unchecked("voting_verifier"),
            destination_chain_id: Uint256::from(1337u128),
            signing_threshold: Threshold::try_from((2u64, 3u64))
                .unwrap()
                .try_into()
                .unwrap(),
            service_name: "validators".to_string(),
            chain_name: "ganache-0".parse().unwrap(),
            worker_set_diff_threshold: 0,
            encoder: crate::encoding::Encoder::Abi,
            key_type: multisig::key::KeyType::Ecdsa,
        };
        deps.as_mut()
            .storage
            .set(CONFIG.as_slice(), &to_json_vec(&initial_config).unwrap());

        migrate(
            deps.as_mut(),
            mock_env(),
            MigrateMsg {
                domain_separator: [0; 32],
            },
        )
        .unwrap();

        let contract_version = cw2::get_contract_version(deps.as_mut().storage).unwrap();
        assert_eq!(contract_version.contract, "multisig-prover");
        assert_eq!(contract_version.version, CONTRACT_VERSION);
    }

>>>>>>> bdaa4bfd
    #[allow(clippy::arithmetic_side_effects)]
    fn test_operators_to_verifier_set(operators: Vec<TestOperator>, nonce: u64) -> VerifierSet {
        let total_weight: Uint128 = operators
            .iter()
            .fold(Uint128::zero(), |acc, x| acc + x.weight);
        let quorum = total_weight.mul_ceil(test_data::threshold());
        VerifierSet {
            signers: operators
                .into_iter()
                .map(|op| {
                    (
                        op.address.clone().to_string(),
                        Signer {
                            address: op.address,
                            pub_key: op.pub_key,
                            weight: op.weight,
                        },
                    )
                })
                .collect(),
            threshold: quorum,
            created_at: nonce,
        }
    }

    #[test]
    fn test_update_verifier_set_fresh() {
        let mut deps = setup_test_case();
        let verifier_set = query_get_verifier_set(deps.as_ref());
        assert!(verifier_set.is_ok());
        assert!(verifier_set.unwrap().is_none());
        let res = execute_update_verifier_set(deps.as_mut());

        assert!(res.is_ok());

        let verifier_set = query_get_verifier_set(deps.as_ref());
        assert!(verifier_set.is_ok());

        let verifier_set = verifier_set.unwrap().unwrap();

        let expected_verifier_set =
            test_operators_to_verifier_set(test_data::operators(), mock_env().block.height);

        assert_eq!(verifier_set, expected_verifier_set);
    }

    #[test]
    fn test_update_verifier_set_from_non_admin_or_governance_should_fail() {
        let mut deps = setup_test_case();
        let res = execute(
            deps.as_mut(),
            mock_env(),
            mock_info("some random address", &[]),
            ExecuteMsg::UpdateVerifierSet {},
        );
        assert!(res.is_err());
        assert_eq!(
            res.unwrap_err().to_string(),
            axelar_wasm_std::ContractError::from(ContractError::Unauthorized).to_string()
        );
    }

    #[test]
    fn test_update_verifier_set_from_governance_should_succeed() {
        let mut deps = setup_test_case();
        let res = execute(
            deps.as_mut(),
            mock_env(),
            mock_info(GOVERNANCE, &[]),
            ExecuteMsg::UpdateVerifierSet {},
        );
        assert!(res.is_ok());
    }

    #[test]
    fn test_update_verifier_set_from_admin_should_succeed() {
        let mut deps = setup_test_case();
        let res = execute(
            deps.as_mut(),
            mock_env(),
            mock_info(ADMIN, &[]),
            ExecuteMsg::UpdateVerifierSet {},
        );
        assert!(res.is_ok());
    }

    #[test]
    fn test_update_verifier_set_remove_one() {
        let mut deps = setup_test_case();
        let res = execute_update_verifier_set(deps.as_mut());

        assert!(res.is_ok());

        let mut new_verifier_set = test_data::operators();
        new_verifier_set.pop();

        deps.querier.update_wasm(mock_querier_handler(
<<<<<<< HEAD
            new_verifier_set,
            VerificationStatus::SucceededOnChain,
=======
            new_worker_set,
            VerificationStatus::SucceededOnSourceChain,
>>>>>>> bdaa4bfd
        ));

        let res = execute_update_verifier_set(deps.as_mut());

        assert!(res.is_ok());

        let verifier_set = query_get_verifier_set(deps.as_ref());
        assert!(verifier_set.is_ok());

        let verifier_set = verifier_set.unwrap().unwrap();

        let expected_verifier_set =
            test_operators_to_verifier_set(test_data::operators(), mock_env().block.height);

        assert_eq!(verifier_set, expected_verifier_set);
    }

    #[test]
    fn test_update_verifier_set_add_one() {
        let mut deps = setup_test_case();

        let mut new_verifier_set = test_data::operators();
        new_verifier_set.pop();

        deps.querier.update_wasm(mock_querier_handler(
<<<<<<< HEAD
            new_verifier_set.clone(),
            VerificationStatus::SucceededOnChain,
=======
            new_worker_set.clone(),
            VerificationStatus::SucceededOnSourceChain,
>>>>>>> bdaa4bfd
        ));

        let res = execute_update_verifier_set(deps.as_mut());
        assert!(res.is_ok());

        deps.querier.update_wasm(mock_querier_handler(
            test_data::operators(),
            VerificationStatus::SucceededOnSourceChain,
        ));

        let res = execute_update_verifier_set(deps.as_mut());
        assert!(res.is_ok());

        let verifier_set = query_get_verifier_set(deps.as_ref());
        assert!(verifier_set.is_ok());

        let verifier_set = verifier_set.unwrap().unwrap();

        let expected_verifier_set =
            test_operators_to_verifier_set(new_verifier_set, mock_env().block.height);

        assert_eq!(verifier_set, expected_verifier_set);
    }

    #[test]
    fn test_update_verifier_set_change_public_key() {
        let mut deps = setup_test_case();
        let res = execute_update_verifier_set(deps.as_mut());

        assert!(res.is_ok());

        let mut new_verifier_set = test_data::operators();
        let (a, b) = (
            new_verifier_set[0].pub_key.clone(),
            new_verifier_set[1].pub_key.clone(),
        );
        new_verifier_set[0].pub_key = b;
        new_verifier_set[1].pub_key = a;

        deps.querier.update_wasm(mock_querier_handler(
<<<<<<< HEAD
            new_verifier_set,
            VerificationStatus::SucceededOnChain,
=======
            new_worker_set,
            VerificationStatus::SucceededOnSourceChain,
>>>>>>> bdaa4bfd
        ));
        let res = execute_update_verifier_set(deps.as_mut());

        assert!(res.is_ok());

        let verifier_set = query_get_verifier_set(deps.as_ref());
        assert!(verifier_set.is_ok());

        let verifier_set = verifier_set.unwrap().unwrap();

        let expected_verifier_set =
            test_operators_to_verifier_set(test_data::operators(), mock_env().block.height);

        assert_eq!(verifier_set, expected_verifier_set);
    }

    #[test]
    fn test_update_verifier_set_unchanged() {
        let mut deps = setup_test_case();
        let res = execute_update_verifier_set(deps.as_mut());

        assert!(res.is_ok());

        let res = execute_update_verifier_set(deps.as_mut());

        assert!(res.is_err());
        assert_eq!(
            res.unwrap_err().to_string(),
            axelar_wasm_std::ContractError::from(ContractError::VerifierSetUnchanged).to_string()
        );
    }

    #[test]
    fn test_confirm_verifier_set_unconfirmed() {
        let mut deps = setup_test_case();
        let res = execute_update_verifier_set(deps.as_mut());

        assert!(res.is_ok());

        let mut new_verifier_set = test_data::operators();
        new_verifier_set.pop();
        deps.querier.update_wasm(mock_querier_handler(
<<<<<<< HEAD
            new_verifier_set,
            VerificationStatus::None,
=======
            new_worker_set,
            VerificationStatus::Unknown,
>>>>>>> bdaa4bfd
        ));
        let res = execute_update_verifier_set(deps.as_mut());

        assert!(res.is_ok());

        let res = confirm_verifier_set(deps.as_mut(), Addr::unchecked("relayer"));
        assert!(res.is_err());
        assert_eq!(
            res.unwrap_err().to_string(),
            axelar_wasm_std::ContractError::from(ContractError::VerifierSetNotConfirmed)
                .to_string()
        );
    }

    #[test]
    fn test_confirm_verifier_set_wrong_set() {
        let mut deps = setup_test_case();
        let res = execute_update_verifier_set(deps.as_mut());

        assert!(res.is_ok());

        let mut new_verifier_set = test_data::operators();
        new_verifier_set.pop();
        deps.querier.update_wasm(mock_querier_handler(
<<<<<<< HEAD
            new_verifier_set.clone(),
            VerificationStatus::SucceededOnChain,
=======
            new_worker_set.clone(),
            VerificationStatus::SucceededOnSourceChain,
>>>>>>> bdaa4bfd
        ));
        execute_update_verifier_set(deps.as_mut()).unwrap();

        new_verifier_set.pop();
        deps.querier.update_wasm(mock_querier_handler(
<<<<<<< HEAD
            new_verifier_set,
            VerificationStatus::None,
=======
            new_worker_set,
            VerificationStatus::Unknown,
>>>>>>> bdaa4bfd
        ));

        let res = confirm_verifier_set(deps.as_mut(), Addr::unchecked("relayer"));
        assert!(res.is_err());
        assert_eq!(
            res.unwrap_err().to_string(),
            axelar_wasm_std::ContractError::from(ContractError::VerifierSetNotConfirmed)
                .to_string()
        );
    }

    #[test]
    fn test_construct_proof() {
        let mut deps = setup_test_case();
        execute_update_verifier_set(deps.as_mut()).unwrap();

        execute_construct_proof(deps.as_mut(), None).unwrap();
        let res = reply_construct_proof(deps.as_mut()).unwrap();

        let event = res
            .events
            .iter()
            .find(|event| event.ty == "proof_under_construction");

        assert!(event.is_some());

        // test case where there is an existing batch
        execute_construct_proof(deps.as_mut(), None).unwrap();
        let res = reply_construct_proof(deps.as_mut()).unwrap(); // simulate reply from multisig
        let event = res
            .events
            .iter()
            .find(|event| event.ty == "proof_under_construction");

        assert!(event.is_some());
    }

    #[test]
    fn test_query_proof() {
        let mut deps = setup_test_case();
        execute_update_verifier_set(deps.as_mut()).unwrap();
        execute_construct_proof(deps.as_mut(), None).unwrap();
        reply_construct_proof(deps.as_mut()).unwrap(); // simulate reply from multisig

        let res = query_get_proof(deps.as_ref(), None).unwrap();

        assert_eq!(res.multisig_session_id, MULTISIG_SESSION_ID);
        assert_eq!(res.message_ids.len(), 1);
        match res.status {
            ProofStatus::Completed { execute_data } => {
                assert_eq!(execute_data, test_data::approve_messages_calldata());
            }
            _ => panic!("Expected proof status to be completed"), // multisig mock will always return completed multisig
        }
    }

    #[test]
    fn test_construct_proof_no_verifier_set() {
        let mut deps = setup_test_case();
        let res = execute_construct_proof(deps.as_mut(), None);
        assert!(res.is_err());
        assert_eq!(
            res.unwrap_err().to_string(),
            axelar_wasm_std::ContractError::from(ContractError::NoVerifierSet).to_string()
        );
    }

    #[test]
    fn non_governance_should_not_be_able_to_call_update_signing_threshold() {
        let mut deps = setup_test_case();
        let res = execute_update_signing_threshold(
            deps.as_mut(),
            Addr::unchecked("random"),
            Threshold::try_from((6, 10)).unwrap().try_into().unwrap(),
        );
        assert!(res.is_err());
    }

    #[test]
    fn governance_should_be_able_to_call_update_signing_threshold() {
        let mut deps = setup_test_case();
        let governance = Addr::unchecked(GOVERNANCE);
        let res = execute_update_signing_threshold(
            deps.as_mut(),
            governance,
            Threshold::try_from((6, 10)).unwrap().try_into().unwrap(),
        );
        assert!(res.is_ok());
    }

    /// Calls update_signing_threshold, increasing the threshold by one.
    /// Returns (initial threshold, new threshold)
    fn update_signing_threshold_increase_by_one(deps: DepsMut) -> (Uint128, Uint128) {
        let verifier_set = query_get_verifier_set(deps.as_ref()).unwrap().unwrap();
        let initial_threshold = verifier_set.threshold;
        let total_weight = verifier_set
            .signers
            .iter()
            .fold(Uint128::zero(), |acc, signer| {
                acc.checked_add(signer.1.weight).unwrap()
            });
        let new_threshold = initial_threshold.checked_add(Uint128::one()).unwrap();

        let governance = Addr::unchecked(GOVERNANCE);
        execute_update_signing_threshold(
            deps,
            governance.clone(),
            Threshold::try_from((
                Uint64::try_from(new_threshold).unwrap(),
                Uint64::try_from(total_weight).unwrap(),
            ))
            .unwrap()
            .try_into()
            .unwrap(),
        )
        .unwrap();
        (initial_threshold, new_threshold)
    }

    #[test]
    fn update_signing_threshold_should_not_change_current_threshold() {
        let mut deps = setup_test_case();
        execute_update_verifier_set(deps.as_mut()).unwrap();

        let (initial_threshold, new_threshold) =
            update_signing_threshold_increase_by_one(deps.as_mut());
        assert_ne!(initial_threshold, new_threshold);

        let verifier_set = query_get_verifier_set(deps.as_ref()).unwrap().unwrap();
        assert_eq!(verifier_set.threshold, initial_threshold);
    }

    #[test]
    fn update_signing_threshold_should_change_future_threshold() {
        let mut deps = setup_test_case();
        execute_update_verifier_set(deps.as_mut()).unwrap();

        let (initial_threshold, new_threshold) =
            update_signing_threshold_increase_by_one(deps.as_mut());
        assert_ne!(initial_threshold, new_threshold);

        execute_update_verifier_set(deps.as_mut()).unwrap();

        let governance = Addr::unchecked(GOVERNANCE);
        confirm_verifier_set(deps.as_mut(), governance).unwrap();

        let verifier_set = query_get_verifier_set(deps.as_ref()).unwrap().unwrap();
        assert_eq!(verifier_set.threshold, new_threshold);
    }

    #[test]
    fn should_confirm_new_threshold() {
        let mut deps = setup_test_case();
        execute_update_verifier_set(deps.as_mut()).unwrap();

        let (initial_threshold, new_threshold) =
            update_signing_threshold_increase_by_one(deps.as_mut());
        assert_ne!(initial_threshold, new_threshold);

        execute_update_verifier_set(deps.as_mut()).unwrap();

        let res = confirm_verifier_set(deps.as_mut(), Addr::unchecked("relayer"));
        assert!(res.is_ok());

        let verifier_set = query_get_verifier_set(deps.as_ref()).unwrap().unwrap();
        assert_eq!(verifier_set.threshold, new_threshold);
    }

    #[test]
    fn should_update_verifier_set_no_change() {
        let verifier_set = test_data::new_verifier_set();
        assert!(!should_update_verifier_set(&verifier_set, &verifier_set, 0));
    }

    #[test]
    fn should_update_verifier_set_one_more() {
        let verifier_set = test_data::new_verifier_set();
        let mut new_verifier_set = verifier_set.clone();
        new_verifier_set.signers.pop_first();
        assert!(should_update_verifier_set(
            &verifier_set,
            &new_verifier_set,
            0
        ));
    }

    #[test]
    fn should_update_verifier_set_one_less() {
        let verifier_set = test_data::new_verifier_set();
        let mut new_verifier_set = verifier_set.clone();
        new_verifier_set.signers.pop_first();
        assert!(should_update_verifier_set(
            &new_verifier_set,
            &verifier_set,
            0
        ));
    }

    #[test]
    fn should_update_verifier_set_one_more_higher_threshold() {
        let verifier_set = test_data::new_verifier_set();
        let mut new_verifier_set = verifier_set.clone();
        new_verifier_set.signers.pop_first();
        assert!(!should_update_verifier_set(
            &verifier_set,
            &new_verifier_set,
            1
        ));
    }

    #[test]
    fn should_update_verifier_set_diff_pub_key() {
        let verifier_set = test_data::new_verifier_set();
        let mut new_verifier_set = verifier_set.clone();
        let (first_key, first) = new_verifier_set.signers.pop_first().unwrap();
        let (last_key, last) = new_verifier_set.signers.pop_last().unwrap();
        new_verifier_set.signers.insert(
            last_key,
            Signer {
                pub_key: first.clone().pub_key,
                ..last.clone()
            },
        );
        new_verifier_set.signers.insert(
            first_key,
            Signer {
                pub_key: last.pub_key,
                ..first
            },
        );
        assert!(should_update_verifier_set(
            &verifier_set,
            &new_verifier_set,
            0
        ));
    }

    #[test]
    fn non_governance_should_not_be_able_to_call_update_admin() {
        let mut deps = setup_test_case();
        let res = execute_update_admin(deps.as_mut(), "unauthorized", "new admin".to_string());
        assert!(res.is_err());
    }

    #[test]
    fn governance_should_be_able_to_call_update_admin() {
        let mut deps = setup_test_case();
        let new_admin = "new admin";

        let res = execute_update_admin(deps.as_mut(), GOVERNANCE, new_admin.to_string());
        assert!(res.is_ok(), "{:?}", res);

        let config = CONFIG.load(deps.as_ref().storage).unwrap();
        assert_eq!(config.admin, Addr::unchecked(new_admin));
    }
}<|MERGE_RESOLUTION|>--- conflicted
+++ resolved
@@ -367,50 +367,6 @@
         }
     }
 
-<<<<<<< HEAD
-=======
-    #[test]
-    fn migrate_sets_contract_version() {
-        let mut deps = mock_dependencies();
-
-        let initial_config = migrations::v_0_3::OldConfig {
-            admin: Addr::unchecked("admin"),
-            governance: Addr::unchecked("governance"),
-            gateway: Addr::unchecked("gateway"),
-            multisig: Addr::unchecked("multisig"),
-            coordinator: Addr::unchecked("coordinator"),
-            service_registry: Addr::unchecked("service_registry"),
-            voting_verifier: Addr::unchecked("voting_verifier"),
-            destination_chain_id: Uint256::from(1337u128),
-            signing_threshold: Threshold::try_from((2u64, 3u64))
-                .unwrap()
-                .try_into()
-                .unwrap(),
-            service_name: "validators".to_string(),
-            chain_name: "ganache-0".parse().unwrap(),
-            worker_set_diff_threshold: 0,
-            encoder: crate::encoding::Encoder::Abi,
-            key_type: multisig::key::KeyType::Ecdsa,
-        };
-        deps.as_mut()
-            .storage
-            .set(CONFIG.as_slice(), &to_json_vec(&initial_config).unwrap());
-
-        migrate(
-            deps.as_mut(),
-            mock_env(),
-            MigrateMsg {
-                domain_separator: [0; 32],
-            },
-        )
-        .unwrap();
-
-        let contract_version = cw2::get_contract_version(deps.as_mut().storage).unwrap();
-        assert_eq!(contract_version.contract, "multisig-prover");
-        assert_eq!(contract_version.version, CONTRACT_VERSION);
-    }
-
->>>>>>> bdaa4bfd
     #[allow(clippy::arithmetic_side_effects)]
     fn test_operators_to_verifier_set(operators: Vec<TestOperator>, nonce: u64) -> VerifierSet {
         let total_weight: Uint128 = operators
@@ -508,13 +464,8 @@
         new_verifier_set.pop();
 
         deps.querier.update_wasm(mock_querier_handler(
-<<<<<<< HEAD
             new_verifier_set,
-            VerificationStatus::SucceededOnChain,
-=======
-            new_worker_set,
             VerificationStatus::SucceededOnSourceChain,
->>>>>>> bdaa4bfd
         ));
 
         let res = execute_update_verifier_set(deps.as_mut());
@@ -540,13 +491,8 @@
         new_verifier_set.pop();
 
         deps.querier.update_wasm(mock_querier_handler(
-<<<<<<< HEAD
             new_verifier_set.clone(),
-            VerificationStatus::SucceededOnChain,
-=======
-            new_worker_set.clone(),
             VerificationStatus::SucceededOnSourceChain,
->>>>>>> bdaa4bfd
         ));
 
         let res = execute_update_verifier_set(deps.as_mut());
@@ -587,13 +533,8 @@
         new_verifier_set[1].pub_key = a;
 
         deps.querier.update_wasm(mock_querier_handler(
-<<<<<<< HEAD
             new_verifier_set,
-            VerificationStatus::SucceededOnChain,
-=======
-            new_worker_set,
             VerificationStatus::SucceededOnSourceChain,
->>>>>>> bdaa4bfd
         ));
         let res = execute_update_verifier_set(deps.as_mut());
 
@@ -636,13 +577,8 @@
         let mut new_verifier_set = test_data::operators();
         new_verifier_set.pop();
         deps.querier.update_wasm(mock_querier_handler(
-<<<<<<< HEAD
             new_verifier_set,
-            VerificationStatus::None,
-=======
-            new_worker_set,
             VerificationStatus::Unknown,
->>>>>>> bdaa4bfd
         ));
         let res = execute_update_verifier_set(deps.as_mut());
 
@@ -667,25 +603,15 @@
         let mut new_verifier_set = test_data::operators();
         new_verifier_set.pop();
         deps.querier.update_wasm(mock_querier_handler(
-<<<<<<< HEAD
             new_verifier_set.clone(),
-            VerificationStatus::SucceededOnChain,
-=======
-            new_worker_set.clone(),
             VerificationStatus::SucceededOnSourceChain,
->>>>>>> bdaa4bfd
         ));
         execute_update_verifier_set(deps.as_mut()).unwrap();
 
         new_verifier_set.pop();
         deps.querier.update_wasm(mock_querier_handler(
-<<<<<<< HEAD
             new_verifier_set,
-            VerificationStatus::None,
-=======
-            new_worker_set,
             VerificationStatus::Unknown,
->>>>>>> bdaa4bfd
         ));
 
         let res = confirm_verifier_set(deps.as_mut(), Addr::unchecked("relayer"));
