--- conflicted
+++ resolved
@@ -60,20 +60,8 @@
 ) -> Result<Response, ContractError> {
     match msg {
         ExecuteMsg::ConstructProof { message_ids } => execute::construct_proof(deps, message_ids),
-<<<<<<< HEAD
         ExecuteMsg::UpdateWorkerSet {} => execute::update_worker_set(deps, env),
         ExecuteMsg::ConfirmWorkerSet {} => execute::confirm_worker_set(deps),
-=======
-        ExecuteMsg::RotateSnapshot { pub_keys, key_id } => {
-            let config = CONFIG.load(deps.storage)?;
-            if config.admin != info.sender {
-                return Err(ContractError::Unauthorized);
-            }
-
-            execute::rotate_snapshot(deps, env, config, pub_keys, key_id)
-        }
-        ExecuteMsg::UpdateWorkerSet {} => execute::update_worker_set(deps, env),
->>>>>>> 1eace6b1
     }
 }
 
