use cosmwasm_std::{
<<<<<<< HEAD
    to_binary, wasm_execute, Addr, DepsMut, Env, MessageInfo, QuerierWrapper, QueryRequest,
    Response, Storage, SubMsg, WasmQuery,
=======
    to_json_binary, wasm_execute, Addr, DepsMut, Env, QuerierWrapper, QueryRequest, Response,
    Storage, SubMsg, WasmQuery,
>>>>>>> 9c139ded
};

use multisig::{key::PublicKey, msg::Signer, worker_set::WorkerSet};

use axelar_wasm_std::{snapshot, VerificationStatus};
use connection_router_api::{ChainName, CrossChainId, Message};
use service_registry::state::{WeightedWorker, Worker};

use crate::{
    contract::START_MULTISIG_REPLY_ID,
    encoding::{make_operators, CommandBatchBuilder},
    error::ContractError,
    state::{Config, COMMANDS_BATCH, CONFIG, CURRENT_WORKER_SET, NEXT_WORKER_SET, REPLY_BATCH},
    types::{BatchId, WorkersInfo},
};

pub fn require_admin(deps: &DepsMut, info: MessageInfo) -> Result<(), ContractError> {
    match CONFIG.load(deps.storage)?.admin {
        admin if admin == info.sender => Ok(()),
        _ => Err(ContractError::Unauthorized),
    }
}

pub fn construct_proof(
    deps: DepsMut,
    message_ids: Vec<CrossChainId>,
) -> Result<Response, ContractError> {
    let config = CONFIG.load(deps.storage)?;
    let batch_id = BatchId::new(&message_ids, None);

    let messages = get_messages(
        deps.querier,
        message_ids,
        config.gateway.clone(),
        config.chain_name.clone(),
    )?;

    let command_batch = match COMMANDS_BATCH.may_load(deps.storage, &batch_id)? {
        Some(batch) => batch,
        None => {
            let mut builder = CommandBatchBuilder::new(config.destination_chain_id, config.encoder);

            for msg in messages {
                builder.add_message(msg)?;
            }
            let batch = builder.build()?;

            COMMANDS_BATCH.save(deps.storage, &batch.id, &batch)?;

            batch
        }
    };

    // keep track of the batch id to use during submessage reply
    REPLY_BATCH.save(deps.storage, &command_batch.id)?;

    let worker_set_id = match CURRENT_WORKER_SET.may_load(deps.storage)? {
        Some(worker_set) => worker_set.id(),
        None => {
            return Err(ContractError::NoWorkerSet);
        }
    };
    let start_sig_msg = multisig::msg::ExecuteMsg::StartSigningSession {
        worker_set_id,
        msg: command_batch.msg_digest(),
        chain_name: config.chain_name,
        sig_verifier: None,
    };

    let wasm_msg = wasm_execute(config.multisig, &start_sig_msg, vec![])?;

    Ok(Response::new().add_submessage(SubMsg::reply_on_success(wasm_msg, START_MULTISIG_REPLY_ID)))
}

fn get_messages(
    querier: QuerierWrapper,
    message_ids: Vec<CrossChainId>,
    gateway: Addr,
    chain_name: ChainName,
) -> Result<Vec<Message>, ContractError> {
    let length = message_ids.len();

    let query = gateway_api::msg::QueryMsg::GetOutgoingMessages { message_ids };
    let messages: Vec<Message> = querier.query(&QueryRequest::Wasm(WasmQuery::Smart {
        contract_addr: gateway.into(),
        msg: to_json_binary(&query)?,
    }))?;

    assert!(
        messages.len() == length,
        "violated invariant: returned gateway messages count mismatch"
    );

    if messages
        .iter()
        .any(|msg| msg.destination_chain != chain_name)
    {
        panic!("violated invariant: messages from different chain found");
    }

    Ok(messages)
}

fn get_workers_info(deps: &DepsMut, config: &Config) -> Result<WorkersInfo, ContractError> {
    let active_workers_query = service_registry::msg::QueryMsg::GetActiveWorkers {
        service_name: config.service_name.clone(),
        chain_name: config.chain_name.clone(),
    };

    let weighted_workers: Vec<WeightedWorker> =
        deps.querier.query(&QueryRequest::Wasm(WasmQuery::Smart {
            contract_addr: config.service_registry.to_string(),
            msg: to_json_binary(&active_workers_query)?,
        }))?;

    let workers: Vec<Worker> = weighted_workers
        .into_iter()
        .map(|weighted_worker| weighted_worker.worker)
        .collect();

    let participants = workers
        .clone()
        .into_iter()
        .map(service_registry::state::Worker::try_into)
        .collect::<Result<Vec<snapshot::Participant>, _>>()?;

    let snapshot =
        snapshot::Snapshot::new(config.signing_threshold, participants.clone().try_into()?);

    let mut pub_keys = vec![];
    for worker in &workers {
        let pub_key_query = multisig::msg::QueryMsg::GetPublicKey {
            worker_address: worker.address.to_string(),
            key_type: config.key_type,
        };
        let pub_key: PublicKey = deps.querier.query(&QueryRequest::Wasm(WasmQuery::Smart {
            contract_addr: config.multisig.to_string(),
            msg: to_json_binary(&pub_key_query)?,
        }))?;
        pub_keys.push(pub_key);
    }

    Ok(WorkersInfo {
        snapshot,
        pubkeys_by_participant: participants.into_iter().zip(pub_keys).collect(),
    })
}

fn make_worker_set(deps: &DepsMut, env: &Env, config: &Config) -> Result<WorkerSet, ContractError> {
    let workers_info = get_workers_info(deps, config)?;
    Ok(WorkerSet::new(
        workers_info.pubkeys_by_participant,
        workers_info.snapshot.quorum.into(),
        env.block.height,
    ))
}

fn get_next_worker_set(
    deps: &DepsMut,
    env: &Env,
    config: &Config,
) -> Result<Option<WorkerSet>, ContractError> {
    let cur_worker_set = CURRENT_WORKER_SET.may_load(deps.storage)?;
    let new_worker_set = make_worker_set(deps, env, config)?;

    match cur_worker_set {
        Some(cur_worker_set) => {
            if should_update_worker_set(
                &new_worker_set,
                &cur_worker_set,
                config.worker_set_diff_threshold as usize,
            ) {
                Ok(Some(new_worker_set))
            } else {
                Ok(None)
            }
        }
        None => Err(ContractError::NoWorkerSet),
    }
}

fn save_next_worker_set(
    storage: &mut dyn Storage,
    new_worker_set: &WorkerSet,
) -> Result<(), ContractError> {
    if different_set_in_progress(storage, new_worker_set) {
        return Err(ContractError::WorkerSetConfirmationInProgress);
    }

    NEXT_WORKER_SET.save(storage, new_worker_set)?;
    Ok(())
}

pub fn update_worker_set(deps: DepsMut, env: Env) -> Result<Response, ContractError> {
    let config = CONFIG.load(deps.storage)?;
    let cur_worker_set = CURRENT_WORKER_SET.may_load(deps.storage)?;

    match cur_worker_set {
        None => {
            // if no worker set, just store it and return
            let new_worker_set = make_worker_set(&deps, &env, &config)?;
            CURRENT_WORKER_SET.save(deps.storage, &new_worker_set)?;

            Ok(Response::new().add_message(wasm_execute(
                config.multisig,
                &multisig::msg::ExecuteMsg::RegisterWorkerSet {
                    worker_set: new_worker_set,
                },
                vec![],
            )?))
        }
        Some(cur_worker_set) => {
            let new_worker_set = get_next_worker_set(&deps, &env, &config)?
                .ok_or(ContractError::WorkerSetUnchanged)?;

            save_next_worker_set(deps.storage, &new_worker_set)?;

            let mut builder = CommandBatchBuilder::new(config.destination_chain_id, config.encoder);
            builder.add_new_worker_set(new_worker_set)?;

            let batch = builder.build()?;

            COMMANDS_BATCH.save(deps.storage, &batch.id, &batch)?;
            REPLY_BATCH.save(deps.storage, &batch.id)?;

            let start_sig_msg = multisig::msg::ExecuteMsg::StartSigningSession {
                worker_set_id: cur_worker_set.id(),
                msg: batch.msg_digest(),
                sig_verifier: None,
                chain_name: config.chain_name,
            };

            Ok(Response::new().add_submessage(SubMsg::reply_on_success(
                wasm_execute(config.multisig, &start_sig_msg, vec![])?,
                START_MULTISIG_REPLY_ID,
            )))
        }
    }
}

pub fn confirm_worker_set(deps: DepsMut) -> Result<Response, ContractError> {
    let config = CONFIG.load(deps.storage)?;

    let worker_set = NEXT_WORKER_SET.load(deps.storage)?;

    let query = voting_verifier::msg::QueryMsg::GetWorkerSetStatus {
        new_operators: make_operators(worker_set.clone(), config.encoder),
    };

    let status: VerificationStatus = deps.querier.query(&QueryRequest::Wasm(WasmQuery::Smart {
        contract_addr: config.voting_verifier.to_string(),
        msg: to_json_binary(&query)?,
    }))?;

    if status != VerificationStatus::SucceededOnChain {
        return Err(ContractError::WorkerSetNotConfirmed);
    }

    CURRENT_WORKER_SET.save(deps.storage, &worker_set)?;
    NEXT_WORKER_SET.remove(deps.storage);

    Ok(Response::new().add_message(wasm_execute(
        config.multisig,
        &multisig::msg::ExecuteMsg::RegisterWorkerSet { worker_set },
        vec![],
    )?))
}

pub fn should_update_worker_set(
    new_workers: &WorkerSet,
    cur_workers: &WorkerSet,
    max_diff: usize,
) -> bool {
    let new_workers_signers = new_workers
        .signers
        .values()
        .cloned()
        .collect::<Vec<Signer>>();

    let cur_workers_signers = cur_workers
        .signers
        .values()
        .cloned()
        .collect::<Vec<Signer>>();

    new_workers_signers
        .iter()
        .filter(|item| !cur_workers_signers.contains(item))
        .count()
        + cur_workers_signers
            .iter()
            .filter(|item| !new_workers_signers.contains(item))
            .count()
        > max_diff
}

// Returns true if there is a different worker set pending for confirmation, false if there is no
// worker set pending or if the pending set is the same. We can't use direct comparison
// because the created_at might be different, so we compare only the signers and threshold.
fn different_set_in_progress(storage: &dyn Storage, new_worker_set: &WorkerSet) -> bool {
    if let Ok(Some(next_worker_set)) = NEXT_WORKER_SET.may_load(storage) {
        return next_worker_set.signers != new_worker_set.signers
            || next_worker_set.threshold != new_worker_set.threshold;
    }

    false
}

#[cfg(test)]
mod tests {
    use cosmwasm_std::testing::mock_dependencies;

    use crate::{execute::should_update_worker_set, state::NEXT_WORKER_SET, test::test_data};
    use std::collections::BTreeMap;

    use super::different_set_in_progress;

    #[test]
    fn should_update_worker_set_no_change() {
        let worker_set = test_data::new_worker_set();
        assert!(!should_update_worker_set(&worker_set, &worker_set, 0));
    }

    #[test]
    fn should_update_worker_set_one_more() {
        let worker_set = test_data::new_worker_set();
        let mut new_worker_set = worker_set.clone();
        new_worker_set.signers.pop_first();
        assert!(should_update_worker_set(&worker_set, &new_worker_set, 0));
    }

    #[test]
    fn should_update_worker_set_one_less() {
        let worker_set = test_data::new_worker_set();
        let mut new_worker_set = worker_set.clone();
        new_worker_set.signers.pop_first();
        assert!(should_update_worker_set(&new_worker_set, &worker_set, 0));
    }

    #[test]
    fn should_update_worker_set_one_more_higher_threshold() {
        let worker_set = test_data::new_worker_set();
        let mut new_worker_set = worker_set.clone();
        new_worker_set.signers.pop_first();
        assert!(!should_update_worker_set(&worker_set, &new_worker_set, 1));
    }

    #[test]
    fn should_update_worker_set_diff_pub_key() {
        let worker_set = test_data::new_worker_set();
        let mut new_worker_set = worker_set.clone();
        let mut signers = new_worker_set.signers.into_iter().collect::<Vec<_>>();
        // swap public keys
        signers[0].1.pub_key = signers[1].1.pub_key.clone();
        signers[1].1.pub_key = signers[0].1.pub_key.clone();
        new_worker_set.signers = BTreeMap::from_iter(signers);
        assert!(should_update_worker_set(&worker_set, &new_worker_set, 0));
    }

    #[test]
    fn test_no_set_pending_confirmation() {
        let deps = mock_dependencies();
        let new_worker_set = test_data::new_worker_set();

        assert!(!different_set_in_progress(
            deps.as_ref().storage,
            &new_worker_set
        ));
    }

    #[test]
    fn test_same_set_pending_confirmation() {
        let mut deps = mock_dependencies();
        let mut new_worker_set = test_data::new_worker_set();

        NEXT_WORKER_SET
            .save(deps.as_mut().storage, &new_worker_set)
            .unwrap();

        new_worker_set.created_at += 1;

        assert!(!different_set_in_progress(
            deps.as_ref().storage,
            &new_worker_set
        ));
    }

    #[test]
    fn test_different_set_pending_confirmation() {
        let mut deps = mock_dependencies();
        let mut new_worker_set = test_data::new_worker_set();

        NEXT_WORKER_SET
            .save(deps.as_mut().storage, &new_worker_set)
            .unwrap();

        new_worker_set.signers.pop_first();

        assert!(different_set_in_progress(
            deps.as_ref().storage,
            &new_worker_set
        ));
    }
}<|MERGE_RESOLUTION|>--- conflicted
+++ resolved
@@ -1,11 +1,6 @@
 use cosmwasm_std::{
-<<<<<<< HEAD
-    to_binary, wasm_execute, Addr, DepsMut, Env, MessageInfo, QuerierWrapper, QueryRequest,
+    to_json_binary, wasm_execute, Addr, DepsMut, Env, MessageInfo, QuerierWrapper, QueryRequest,
     Response, Storage, SubMsg, WasmQuery,
-=======
-    to_json_binary, wasm_execute, Addr, DepsMut, Env, QuerierWrapper, QueryRequest, Response,
-    Storage, SubMsg, WasmQuery,
->>>>>>> 9c139ded
 };
 
 use multisig::{key::PublicKey, msg::Signer, worker_set::WorkerSet};
