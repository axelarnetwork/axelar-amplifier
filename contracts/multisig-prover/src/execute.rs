use cosmwasm_std::{
    to_binary, wasm_execute, Addr, BlockInfo, DepsMut, Env, HexBinary, QuerierWrapper,
    QueryRequest, Response, SubMsg, WasmMsg, WasmQuery,
};
<<<<<<< HEAD
use multisig::key::{KeyType, PublicKey};
=======
use multisig::key::KeyType;
>>>>>>> 148dd9c4

use std::{collections::HashMap, str::FromStr};

use axelar_wasm_std::{snapshot, Participant, Snapshot};
use connection_router::{msg::Message, types::ChainName};
use service_registry::state::Worker;

use crate::{
    contract::START_MULTISIG_REPLY_ID,
    encoding::evm::CommandBatchBuilder,
    error::ContractError,
    events::Event,
    state::{
        Config, WorkerSet, COMMANDS_BATCH, CONFIG, CURRENT_WORKER_SET, KEY_ID, NEXT_WORKER_SET,
        REPLY_BATCH,
    },
    types::BatchID,
};

pub fn construct_proof(deps: DepsMut, message_ids: Vec<String>) -> Result<Response, ContractError> {
    let key_id = KEY_ID.load(deps.storage)?;
    let config = CONFIG.load(deps.storage)?;

    let batch_id = BatchID::new(&message_ids, None);

    let messages = get_messages(deps.querier, message_ids, config.gateway, config.chain_name)?;

    let command_batch = match COMMANDS_BATCH.may_load(deps.storage, &batch_id)? {
        Some(batch) => batch,
        None => {
            let mut builder = CommandBatchBuilder::new(config.destination_chain_id);
            for msg in messages {
                builder.add_message(msg)?;
            }
            let batch = builder.build()?;

            COMMANDS_BATCH.save(deps.storage, &batch.id, &batch)?;

            batch
        }
    };

    // keep track of the batch id to use during submessage reply
    REPLY_BATCH.save(deps.storage, &command_batch.id)?;

    let start_sig_msg = multisig::msg::ExecuteMsg::StartSigningSession {
        key_id,
        msg: command_batch.msg_to_sign(),
    };

    let wasm_msg = wasm_execute(config.multisig, &start_sig_msg, vec![])?;

    Ok(Response::new().add_submessage(SubMsg::reply_on_success(wasm_msg, START_MULTISIG_REPLY_ID)))
}

fn get_messages(
    querier: QuerierWrapper,
    message_ids: Vec<String>,
    gateway: Addr,
    chain_name: ChainName,
) -> Result<Vec<Message>, ContractError> {
    let length = message_ids.len();

    let query = gateway::msg::QueryMsg::GetMessages { message_ids };
    let messages: Vec<Message> = querier.query(&QueryRequest::Wasm(WasmQuery::Smart {
        contract_addr: gateway.into(),
        msg: to_binary(&query)?,
    }))?;

    assert!(
        messages.len() == length,
        "violated invariant: returned gateway messages count mismatch"
    );

    if messages.iter().any(|msg| {
        ChainName::from_str(&msg.destination_chain)
            .expect("violated invariant: message with invalid chain found")
            != chain_name
    }) {
        panic!("violated invariant: messages from different chain found");
    }

    Ok(messages)
}

pub fn update_worker_set(deps: DepsMut, env: Env) -> Result<Response, ContractError> {
    let config = CONFIG.load(deps.storage)?;

    let active_workers_query = service_registry::msg::QueryMsg::GetActiveWorkers {
        service_name: config.service_name,
        chain_name: config.chain_name.into(),
    };
    let workers: Vec<Worker> = deps.querier.query(&QueryRequest::Wasm(WasmQuery::Smart {
        contract_addr: config.service_registry.to_string(),
        msg: to_binary(&active_workers_query)?,
    }))?;

    let participants = workers
        .clone()
        .into_iter()
        .map(service_registry::state::Worker::try_into)
        .collect::<Result<Vec<snapshot::Participant>, _>>()?;

    let snapshot = snapshot::Snapshot::new(
        env.block.time.try_into()?,
        env.block.height.try_into()?,
        config.signing_threshold,
        participants.try_into()?,
    );

    let mut pub_keys = vec![];
    for worker in &workers {
        let pub_key_query = multisig::msg::QueryMsg::GetPublicKey {
            worker_address: worker.address.to_string(),
            key_type: KeyType::Ecdsa,
        };
        let pub_key: PublicKey = deps.querier.query(&QueryRequest::Wasm(WasmQuery::Smart {
            contract_addr: config.multisig.to_string(),
            msg: to_binary(&pub_key_query)?,
        }))?;
        pub_keys.push(pub_key);
    }

    let new_worker_set = WorkerSet::new(snapshot, pub_keys, env.block.height)?;

    let cur_worker_set = CURRENT_WORKER_SET.load(deps.storage)?;

    if !should_update_worker_set(
        &new_worker_set,
        &cur_worker_set,
        config.worker_set_diff_threshold as usize,
    ) {
        return Err(ContractError::WorkerSetUnchanged);
    }

    NEXT_WORKER_SET.save(deps.storage, &new_worker_set)?;
    let mut builder = CommandBatchBuilder::new(config.destination_chain_id);
    builder.add_new_worker_set(new_worker_set)?;

    let batch = builder.build()?;

    let start_sig_msg = multisig::msg::ExecuteMsg::StartSigningSession {
        key_id: "static".to_string(), // TODO remove the key_id
        msg: batch.msg_to_sign(),
    };

    // TODO handle the reply
    Ok(Response::new().add_message(wasm_execute(config.multisig, &start_sig_msg, vec![])?))
}

pub fn should_update_worker_set(
    new_workers: &WorkerSet,
    cur_workers: &WorkerSet,
    max_diff: usize,
) -> bool {
    new_workers.signers.difference(&cur_workers.signers).count()
        + cur_workers.signers.difference(&new_workers.signers).count()
        > max_diff
}

pub fn rotate_snapshot(
    deps: DepsMut,
    env: Env,
    config: Config,
    pub_keys: HashMap<String, HexBinary>,
    key_id: String,
) -> Result<Response, ContractError> {
    KEY_ID.save(deps.storage, &key_id)?;

    let snapshot = snapshot(deps.querier, env.block, &config)?;

    let keygen_msg = WasmMsg::Execute {
        contract_addr: config.multisig.into(),
        msg: to_binary(&multisig::msg::ExecuteMsg::KeyGen {
            key_id: key_id.clone(),
            snapshot: snapshot.clone(),
            pub_keys: pub_keys
                .clone()
                .into_iter()
                .map(|(k, v)| (k, (KeyType::Ecdsa, v)))
                .collect(),
        })?,
        funds: vec![],
    };

    let event = Event::SnapshotRotated {
        key_id,
        snapshot,
        pub_keys,
    };

    Ok(Response::new()
        .add_message(keygen_msg)
        .add_event(event.into()))
}

fn snapshot(
    querier: QuerierWrapper,
    block: BlockInfo,
    config: &Config,
) -> Result<Snapshot, ContractError> {
    let query_msg = service_registry::msg::QueryMsg::GetActiveWorkers {
        service_name: config.service_name.clone(),
        chain_name: config.chain_name.to_string(),
    };

    let active_workers: Vec<Worker> = querier.query(&QueryRequest::Wasm(WasmQuery::Smart {
        contract_addr: config.service_registry.to_string(),
        msg: to_binary(&query_msg)?,
    }))?;

    let participants = active_workers
        .into_iter()
        .map(Worker::try_into)
        .collect::<Result<Vec<Participant>, _>>()
        .map_err(
            |err: service_registry::ContractError| ContractError::InvalidParticipants {
                reason: err.to_string(),
            },
        )?
        .try_into()
        .map_err(
            |err: axelar_wasm_std::nonempty::Error| ContractError::InvalidParticipants {
                reason: err.to_string(),
            },
        )?;

    Ok(Snapshot::new(
        block
            .time
            .try_into()
            .expect("violated invariant: block time cannot be zero"),
        block
            .height
            .try_into()
            .expect("violated invariant: block height cannot be zero"),
        config.signing_threshold,
        participants,
    ))
}<|MERGE_RESOLUTION|>--- conflicted
+++ resolved
@@ -2,11 +2,7 @@
     to_binary, wasm_execute, Addr, BlockInfo, DepsMut, Env, HexBinary, QuerierWrapper,
     QueryRequest, Response, SubMsg, WasmMsg, WasmQuery,
 };
-<<<<<<< HEAD
-use multisig::key::{KeyType, PublicKey};
-=======
 use multisig::key::KeyType;
->>>>>>> 148dd9c4
 
 use std::{collections::HashMap, str::FromStr};
 
