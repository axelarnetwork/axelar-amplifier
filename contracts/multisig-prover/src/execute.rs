use std::collections::BTreeMap;

use cosmwasm_std::{
    to_json_binary, wasm_execute, Addr, DepsMut, Env, MessageInfo, QuerierWrapper, QueryRequest,
    Response, Storage, SubMsg, WasmQuery,
};

use itertools::Itertools;
use multisig::{key::PublicKey, msg::Signer, verifier_set::VerifierSet};

use axelar_wasm_std::{snapshot, MajorityThreshold, VerificationStatus};
use router_api::{ChainName, CrossChainId, Message};
use service_registry::state::WeightedVerifier;

use crate::{
    contract::START_MULTISIG_REPLY_ID,
    encoding::make_operators,
    error::ContractError,
    payload::Payload,
    state::{Config, CONFIG, CURRENT_VERIFIER_SET, NEXT_VERIFIER_SET, PAYLOAD, REPLY_BATCH},
    types::{BatchId, VerifiersInfo},
};

pub fn require_admin(deps: &DepsMut, info: MessageInfo) -> Result<(), ContractError> {
    match CONFIG.load(deps.storage)?.admin {
        admin if admin == info.sender => Ok(()),
        _ => Err(ContractError::Unauthorized),
    }
}

pub fn require_governance(deps: &DepsMut, info: MessageInfo) -> Result<(), ContractError> {
    match CONFIG.load(deps.storage)?.governance {
        governance if governance == info.sender => Ok(()),
        _ => Err(ContractError::Unauthorized),
    }
}

pub fn construct_proof(
    deps: DepsMut,
    message_ids: Vec<CrossChainId>,
) -> Result<Response, ContractError> {
    let config = CONFIG.load(deps.storage)?;
    let payload_id = BatchId::new(&message_ids, None);

    let messages = get_messages(
        deps.querier,
        message_ids,
        config.gateway.clone(),
        config.chain_name.clone(),
    )?;

    let payload = match PAYLOAD.may_load(deps.storage, &payload_id)? {
        Some(payload) => payload,
        None => {
            let payload = Payload::Messages(messages);
            PAYLOAD.save(deps.storage, &payload_id, &payload)?;

            payload
        }
    };

    // keep track of the payload id to use during submessage reply
    REPLY_BATCH.save(deps.storage, &payload_id)?;

    let verifier_set = CURRENT_VERIFIER_SET
        .may_load(deps.storage)?
        .ok_or(ContractError::NoVerifierSet)?;

    let digest = payload.digest(config.encoder, &config.domain_separator, &verifier_set)?;

    let start_sig_msg = multisig::msg::ExecuteMsg::StartSigningSession {
        verifier_set_id: verifier_set.id(),
        msg: digest.into(),
        chain_name: config.chain_name,
        sig_verifier: None,
    };

    let wasm_msg = wasm_execute(config.multisig, &start_sig_msg, vec![])?;

    Ok(Response::new().add_submessage(SubMsg::reply_on_success(wasm_msg, START_MULTISIG_REPLY_ID)))
}

fn get_messages(
    querier: QuerierWrapper,
    message_ids: Vec<CrossChainId>,
    gateway: Addr,
    chain_name: ChainName,
) -> Result<Vec<Message>, ContractError> {
    let length = message_ids.len();

    let query = gateway_api::msg::QueryMsg::GetOutgoingMessages { message_ids };
    let messages: Vec<Message> = querier.query(&QueryRequest::Wasm(WasmQuery::Smart {
        contract_addr: gateway.into(),
        msg: to_json_binary(&query)?,
    }))?;

    assert_eq!(
        messages.len(),
        length,
        "violated invariant: returned gateway messages count mismatch"
    );

    if messages
        .iter()
        .any(|msg| msg.destination_chain != chain_name)
    {
        panic!("violated invariant: messages from different chain found");
    }

    Ok(messages)
}

fn get_verifiers_info(deps: &DepsMut, config: &Config) -> Result<VerifiersInfo, ContractError> {
    let active_verifiers_query = service_registry::msg::QueryMsg::GetActiveVerifiers {
        service_name: config.service_name.clone(),
        chain_name: config.chain_name.clone(),
    };

    let verifiers: Vec<WeightedVerifier> =
        deps.querier.query(&QueryRequest::Wasm(WasmQuery::Smart {
            contract_addr: config.service_registry.to_string(),
            msg: to_json_binary(&active_verifiers_query)?,
        }))?;

    let participants = verifiers
        .clone()
        .into_iter()
        .map(WeightedVerifier::into)
        .collect::<Vec<snapshot::Participant>>();

    let snapshot =
        snapshot::Snapshot::new(config.signing_threshold, participants.clone().try_into()?);

    let mut pub_keys = vec![];
    for participant in &participants {
        let pub_key_query = multisig::msg::QueryMsg::GetPublicKey {
            verifier_address: participant.address.to_string(),
            key_type: config.key_type,
        };
        let pub_key: PublicKey = deps.querier.query(&QueryRequest::Wasm(WasmQuery::Smart {
            contract_addr: config.multisig.to_string(),
            msg: to_json_binary(&pub_key_query)?,
        }))?;
        pub_keys.push(pub_key);
    }

    Ok(VerifiersInfo {
        snapshot,
        pubkeys_by_participant: participants.into_iter().zip(pub_keys).collect(),
    })
}

fn make_verifier_set(
    deps: &DepsMut,
    env: &Env,
    config: &Config,
) -> Result<VerifierSet, ContractError> {
    let verifiers_info = get_verifiers_info(deps, config)?;
    Ok(VerifierSet::new(
        verifiers_info.pubkeys_by_participant,
        verifiers_info.snapshot.quorum.into(),
        env.block.height,
    ))
}

fn get_next_verifier_set(
    deps: &DepsMut,
    env: &Env,
    config: &Config,
) -> Result<Option<VerifierSet>, ContractError> {
    // if there's already a pending verifiers set update, just return it
    if let Some(pending_verifier_set) = NEXT_VERIFIER_SET.may_load(deps.storage)? {
        return Ok(Some(pending_verifier_set));
    }
    let cur_verifier_set = CURRENT_VERIFIER_SET.may_load(deps.storage)?;
    let new_verifier_set = make_verifier_set(deps, env, config)?;

    match cur_verifier_set {
        Some(cur_verifier_set) => {
            if should_update_verifier_set(
                &new_verifier_set,
                &cur_verifier_set,
                config.verifier_set_diff_threshold as usize,
            ) {
                Ok(Some(new_verifier_set))
            } else {
                Ok(None)
            }
        }
        None => Err(ContractError::NoVerifierSet),
    }
}

fn save_next_verifier_set(
    storage: &mut dyn Storage,
    new_verifier_set: &VerifierSet,
) -> Result<(), ContractError> {
    if different_set_in_progress(storage, new_verifier_set) {
        return Err(ContractError::VerifierSetConfirmationInProgress);
    }

<<<<<<< HEAD
    NEXT_WORKER_SET.save(storage, new_worker_set)?;

=======
    NEXT_VERIFIER_SET.save(storage, new_verifier_set)?;
>>>>>>> a52ea461
    Ok(())
}

pub fn update_verifier_set(deps: DepsMut, env: Env) -> Result<Response, ContractError> {
    let config = CONFIG.load(deps.storage)?;
    let cur_verifier_set = CURRENT_VERIFIER_SET.may_load(deps.storage)?;

    match cur_verifier_set {
        None => {
            // if no verifier set, just store it and return
            let new_verifier_set = make_verifier_set(&deps, &env, &config)?;
            CURRENT_VERIFIER_SET.save(deps.storage, &new_verifier_set)?;

            Ok(Response::new().add_message(wasm_execute(
                config.multisig,
                &multisig::msg::ExecuteMsg::RegisterVerifierSet {
                    verifier_set: new_verifier_set,
                },
                vec![],
            )?))
        }
        Some(cur_verifier_set) => {
            let new_verifier_set = get_next_verifier_set(&deps, &env, &config)?
                .ok_or(ContractError::VerifierSetUnchanged)?;

            save_next_verifier_set(deps.storage, &new_verifier_set)?;

<<<<<<< HEAD
            let payload = Payload::WorkerSet(new_worker_set.clone());
=======
            let payload = Payload::VerifierSet(new_verifier_set);
>>>>>>> a52ea461
            let payload_id = payload.id();
            PAYLOAD.save(deps.storage, &payload_id, &payload)?;
            REPLY_BATCH.save(deps.storage, &payload_id)?;

            let digest =
                payload.digest(config.encoder, &config.domain_separator, &cur_verifier_set)?;

            let start_sig_msg = multisig::msg::ExecuteMsg::StartSigningSession {
                verifier_set_id: cur_verifier_set.id(),
                msg: digest.into(),
                sig_verifier: None,
                chain_name: config.chain_name,
            };

            Ok(Response::new()
                .add_submessage(SubMsg::reply_on_success(
                    wasm_execute(config.multisig, &start_sig_msg, vec![])?,
                    START_MULTISIG_REPLY_ID,
                ))
                .add_message(wasm_execute(
                    config.coordinator.clone(),
                    &coordinator::msg::ExecuteMsg::SetNextVerifiers {
                        next_worker_set: new_worker_set,
                    },
                    vec![],
                )?))
        }
    }
}

fn ensure_verifier_set_verification(
    verifier_set: &VerifierSet,
    config: &Config,
    deps: &DepsMut,
) -> Result<(), ContractError> {
    let query = voting_verifier::msg::QueryMsg::GetVerifierSetStatus {
        new_operators: make_operators(verifier_set.clone(), config.encoder),
    };

    let status: VerificationStatus = deps.querier.query(&QueryRequest::Wasm(WasmQuery::Smart {
        contract_addr: config.voting_verifier.to_string(),
        msg: to_json_binary(&query)?,
    }))?;

    if status != VerificationStatus::SucceededOnSourceChain {
        Err(ContractError::VerifierSetNotConfirmed)
    } else {
        Ok(())
    }
}

pub fn confirm_verifier_set(deps: DepsMut, sender: Addr) -> Result<Response, ContractError> {
    let config = CONFIG.load(deps.storage)?;

    let verifier_set = NEXT_VERIFIER_SET.load(deps.storage)?;

    if sender != config.governance {
        ensure_verifier_set_verification(&verifier_set, &config, &deps)?;
    }

    CURRENT_VERIFIER_SET.save(deps.storage, &verifier_set)?;
    NEXT_VERIFIER_SET.remove(deps.storage);

    Ok(Response::new()
        .add_message(wasm_execute(
            config.multisig,
            &multisig::msg::ExecuteMsg::RegisterVerifierSet {
                verifier_set: verifier_set.clone(),
            },
            vec![],
        )?)
        .add_message(wasm_execute(
            config.coordinator,
            &coordinator::msg::ExecuteMsg::SetActiveVerifiers {
                next_verifier_set: verifier_set,
            },
            vec![],
        )?))
}

pub fn should_update_verifier_set(
    new_verifiers: &VerifierSet,
    cur_verifiers: &VerifierSet,
    max_diff: usize,
) -> bool {
    new_verifiers.threshold != cur_verifiers.threshold
        || signers_symetric_difference_count(&new_verifiers.signers, &cur_verifiers.signers)
            > max_diff
}

fn signers_symetric_difference_count(
    s1: &BTreeMap<String, Signer>,
    s2: &BTreeMap<String, Signer>,
) -> usize {
    signers_difference_count(s1, s2).saturating_add(signers_difference_count(s2, s1))
}

fn signers_difference_count(s1: &BTreeMap<String, Signer>, s2: &BTreeMap<String, Signer>) -> usize {
    s1.values().filter(|v| !s2.values().contains(v)).count()
}

// Returns true if there is a different verifier set pending for confirmation, false if there is no
// verifier set pending or if the pending set is the same
fn different_set_in_progress(storage: &dyn Storage, new_verifier_set: &VerifierSet) -> bool {
    if let Ok(Some(next_verifier_set)) = NEXT_VERIFIER_SET.may_load(storage) {
        return next_verifier_set != *new_verifier_set;
    }

    false
}

pub fn update_signing_threshold(
    deps: DepsMut,
    new_signing_threshold: MajorityThreshold,
) -> Result<Response, ContractError> {
    CONFIG.update(
        deps.storage,
        |mut config| -> Result<Config, ContractError> {
            config.signing_threshold = new_signing_threshold;
            Ok(config)
        },
    )?;
    Ok(Response::new())
}

pub fn update_admin(deps: DepsMut, new_admin_address: String) -> Result<Response, ContractError> {
    CONFIG.update(
        deps.storage,
        |mut config| -> Result<Config, ContractError> {
            config.admin = deps.api.addr_validate(&new_admin_address)?;
            Ok(config)
        },
    )?;
    Ok(Response::new())
}

#[cfg(test)]
mod tests {
    use axelar_wasm_std::Threshold;
    use cosmwasm_std::{
        testing::{mock_dependencies, mock_env},
        Addr,
    };
    use router_api::ChainName;

    use crate::{
        execute::should_update_verifier_set,
        state::{Config, NEXT_VERIFIER_SET},
        test::test_data,
    };
    use std::collections::BTreeMap;

    use super::{different_set_in_progress, get_next_verifier_set};

    #[test]
    fn should_update_verifier_set_no_change() {
        let verifier_set = test_data::new_verifier_set();
        assert!(!should_update_verifier_set(&verifier_set, &verifier_set, 0));
    }

    #[test]
    fn should_update_verifier_set_one_more() {
        let verifier_set = test_data::new_verifier_set();
        let mut new_verifier_set = verifier_set.clone();
        new_verifier_set.signers.pop_first();
        assert!(should_update_verifier_set(
            &verifier_set,
            &new_verifier_set,
            0
        ));
    }

    #[test]
    fn should_update_verifier_set_one_less() {
        let verifier_set = test_data::new_verifier_set();
        let mut new_verifier_set = verifier_set.clone();
        new_verifier_set.signers.pop_first();
        assert!(should_update_verifier_set(
            &new_verifier_set,
            &verifier_set,
            0
        ));
    }

    #[test]
    fn should_update_verifier_set_one_more_higher_threshold() {
        let verifier_set = test_data::new_verifier_set();
        let mut new_verifier_set = verifier_set.clone();
        new_verifier_set.signers.pop_first();
        assert!(!should_update_verifier_set(
            &verifier_set,
            &new_verifier_set,
            1
        ));
    }

    #[test]
    fn should_update_verifier_set_diff_pub_key() {
        let verifier_set = test_data::new_verifier_set();
        let mut new_verifier_set = verifier_set.clone();
        let mut signers = new_verifier_set.signers.into_iter().collect::<Vec<_>>();
        // swap public keys
        signers[0].1.pub_key = signers[1].1.pub_key.clone();
        signers[1].1.pub_key = signers[0].1.pub_key.clone();
        new_verifier_set.signers = BTreeMap::from_iter(signers);
        assert!(should_update_verifier_set(
            &verifier_set,
            &new_verifier_set,
            0
        ));
    }

    #[test]
    fn test_no_set_pending_confirmation() {
        let deps = mock_dependencies();
        let new_verifier_set = test_data::new_verifier_set();

        assert!(!different_set_in_progress(
            deps.as_ref().storage,
            &new_verifier_set,
        ));
    }

    #[test]
    fn test_same_set_different_nonce() {
        let mut deps = mock_dependencies();
        let mut new_verifier_set = test_data::new_verifier_set();

        NEXT_VERIFIER_SET
            .save(deps.as_mut().storage, &new_verifier_set)
            .unwrap();

        new_verifier_set.created_at += 1;

        assert!(different_set_in_progress(
            deps.as_ref().storage,
            &new_verifier_set,
        ));
    }

    #[test]
    fn test_different_set_pending_confirmation() {
        let mut deps = mock_dependencies();
        let mut new_verifier_set = test_data::new_verifier_set();

        NEXT_VERIFIER_SET
            .save(deps.as_mut().storage, &new_verifier_set)
            .unwrap();

        new_verifier_set.signers.pop_first();

        assert!(different_set_in_progress(
            deps.as_ref().storage,
            &new_verifier_set,
        ));
    }

    #[test]
    fn get_next_verifier_set_should_return_pending() {
        let mut deps = mock_dependencies();
        let env = mock_env();
        let new_verifier_set = test_data::new_verifier_set();
        NEXT_VERIFIER_SET
            .save(deps.as_mut().storage, &new_verifier_set)
            .unwrap();
        let ret_verifier_set = get_next_verifier_set(&deps.as_mut(), &env, &mock_config());
        assert_eq!(ret_verifier_set.unwrap().unwrap(), new_verifier_set);
    }

    fn mock_config() -> Config {
        Config {
            admin: Addr::unchecked("doesn't matter"),
            governance: Addr::unchecked("doesn't matter"),
            gateway: Addr::unchecked("doesn't matter"),
            multisig: Addr::unchecked("doesn't matter"),
            coordinator: Addr::unchecked("doesn't matter"),
            service_registry: Addr::unchecked("doesn't matter"),
            voting_verifier: Addr::unchecked("doesn't matter"),
            signing_threshold: Threshold::try_from((2, 3)).unwrap().try_into().unwrap(),
            service_name: "validators".to_string(),
            chain_name: ChainName::try_from("ethereum".to_owned()).unwrap(),
            verifier_set_diff_threshold: 0,
            encoder: crate::encoding::Encoder::Abi,
            key_type: multisig::key::KeyType::Ecdsa,
            domain_separator: [0; 32],
        }
    }
}<|MERGE_RESOLUTION|>--- conflicted
+++ resolved
@@ -199,12 +199,7 @@
         return Err(ContractError::VerifierSetConfirmationInProgress);
     }
 
-<<<<<<< HEAD
-    NEXT_WORKER_SET.save(storage, new_worker_set)?;
-
-=======
     NEXT_VERIFIER_SET.save(storage, new_verifier_set)?;
->>>>>>> a52ea461
     Ok(())
 }
 
@@ -232,11 +227,7 @@
 
             save_next_verifier_set(deps.storage, &new_verifier_set)?;
 
-<<<<<<< HEAD
-            let payload = Payload::WorkerSet(new_worker_set.clone());
-=======
-            let payload = Payload::VerifierSet(new_verifier_set);
->>>>>>> a52ea461
+            let payload = Payload::VerifierSet(new_verifier_set.clone());
             let payload_id = payload.id();
             PAYLOAD.save(deps.storage, &payload_id, &payload)?;
             REPLY_BATCH.save(deps.storage, &payload_id)?;
@@ -259,7 +250,7 @@
                 .add_message(wasm_execute(
                     config.coordinator.clone(),
                     &coordinator::msg::ExecuteMsg::SetNextVerifiers {
-                        next_worker_set: new_worker_set,
+                        next_verifier_set: new_verifier_set,
                     },
                     vec![],
                 )?))
