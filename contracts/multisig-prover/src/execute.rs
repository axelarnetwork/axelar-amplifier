use std::collections::{BTreeMap, HashSet};

use cosmwasm_std::{
    to_json_binary, wasm_execute, Addr, DepsMut, Env, MessageInfo, QuerierWrapper, QueryRequest,
    Response, Storage, SubMsg, WasmQuery,
};
use itertools::Itertools;

use axelar_wasm_std::{snapshot, MajorityThreshold, VerificationStatus};
use multisig::{key::PublicKey, msg::Signer, verifier_set::VerifierSet};
use router_api::{ChainName, CrossChainId, Message};
use service_registry::state::WeightedVerifier;

use crate::{
    contract::START_MULTISIG_REPLY_ID,
    error::ContractError,
    payload::Payload,
    state::{Config, CONFIG, CURRENT_VERIFIER_SET, NEXT_VERIFIER_SET, PAYLOAD, REPLY_TRACKER},
    types::VerifiersInfo,
};

pub fn require_admin(deps: &DepsMut, info: MessageInfo) -> Result<(), ContractError> {
    match CONFIG.load(deps.storage)?.admin {
        admin if admin == info.sender => Ok(()),
        _ => Err(ContractError::Unauthorized),
    }
}

pub fn require_governance(deps: &DepsMut, info: MessageInfo) -> Result<(), ContractError> {
    match CONFIG.load(deps.storage)?.governance {
        governance if governance == info.sender => Ok(()),
        _ => Err(ContractError::Unauthorized),
    }
}

pub fn construct_proof(
    deps: DepsMut,
    message_ids: Vec<CrossChainId>,
) -> error_stack::Result<Response, ContractError> {
    let config = CONFIG.load(deps.storage).map_err(ContractError::from)?;
    let payload_id = (&message_ids).into();

    let messages = get_messages(
        deps.querier,
        message_ids,
        config.gateway.clone(),
        config.chain_name.clone(),
    )?;

    let payload = match PAYLOAD
        .may_load(deps.storage, &payload_id)
        .map_err(ContractError::from)?
    {
        Some(payload) => payload,
        None => {
            let payload = Payload::Messages(messages);
            PAYLOAD
                .save(deps.storage, &payload_id, &payload)
                .map_err(ContractError::from)?;

            payload
        }
    };

    // keep track of the payload id to use during submessage reply
    REPLY_TRACKER
        .save(deps.storage, &payload_id)
        .map_err(ContractError::from)?;

    let verifier_set = CURRENT_VERIFIER_SET
        .may_load(deps.storage)
        .map_err(ContractError::from)?
        .ok_or(ContractError::NoVerifierSet)?;

    let digest = payload.digest(config.encoder, &config.domain_separator, &verifier_set)?;

    let start_sig_msg = multisig::msg::ExecuteMsg::StartSigningSession {
        verifier_set_id: verifier_set.id(),
        msg: digest.into(),
        chain_name: config.chain_name,
        sig_verifier: None,
    };

    let wasm_msg =
        wasm_execute(config.multisig, &start_sig_msg, vec![]).map_err(ContractError::from)?;

    Ok(Response::new().add_submessage(SubMsg::reply_on_success(wasm_msg, START_MULTISIG_REPLY_ID)))
}

fn get_messages(
    querier: QuerierWrapper,
    message_ids: Vec<CrossChainId>,
    gateway: Addr,
    chain_name: ChainName,
) -> Result<Vec<Message>, ContractError> {
    let length = message_ids.len();

    let query = gateway_api::msg::QueryMsg::GetOutgoingMessages { message_ids };
    let messages: Vec<Message> = querier.query(&QueryRequest::Wasm(WasmQuery::Smart {
        contract_addr: gateway.into(),
        msg: to_json_binary(&query)?,
    }))?;

    assert_eq!(
        messages.len(),
        length,
        "violated invariant: returned gateway messages count mismatch"
    );

    if messages
        .iter()
        .any(|msg| msg.destination_chain != chain_name)
    {
        panic!("violated invariant: messages from different chain found");
    }

    Ok(messages)
}

fn get_verifiers_info(deps: &DepsMut, config: &Config) -> Result<VerifiersInfo, ContractError> {
    let active_verifiers_query = service_registry::msg::QueryMsg::GetActiveVerifiers {
        service_name: config.service_name.clone(),
        chain_name: config.chain_name.clone(),
    };

    let verifiers: Vec<WeightedVerifier> =
        deps.querier.query(&QueryRequest::Wasm(WasmQuery::Smart {
            contract_addr: config.service_registry.to_string(),
            msg: to_json_binary(&active_verifiers_query)?,
        }))?;

    let participants = verifiers
        .clone()
        .into_iter()
        .map(WeightedVerifier::into)
        .collect::<Vec<snapshot::Participant>>();

    let snapshot =
        snapshot::Snapshot::new(config.signing_threshold, participants.clone().try_into()?);

    let mut pub_keys = vec![];
    for participant in &participants {
        let pub_key_query = multisig::msg::QueryMsg::GetPublicKey {
            verifier_address: participant.address.to_string(),
            key_type: config.key_type,
        };
        let pub_key: PublicKey = deps.querier.query(&QueryRequest::Wasm(WasmQuery::Smart {
            contract_addr: config.multisig.to_string(),
            msg: to_json_binary(&pub_key_query)?,
        }))?;
        pub_keys.push(pub_key);
    }

    Ok(VerifiersInfo {
        snapshot,
        pubkeys_by_participant: participants.into_iter().zip(pub_keys).collect(),
    })
}

fn make_verifier_set(
    deps: &DepsMut,
    env: &Env,
    config: &Config,
) -> Result<VerifierSet, ContractError> {
    let verifiers_info = get_verifiers_info(deps, config)?;
    Ok(VerifierSet::new(
        verifiers_info.pubkeys_by_participant,
        verifiers_info.snapshot.quorum.into(),
        env.block.height,
    ))
}

fn get_next_verifier_set(
    deps: &DepsMut,
    env: &Env,
    config: &Config,
) -> Result<Option<VerifierSet>, ContractError> {
    // if there's already a pending verifiers set update, just return it
    if let Some(pending_verifier_set) = NEXT_VERIFIER_SET.may_load(deps.storage)? {
        return Ok(Some(pending_verifier_set));
    }
    let cur_verifier_set = CURRENT_VERIFIER_SET.may_load(deps.storage)?;
    let new_verifier_set = make_verifier_set(deps, env, config)?;

    match cur_verifier_set {
        Some(cur_verifier_set) => {
            if should_update_verifier_set(
                &new_verifier_set,
                &cur_verifier_set,
                config.verifier_set_diff_threshold as usize,
            ) {
                Ok(Some(new_verifier_set))
            } else {
                Ok(None)
            }
        }
        None => Err(ContractError::NoVerifierSet),
    }
}

fn save_next_verifier_set(
    storage: &mut dyn Storage,
    new_verifier_set: &VerifierSet,
) -> Result<(), ContractError> {
    if different_set_in_progress(storage, new_verifier_set) {
        return Err(ContractError::VerifierSetConfirmationInProgress);
    }

    NEXT_VERIFIER_SET.save(storage, new_verifier_set)?;
    Ok(())
}

pub fn update_verifier_set(
    deps: DepsMut,
    env: Env,
) -> error_stack::Result<Response, ContractError> {
    let config = CONFIG.load(deps.storage).map_err(ContractError::from)?;
    let cur_verifier_set = CURRENT_VERIFIER_SET
        .may_load(deps.storage)
        .map_err(ContractError::from)?;

    match cur_verifier_set {
        None => {
            // if no verifier set, just store it and return
            let new_verifier_set = make_verifier_set(&deps, &env, &config)?;
            CURRENT_VERIFIER_SET
                .save(deps.storage, &new_verifier_set)
                .map_err(ContractError::from)?;

            Ok(Response::new().add_message(
                wasm_execute(
                    config.multisig,
                    &multisig::msg::ExecuteMsg::RegisterVerifierSet {
                        verifier_set: new_verifier_set,
                    },
                    vec![],
                )
                .map_err(ContractError::from)?,
            ))
        }
        Some(cur_verifier_set) => {
            let new_verifier_set = get_next_verifier_set(&deps, &env, &config)?
                .ok_or(ContractError::VerifierSetUnchanged)?;

            save_next_verifier_set(deps.storage, &new_verifier_set)?;

            let payload = Payload::VerifierSet(new_verifier_set.clone());
            let payload_id = payload.id();
            PAYLOAD
                .save(deps.storage, &payload_id, &payload)
                .map_err(ContractError::from)?;
            REPLY_TRACKER
                .save(deps.storage, &payload_id)
                .map_err(ContractError::from)?;

            let digest =
                payload.digest(config.encoder, &config.domain_separator, &cur_verifier_set)?;

            let start_sig_msg = multisig::msg::ExecuteMsg::StartSigningSession {
                verifier_set_id: cur_verifier_set.id(),
                msg: digest.into(),
                sig_verifier: None,
                chain_name: config.chain_name,
            };

            let verifier_union_set = all_active_verifiers(&deps)?;

            Ok(Response::new()
                .add_submessage(SubMsg::reply_on_success(
                    wasm_execute(config.multisig, &start_sig_msg, vec![])
                        .map_err(ContractError::from)?,
                    START_MULTISIG_REPLY_ID,
                ))
<<<<<<< HEAD
                .add_message(wasm_execute(
                    config.coordinator,
                    &coordinator::msg::ExecuteMsg::SetActiveVerifiers {
                        verifiers: verifier_union_set,
                    },
                    vec![],
                )?))
=======
                .add_message(
                    wasm_execute(
                        config.coordinator.clone(),
                        &coordinator::msg::ExecuteMsg::SetNextVerifiers {
                            next_verifier_set: new_verifier_set,
                        },
                        vec![],
                    )
                    .map_err(ContractError::from)?,
                ))
>>>>>>> e7aa2c54
        }
    }
}

fn ensure_verifier_set_verification(
    verifier_set: &VerifierSet,
    config: &Config,
    deps: &DepsMut,
) -> Result<(), ContractError> {
    let query = voting_verifier::msg::QueryMsg::GetVerifierSetStatus {
        new_verifier_set: verifier_set.clone(),
    };

    let status: VerificationStatus = deps.querier.query(&QueryRequest::Wasm(WasmQuery::Smart {
        contract_addr: config.voting_verifier.to_string(),
        msg: to_json_binary(&query)?,
    }))?;

    if status != VerificationStatus::SucceededOnSourceChain {
        Err(ContractError::VerifierSetNotConfirmed)
    } else {
        Ok(())
    }
}

pub fn confirm_verifier_set(deps: DepsMut, sender: Addr) -> Result<Response, ContractError> {
    let config = CONFIG.load(deps.storage)?;

    let verifier_set = NEXT_VERIFIER_SET.load(deps.storage)?;

    if sender != config.governance {
        ensure_verifier_set_verification(&verifier_set, &config, &deps)?;
    }

    CURRENT_VERIFIER_SET.save(deps.storage, &verifier_set)?;
    NEXT_VERIFIER_SET.remove(deps.storage);

    let verifier_union_set = all_active_verifiers(&deps)?;

    Ok(Response::new()
        .add_message(wasm_execute(
            config.multisig,
            &multisig::msg::ExecuteMsg::RegisterVerifierSet {
                verifier_set: verifier_set.clone(),
            },
            vec![],
        )?)
        .add_message(wasm_execute(
            config.coordinator,
            &coordinator::msg::ExecuteMsg::SetActiveVerifiers {
                verifiers: verifier_union_set,
            },
            vec![],
        )?))
}

fn all_active_verifiers(deps: &DepsMut) -> Result<HashSet<Addr>, ContractError> {
    let verifiers = CURRENT_VERIFIER_SET
        .may_load(deps.storage)?
        .map(|verifier_set| {
            verifier_set
                .signers
                .values()
                .map(|signer| signer.address.clone())
                .collect::<HashSet<Addr>>()
        })
        .into_iter()
        .flatten()
        .chain(
            NEXT_VERIFIER_SET
                .may_load(deps.storage)?
                .map(|next_verifier_set| {
                    next_verifier_set
                        .signers
                        .values()
                        .map(|signer| signer.address.clone())
                        .collect::<HashSet<Addr>>()
                })
                .into_iter()
                .flatten(),
        )
        .collect::<HashSet<Addr>>();

    Ok(verifiers)
}

pub fn should_update_verifier_set(
    new_verifiers: &VerifierSet,
    cur_verifiers: &VerifierSet,
    max_diff: usize,
) -> bool {
    new_verifiers.threshold != cur_verifiers.threshold
        || signers_symetric_difference_count(&new_verifiers.signers, &cur_verifiers.signers)
            > max_diff
}

fn signers_symetric_difference_count(
    s1: &BTreeMap<String, Signer>,
    s2: &BTreeMap<String, Signer>,
) -> usize {
    signers_difference_count(s1, s2).saturating_add(signers_difference_count(s2, s1))
}

fn signers_difference_count(s1: &BTreeMap<String, Signer>, s2: &BTreeMap<String, Signer>) -> usize {
    s1.values().filter(|v| !s2.values().contains(v)).count()
}

// Returns true if there is a different verifier set pending for confirmation, false if there is no
// verifier set pending or if the pending set is the same
fn different_set_in_progress(storage: &dyn Storage, new_verifier_set: &VerifierSet) -> bool {
    if let Ok(Some(next_verifier_set)) = NEXT_VERIFIER_SET.may_load(storage) {
        return next_verifier_set != *new_verifier_set;
    }

    false
}

pub fn update_signing_threshold(
    deps: DepsMut,
    new_signing_threshold: MajorityThreshold,
) -> Result<Response, ContractError> {
    CONFIG.update(
        deps.storage,
        |mut config| -> Result<Config, ContractError> {
            config.signing_threshold = new_signing_threshold;
            Ok(config)
        },
    )?;
    Ok(Response::new())
}

pub fn update_admin(deps: DepsMut, new_admin_address: String) -> Result<Response, ContractError> {
    CONFIG.update(
        deps.storage,
        |mut config| -> Result<Config, ContractError> {
            config.admin = deps.api.addr_validate(&new_admin_address)?;
            Ok(config)
        },
    )?;
    Ok(Response::new())
}

#[cfg(test)]
mod tests {
    use axelar_wasm_std::Threshold;
    use cosmwasm_std::{
        testing::{mock_dependencies, mock_env},
        Addr,
    };
    use router_api::ChainName;

    use crate::{
        execute::should_update_verifier_set,
        state::{Config, NEXT_VERIFIER_SET},
        test::test_data,
    };
    use std::collections::BTreeMap;

    use super::{different_set_in_progress, get_next_verifier_set};

    #[test]
    fn should_update_verifier_set_no_change() {
        let verifier_set = test_data::new_verifier_set();
        assert!(!should_update_verifier_set(&verifier_set, &verifier_set, 0));
    }

    #[test]
    fn should_update_verifier_set_one_more() {
        let verifier_set = test_data::new_verifier_set();
        let mut new_verifier_set = verifier_set.clone();
        new_verifier_set.signers.pop_first();
        assert!(should_update_verifier_set(
            &verifier_set,
            &new_verifier_set,
            0
        ));
    }

    #[test]
    fn should_update_verifier_set_one_less() {
        let verifier_set = test_data::new_verifier_set();
        let mut new_verifier_set = verifier_set.clone();
        new_verifier_set.signers.pop_first();
        assert!(should_update_verifier_set(
            &new_verifier_set,
            &verifier_set,
            0
        ));
    }

    #[test]
    fn should_update_verifier_set_one_more_higher_threshold() {
        let verifier_set = test_data::new_verifier_set();
        let mut new_verifier_set = verifier_set.clone();
        new_verifier_set.signers.pop_first();
        assert!(!should_update_verifier_set(
            &verifier_set,
            &new_verifier_set,
            1
        ));
    }

    #[test]
    fn should_update_verifier_set_diff_pub_key() {
        let verifier_set = test_data::new_verifier_set();
        let mut new_verifier_set = verifier_set.clone();
        let mut signers = new_verifier_set.signers.into_iter().collect::<Vec<_>>();
        // swap public keys
        signers[0].1.pub_key = signers[1].1.pub_key.clone();
        signers[1].1.pub_key = signers[0].1.pub_key.clone();
        new_verifier_set.signers = BTreeMap::from_iter(signers);
        assert!(should_update_verifier_set(
            &verifier_set,
            &new_verifier_set,
            0
        ));
    }

    #[test]
    fn test_no_set_pending_confirmation() {
        let deps = mock_dependencies();
        let new_verifier_set = test_data::new_verifier_set();

        assert!(!different_set_in_progress(
            deps.as_ref().storage,
            &new_verifier_set,
        ));
    }

    #[test]
    fn test_same_set_different_nonce() {
        let mut deps = mock_dependencies();
        let mut new_verifier_set = test_data::new_verifier_set();

        NEXT_VERIFIER_SET
            .save(deps.as_mut().storage, &new_verifier_set)
            .unwrap();

        new_verifier_set.created_at += 1;

        assert!(different_set_in_progress(
            deps.as_ref().storage,
            &new_verifier_set,
        ));
    }

    #[test]
    fn test_different_set_pending_confirmation() {
        let mut deps = mock_dependencies();
        let mut new_verifier_set = test_data::new_verifier_set();

        NEXT_VERIFIER_SET
            .save(deps.as_mut().storage, &new_verifier_set)
            .unwrap();

        new_verifier_set.signers.pop_first();

        assert!(different_set_in_progress(
            deps.as_ref().storage,
            &new_verifier_set,
        ));
    }

    #[test]
    fn get_next_verifier_set_should_return_pending() {
        let mut deps = mock_dependencies();
        let env = mock_env();
        let new_verifier_set = test_data::new_verifier_set();
        NEXT_VERIFIER_SET
            .save(deps.as_mut().storage, &new_verifier_set)
            .unwrap();
        let ret_verifier_set = get_next_verifier_set(&deps.as_mut(), &env, &mock_config());
        assert_eq!(ret_verifier_set.unwrap().unwrap(), new_verifier_set);
    }

    fn mock_config() -> Config {
        Config {
            admin: Addr::unchecked("doesn't matter"),
            governance: Addr::unchecked("doesn't matter"),
            gateway: Addr::unchecked("doesn't matter"),
            multisig: Addr::unchecked("doesn't matter"),
            coordinator: Addr::unchecked("doesn't matter"),
            service_registry: Addr::unchecked("doesn't matter"),
            voting_verifier: Addr::unchecked("doesn't matter"),
            signing_threshold: Threshold::try_from((2, 3)).unwrap().try_into().unwrap(),
            service_name: "validators".to_string(),
            chain_name: ChainName::try_from("ethereum".to_owned()).unwrap(),
            verifier_set_diff_threshold: 0,
            encoder: crate::encoding::Encoder::Abi,
            key_type: multisig::key::KeyType::Ecdsa,
            domain_separator: [0; 32],
        }
    }
}<|MERGE_RESOLUTION|>--- conflicted
+++ resolved
@@ -271,7 +271,6 @@
                         .map_err(ContractError::from)?,
                     START_MULTISIG_REPLY_ID,
                 ))
-<<<<<<< HEAD
                 .add_message(wasm_execute(
                     config.coordinator,
                     &coordinator::msg::ExecuteMsg::SetActiveVerifiers {
@@ -279,18 +278,6 @@
                     },
                     vec![],
                 )?))
-=======
-                .add_message(
-                    wasm_execute(
-                        config.coordinator.clone(),
-                        &coordinator::msg::ExecuteMsg::SetNextVerifiers {
-                            next_verifier_set: new_verifier_set,
-                        },
-                        vec![],
-                    )
-                    .map_err(ContractError::from)?,
-                ))
->>>>>>> e7aa2c54
         }
     }
 }
