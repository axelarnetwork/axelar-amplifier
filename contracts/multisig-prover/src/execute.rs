--- conflicted
+++ resolved
@@ -17,13 +17,8 @@
     encoding::make_operators,
     error::ContractError,
     payload::Payload,
-<<<<<<< HEAD
     state::{Config, CONFIG, CURRENT_VERIFIER_SET, NEXT_VERIFIER_SET, PAYLOAD, REPLY_TRACKER},
-    types::WorkersInfo,
-=======
-    state::{Config, CONFIG, CURRENT_VERIFIER_SET, NEXT_VERIFIER_SET, PAYLOAD, REPLY_BATCH},
-    types::{BatchId, VerifiersInfo},
->>>>>>> 759d096d
+    types::VerifiersInfo,
 };
 
 pub fn require_admin(deps: &DepsMut, info: MessageInfo) -> Result<(), ContractError> {
