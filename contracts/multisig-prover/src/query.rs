use cosmwasm_std::{to_json_binary, Deps, QueryRequest, StdResult, Uint64, WasmQuery};
use error_stack::Result;

use multisig::{multisig::Multisig, types::MultisigState, verifier_set::VerifierSet};

use crate::{
    error::ContractError,
    msg::{GetProofResponse, ProofStatus},
    state::{CONFIG, CURRENT_VERIFIER_SET, MULTISIG_SESSION_PAYLOAD, NEXT_VERIFIER_SET, PAYLOAD},
};

pub fn get_proof(
    deps: Deps,
    multisig_session_id: Uint64,
) -> Result<GetProofResponse, ContractError> {
    let config = CONFIG.load(deps.storage).map_err(ContractError::from)?;

    let payload_id = MULTISIG_SESSION_PAYLOAD
        .load(deps.storage, multisig_session_id.u64())
        .map_err(ContractError::from)?;

    let query_msg = multisig::msg::QueryMsg::GetMultisig {
        session_id: multisig_session_id,
    };

    let multisig: Multisig = deps
        .querier
        .query(&QueryRequest::Wasm(WasmQuery::Smart {
            contract_addr: config.multisig.to_string(),
            msg: to_json_binary(&query_msg).map_err(ContractError::from)?,
        }))
        .map_err(ContractError::from)?;

    let payload = PAYLOAD
        .load(deps.storage, &payload_id)
        .map_err(ContractError::from)?;

    let status = match multisig.state {
        MultisigState::Pending => ProofStatus::Pending,
        MultisigState::Completed { .. } => {
            let execute_data = payload.execute_data(
                config.encoder,
                &config.domain_separator,
                &multisig.verifier_set,
                multisig.optimize_signatures(),
                &payload,
            )?;
            ProofStatus::Completed { execute_data }
        }
    };

    Ok(GetProofResponse {
        multisig_session_id,
        message_ids: payload.message_ids().unwrap_or_default(),
        payload,
        status,
    })
}

<<<<<<< HEAD
pub fn get_verifier_set(deps: Deps) -> StdResult<Option<(String, VerifierSet)>> {
    CURRENT_VERIFIER_SET
        .may_load(deps.storage)
        .map(|op| op.map(|set| (set.id(), set)))
=======
pub fn current_verifier_set(deps: Deps) -> StdResult<Option<VerifierSet>> {
    CURRENT_VERIFIER_SET.may_load(deps.storage)
}

pub fn next_verifier_set(deps: Deps) -> StdResult<Option<VerifierSet>> {
    NEXT_VERIFIER_SET.may_load(deps.storage)
}

#[cfg(test)]
mod test {
    use cosmwasm_std::testing::mock_dependencies;

    use crate::{state, test::test_data::new_verifier_set};

    #[test]
    fn next_verifier_set() {
        let mut deps = mock_dependencies();

        assert_eq!(None, super::next_verifier_set(deps.as_ref()).unwrap());

        state::NEXT_VERIFIER_SET
            .save(deps.as_mut().storage, &new_verifier_set())
            .unwrap();

        assert_eq!(
            Some(new_verifier_set()),
            super::next_verifier_set(deps.as_ref()).unwrap()
        );
    }
>>>>>>> eadf44b8
}<|MERGE_RESOLUTION|>--- conflicted
+++ resolved
@@ -57,14 +57,10 @@
     })
 }
 
-<<<<<<< HEAD
-pub fn get_verifier_set(deps: Deps) -> StdResult<Option<(String, VerifierSet)>> {
+pub fn current_verifier_set(deps: Deps) -> StdResult<Option<(String, VerifierSet)>> {
     CURRENT_VERIFIER_SET
         .may_load(deps.storage)
         .map(|op| op.map(|set| (set.id(), set)))
-=======
-pub fn current_verifier_set(deps: Deps) -> StdResult<Option<VerifierSet>> {
-    CURRENT_VERIFIER_SET.may_load(deps.storage)
 }
 
 pub fn next_verifier_set(deps: Deps) -> StdResult<Option<VerifierSet>> {
@@ -92,5 +88,4 @@
             super::next_verifier_set(deps.as_ref()).unwrap()
         );
     }
->>>>>>> eadf44b8
 }