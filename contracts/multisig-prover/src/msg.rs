--- conflicted
+++ resolved
@@ -77,17 +77,12 @@
     #[returns(GetProofResponse)]
     GetProof { multisig_session_id: Uint64 },
 
-<<<<<<< HEAD
     /// Returns a tuple of the current verifier set id and the verifier set itself.
     #[returns(Option<(String, multisig::verifier_set::VerifierSet)>)]
-    GetVerifierSet,
-=======
-    #[returns(Option<multisig::verifier_set::VerifierSet>)]
     CurrentVerifierSet,
 
     #[returns(Option<multisig::verifier_set::VerifierSet>)]
     NextVerifierSet,
->>>>>>> eadf44b8
 }
 
 #[cw_serde]
