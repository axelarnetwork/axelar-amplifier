use cosmwasm_crypto::secp256k1_verify;

// TODO: Logic specific to secp256k1 will most likely be handled by core in the future.
use crate::key::{NonRecoverable, Signature};
use crate::ContractError;

<<<<<<< HEAD
pub fn ecdsa_verify(
    msg_hash: &[u8],
    sig: &Signature<NonRecoverable>,
    pub_key: &[u8],
) -> Result<bool, ContractError> {
    secp256k1_verify(msg_hash, sig.as_ref(), pub_key).map_err(|e| {
=======
const ECDSA_SIGNATURE_LEN: usize = 64;

pub fn ecdsa_verify(msg_hash: &[u8], sig: &[u8], pub_key: &[u8]) -> Result<bool, ContractError> {
    secp256k1_verify(msg_hash, &sig[0..ECDSA_SIGNATURE_LEN], pub_key).map_err(|err| {
>>>>>>> e06213dd
        ContractError::SignatureVerificationFailed {
            reason: err.to_string(),
        }
    })
}<|MERGE_RESOLUTION|>--- conflicted
+++ resolved
@@ -4,19 +4,12 @@
 use crate::key::{NonRecoverable, Signature};
 use crate::ContractError;
 
-<<<<<<< HEAD
 pub fn ecdsa_verify(
     msg_hash: &[u8],
     sig: &Signature<NonRecoverable>,
     pub_key: &[u8],
 ) -> Result<bool, ContractError> {
-    secp256k1_verify(msg_hash, sig.as_ref(), pub_key).map_err(|e| {
-=======
-const ECDSA_SIGNATURE_LEN: usize = 64;
-
-pub fn ecdsa_verify(msg_hash: &[u8], sig: &[u8], pub_key: &[u8]) -> Result<bool, ContractError> {
-    secp256k1_verify(msg_hash, &sig[0..ECDSA_SIGNATURE_LEN], pub_key).map_err(|err| {
->>>>>>> e06213dd
+    secp256k1_verify(msg_hash, sig.as_ref(), pub_key).map_err(|err| {
         ContractError::SignatureVerificationFailed {
             reason: err.to_string(),
         }
