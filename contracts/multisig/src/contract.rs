--- conflicted
+++ resolved
@@ -104,9 +104,7 @@
             public_key,
             signed_sender_address,
         } => execute::register_pub_key(deps, info, public_key, signed_sender_address),
-<<<<<<< HEAD
         ExecuteMsg::AuthorizeCallers { contracts } => {
-            execute::require_governance(&deps, info.sender)?;
             let contracts = contracts
                 .iter()
                 .map(|addr| deps.api.addr_validate(addr))
@@ -114,19 +112,11 @@
             execute::authorize_callers(deps, contracts)
         }
         ExecuteMsg::UnauthorizeCallers { contracts } => {
-            execute::require_governance(&deps, info.sender)?;
             let contracts = contracts
                 .iter()
                 .map(|addr| deps.api.addr_validate(addr))
                 .try_collect()?;
             execute::unauthorize_callers(deps, contracts)
-=======
-        ExecuteMsg::AuthorizeCaller { contract_address } => {
-            execute::authorize_caller(deps, contract_address)
-        }
-        ExecuteMsg::UnauthorizeCaller { contract_address } => {
-            execute::unauthorize_caller(deps, contract_address)
->>>>>>> 06df09c1
         }
         ExecuteMsg::DisableSigning => execute::disable_signing(deps),
         ExecuteMsg::EnableSigning => execute::enable_signing(deps),
@@ -1131,7 +1121,7 @@
         assert_eq!(
             res.unwrap_err().to_string(),
             axelar_wasm_std::permission_control::Error::PermissionDenied {
-                expected: Permission::Governance.into(),
+                expected: Permission::Elevated.into(),
                 actual: Permission::NoPrivilege.into()
             }
             .to_string()
@@ -1144,7 +1134,7 @@
         let prover_address = Addr::unchecked(PROVER);
 
         // authorize
-        do_authorize_caller(deps.as_mut(), prover_address.clone()).unwrap();
+        do_authorize_callers(deps.as_mut(), vec![prover_address.clone()]).unwrap();
 
         do_disable_signing(deps.as_mut(), ADMIN).unwrap();
 
@@ -1179,7 +1169,7 @@
     #[test]
     fn disable_signing_after_session_creation() {
         let (mut deps, ecdsa_subkey, ed25519_subkey) = setup();
-        do_authorize_caller(deps.as_mut(), Addr::unchecked(PROVER)).unwrap();
+        do_authorize_callers(deps.as_mut(), vec![Addr::unchecked(PROVER)]).unwrap();
 
         let chain_name: ChainName = "mock-chain".parse().unwrap();
 
