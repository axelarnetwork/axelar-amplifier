--- conflicted
+++ resolved
@@ -133,15 +133,6 @@
     };
 
     use super::*;
-<<<<<<< HEAD
-    use connection_router_api::ChainName;
-    use cosmwasm_std::{
-        from_json,
-        testing::{mock_dependencies, mock_env, mock_info, MockApi, MockQuerier, MockStorage},
-        Addr, Empty, OwnedDeps, WasmMsg,
-    };
-=======
->>>>>>> 36f756bb
 
     const INSTANTIATOR: &str = "inst";
     const PROVER: &str = "prover";
