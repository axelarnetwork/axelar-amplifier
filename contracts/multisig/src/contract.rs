--- conflicted
+++ resolved
@@ -32,35 +32,24 @@
     msg: ExecuteMsg,
 ) -> Result<Response, ContractError> {
     match msg {
-<<<<<<< HEAD
-        ExecuteMsg::StartSigningSession { sig_msg } => {
-            execute::start_signing_session(deps, info, sig_msg)
-        }
-        ExecuteMsg::SubmitSignature {
-            multisig_session_id,
-            signature,
-        } => execute::submit_signature(multisig_session_id, signature),
-=======
-        ExecuteMsg::StartSigningSession { msg } => execute::start_signing_session(msg),
+        ExecuteMsg::StartSigningSession { msg } => execute::start_signing_session(deps, info, msg),
         ExecuteMsg::SubmitSignature { sig_id, signature } => {
             execute::submit_signature(sig_id, signature)
         }
->>>>>>> 58af9498
     }
 }
 
 pub mod execute {
     use super::*;
 
-<<<<<<< HEAD
     pub fn start_signing_session(
         deps: DepsMut,
         info: MessageInfo,
-        sig_msg: HexBinary,
+        msg: HexBinary,
     ) -> Result<Response, ContractError> {
         let key = get_current_key_set(deps.storage, info.sender)?;
 
-        let sig_session_id = SIGNING_SESSION_COUNTER.update(
+        let sig_id = SIGNING_SESSION_COUNTER.update(
             deps.storage,
             |mut counter| -> Result<Uint64, ContractError> {
                 counter += Uint64::one();
@@ -68,22 +57,18 @@
             },
         )?;
 
-        let signing_session = SigningSession::new(sig_session_id, key.id, sig_msg.clone());
+        let signing_session = SigningSession::new(sig_id, key.id, msg.clone());
 
-        SIGNING_SESSIONS.save(deps.storage, sig_session_id.into(), &signing_session)?;
+        SIGNING_SESSIONS.save(deps.storage, sig_id.into(), &signing_session)?;
 
         let event = Event::SigningStarted {
-            multisig_session_id: sig_session_id,
-            key_set_id: key.id,
+            sig_id,
+            key_id: key.id,
             pub_keys: key.pub_keys,
-            sig_msg,
+            msg,
         };
 
         Ok(Response::new().add_event(event.into()))
-=======
-    pub fn start_signing_session(_msg: HexBinary) -> Result<Response, ContractError> {
-        todo!()
->>>>>>> 58af9498
     }
 
     pub fn submit_signature(
