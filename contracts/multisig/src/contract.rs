--- conflicted
+++ resolved
@@ -1,17 +1,4 @@
-<<<<<<< HEAD
-use axelar_wasm_std::{killswitch, permission_control};
-#[cfg(not(feature = "library"))]
-use cosmwasm_std::entry_point;
-use cosmwasm_std::{
-    to_json_binary, Addr, Binary, Deps, DepsMut, Empty, Env, HexBinary, MessageInfo, Response,
-    StdResult, Storage, Uint64,
-};
-use error_stack::{report, ResultExt};
-use itertools::Itertools;
-
-=======
 use crate::msg::MigrationMsg;
->>>>>>> c050daa0
 use crate::{
     events::Event,
     msg::{ExecuteMsg, InstantiateMsg, QueryMsg},
@@ -25,10 +12,10 @@
 #[cfg(not(feature = "library"))]
 use cosmwasm_std::entry_point;
 use cosmwasm_std::{
-    to_json_binary, Addr, Binary, Deps, DepsMut, Env, HexBinary, MessageInfo, Response, StdResult,
-    Uint64,
+    to_json_binary, Addr, Binary, Deps, DepsMut, Env, HexBinary, MessageInfo, Response, StdResult, Storage, Uint64
 };
-use error_stack::ResultExt;
+use error_stack::{report, ResultExt};
+use itertools::Itertools;
 
 mod execute;
 mod migrations;
