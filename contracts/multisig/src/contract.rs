--- conflicted
+++ resolved
@@ -238,13 +238,8 @@
         instantiate(deps, env, info, msg)
     }
 
-<<<<<<< HEAD
     fn do_key_gen(deps: DepsMut) -> Result<(Response, Key), ContractError> {
-        let info = mock_info(BATCHER, &[]);
-=======
-    fn do_key_gen(deps: DepsMut) -> Result<Response, ContractError> {
         let info = mock_info(PROVER, &[]);
->>>>>>> 271c57df
         let env = mock_env();
 
         let signers = test_data::signers();
@@ -280,7 +275,7 @@
     }
 
     fn query_key(deps: Deps) -> StdResult<Binary> {
-        let info = mock_info(BATCHER, &[]);
+        let info = mock_info(PROVER, &[]);
         let env = mock_env();
         query(
             deps,
