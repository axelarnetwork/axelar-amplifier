--- conflicted
+++ resolved
@@ -229,11 +229,7 @@
 
 pub mod query {
     use crate::{
-<<<<<<< HEAD
         key::{KeyType, PublicKey, Signature},
-=======
-        key::{KeyType, PublicKey},
->>>>>>> 148dd9c4
         msg::Signer,
         state::PUB_KEYS,
     };
@@ -758,4 +754,75 @@
             from_binary::<PublicKey>(&res.unwrap()).unwrap()
         );
     }
+    #[test]
+    fn test_register_key() {
+        let mut deps = mock_dependencies();
+        do_instantiate(deps.as_mut()).unwrap();
+        let signers = test_data::signers();
+        let pub_keys = signers
+            .iter()
+            .map(|signer| (signer.address.clone(), signer.pub_key.clone()))
+            .collect::<Vec<(Addr, HexBinary)>>();
+
+        for (addr, pub_key) in &pub_keys {
+            let res = do_register_key(
+                deps.as_mut(),
+                addr.clone(),
+                PublicKey::Ecdsa(pub_key.clone()),
+            );
+            assert!(res.is_ok());
+        }
+        let mut ret_pub_keys: Vec<PublicKey> = vec![];
+
+        for (addr, _) in &pub_keys {
+            let res = query_registered_public_key(deps.as_ref(), addr.clone(), KeyType::Ecdsa);
+            assert!(res.is_ok());
+            ret_pub_keys.push(from_binary(&res.unwrap()).unwrap());
+        }
+        assert_eq!(
+            pub_keys
+                .into_iter()
+                .map(|(_, pk)| PublicKey::try_from((KeyType::Ecdsa, pk)).unwrap())
+                .collect::<Vec<PublicKey>>(),
+            ret_pub_keys
+        );
+    }
+
+    #[test]
+    fn test_update_key() {
+        let mut deps = mock_dependencies();
+        do_instantiate(deps.as_mut()).unwrap();
+        let signers = test_data::signers();
+        let pub_keys = signers
+            .iter()
+            .map(|signer| (signer.address.clone(), signer.pub_key.clone()))
+            .collect::<Vec<(Addr, HexBinary)>>();
+
+        for (addr, pub_key) in &pub_keys {
+            let res = do_register_key(
+                deps.as_mut(),
+                addr.clone(),
+                PublicKey::Ecdsa(pub_key.clone()),
+            );
+            assert!(res.is_ok());
+        }
+
+        let new_pub_key = HexBinary::from_hex(
+            "021a381b3e07347d3a05495347e1fb2fe04764afcea5a74084fa957947b59f9026",
+        )
+        .unwrap();
+        let res = do_register_key(
+            deps.as_mut(),
+            pub_keys[0].0.clone(),
+            PublicKey::Ecdsa(new_pub_key.clone()),
+        );
+        assert!(res.is_ok());
+
+        let res = query_registered_public_key(deps.as_ref(), pub_keys[0].0.clone(), KeyType::Ecdsa);
+        assert!(res.is_ok());
+        assert_eq!(
+            PublicKey::try_from((KeyType::Ecdsa, new_pub_key)).unwrap(),
+            from_binary::<PublicKey>(&res.unwrap()).unwrap()
+        );
+    }
 }