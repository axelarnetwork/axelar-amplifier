#[cfg(not(feature = "library"))]
use cosmwasm_std::entry_point;
use cosmwasm_std::{
    to_binary, Addr, Binary, Deps, DepsMut, Env, HexBinary, MessageInfo, Response, StdResult,
    Uint64,
};

use axelar_wasm_std::Snapshot;
use std::collections::HashMap;

use crate::{
    events::Event,
    msg::{ExecuteMsg, InstantiateMsg, Multisig, QueryMsg},
    state::{get_key, KEYS, SIGNING_SESSIONS, SIGNING_SESSION_COUNTER},
    types::{Key, KeyID, MsgToSign, MultisigState},
    ContractError,
};

#[cfg_attr(not(feature = "library"), entry_point)]
pub fn instantiate(
    deps: DepsMut,
    _env: Env,
    _info: MessageInfo,
    _msg: InstantiateMsg,
) -> Result<Response, ContractError> {
    SIGNING_SESSION_COUNTER.save(deps.storage, &Uint64::zero())?;

    Ok(Response::default())
}

#[cfg_attr(not(feature = "library"), entry_point)]
pub fn execute(
    deps: DepsMut,
    _env: Env,
    info: MessageInfo,
    msg: ExecuteMsg,
) -> Result<Response, ContractError> {
    match msg {
        ExecuteMsg::StartSigningSession { key_id, msg } => {
            execute::start_signing_session(deps, info, key_id, msg.try_into()?)
        }
        ExecuteMsg::SubmitSignature {
            session_id,
            signature,
        } => execute::submit_signature(deps, info, session_id, signature),
        ExecuteMsg::KeyGen {
            key_id,
            snapshot,
            pub_keys,
        } => execute::key_gen(deps, info, key_id, snapshot, pub_keys),
        ExecuteMsg::RegisterPublicKey { public_key } => {
            execute::register_pub_key(deps, info, public_key)
        }
    }
}

pub mod execute {
    use crate::{
        key::{KeyType, KeyTyped, PublicKey, Signature},
        signing::SigningSession,
        state::PUB_KEYS,
    };

    use super::*;

    pub fn start_signing_session(
        deps: DepsMut,
        info: MessageInfo,
        key_id: String,
        msg: MsgToSign,
    ) -> Result<Response, ContractError> {
        let key_id = KeyID {
            owner: info.sender,
            subkey: key_id,
        };
        let key = get_key(deps.storage, &key_id)?;

        let session_id = SIGNING_SESSION_COUNTER.update(
            deps.storage,
            |mut counter| -> Result<Uint64, ContractError> {
                counter += Uint64::one();
                Ok(counter)
            },
        )?;

        let signing_session = SigningSession::new(session_id, key.clone().id, msg.clone());

        SIGNING_SESSIONS.save(deps.storage, session_id.into(), &signing_session)?;

        let event = Event::SigningStarted {
            session_id,
            key_id: key.id,
            pub_keys: key.pub_keys,
            msg,
        };

        Ok(Response::new()
            .set_data(to_binary(&session_id)?)
            .add_event(event.into()))
    }

    pub fn submit_signature(
        deps: DepsMut,
        info: MessageInfo,
        session_id: Uint64,
        signature: HexBinary,
    ) -> Result<Response, ContractError> {
        let mut session = SIGNING_SESSIONS
            .load(deps.storage, session_id.into())
            .map_err(|_| ContractError::SigningSessionNotFound { session_id })?;

        let key = KEYS.load(deps.storage, &session.key_id)?;
        let signature: Signature = match key
            .pub_keys
            .iter()
            .find(|&(addr, _)| addr == &info.sender.to_string())
        {
            None => {
                return Err(ContractError::NotAParticipant {
                    session_id,
                    signer: info.sender.into(),
                })
            }
            Some((_, pk)) => (pk.key_type(), signature).try_into()?,
        };

        session.add_signature(key, info.sender.clone().into(), signature.clone())?;

        SIGNING_SESSIONS.save(deps.storage, session_id.u64(), &session)?;

        let event = Event::SignatureSubmitted {
            session_id,
            participant: info.sender,
            signature,
        };

        if session.state == MultisigState::Completed {
            Ok(Response::new()
                .add_event(event.into())
                .add_event(Event::SigningCompleted { session_id }.into()))
        } else {
            Ok(Response::new().add_event(event.into()))
        }
    }

    pub fn key_gen(
        deps: DepsMut,
        info: MessageInfo,
        key_id: String,
        snapshot: Snapshot,
        pub_keys: HashMap<String, (KeyType, HexBinary)>,
    ) -> Result<Response, ContractError> {
        if snapshot.participants.len() != pub_keys.len() {
            return Err(ContractError::PublicKeysMismatchParticipants {});
        }

        for participant in snapshot.participants.keys() {
            if !pub_keys.contains_key(participant) {
                return Err(ContractError::MissingPublicKey {
                    participant: participant.to_owned(),
                });
            }
        }

        let key_id = KeyID {
            owner: info.sender,
            subkey: key_id,
        };
        let key = Key {
            id: key_id.clone(),
            snapshot,
            pub_keys: pub_keys
                .into_iter()
                .map(|(k, v)| {
                    (
                        k,
                        PublicKey::try_from(v).expect("failed to decode public key"),
                    )
                })
                .collect(),
        };

        KEYS.update(deps.storage, &key_id, |existing| match existing {
            None => Ok(key),
            _ => Err(ContractError::DuplicateKeyID {
                key_id: key_id.to_string(),
            }),
        })?;

        Ok(Response::default())
    }

    pub fn register_pub_key(
        deps: DepsMut,
        info: MessageInfo,
        public_key: PublicKey,
    ) -> Result<Response, ContractError> {
        PUB_KEYS.save(
            deps.storage,
            (info.sender.clone(), public_key.key_type()),
            &public_key.clone().into(),
        )?;

        Ok(Response::new().add_event(
            Event::PublicKeyRegistered {
                worker: info.sender,
                public_key,
            }
            .into(),
        ))
    }
}

#[cfg_attr(not(feature = "library"), entry_point)]
pub fn query(deps: Deps, _env: Env, msg: QueryMsg) -> StdResult<Binary> {
    match msg {
        QueryMsg::GetMultisig { session_id } => to_binary(&query::get_multisig(deps, session_id)?),
        QueryMsg::GetKey { key_id } => to_binary(&query::get_key(deps, key_id)?),
        QueryMsg::GetPublicKey {
            worker_address,
            key_type,
        } => to_binary(&query::get_public_key(
            deps,
            deps.api.addr_validate(&worker_address)?,
            key_type,
        )?),
    }
}

pub mod query {
    use crate::{
<<<<<<< HEAD
        msg::Signer,
        state::PUB_KEYS,
        types::PublicKey,
        types::{KeyType, Signature},
=======
        key::{KeyType, PublicKey},
        msg::Signer,
        state::PUB_KEYS,
>>>>>>> e34f24cc
    };

    use super::*;

    pub fn get_multisig(deps: Deps, session_id: Uint64) -> StdResult<Multisig> {
        let session = SIGNING_SESSIONS.load(deps.storage, session_id.into())?;

        let mut key = KEYS.load(deps.storage, &session.key_id)?;

        let signers = key
            .snapshot
            .participants
            .into_iter()
            .map(|(address, participant)| {
                let pub_key = key
                    .pub_keys
                    .remove(&address)
                    .expect("violated invariant: pub_key not found");

                (
                    Signer {
                        address: participant.address,
                        weight: participant.weight.into(),
                        pub_key,
                    },
                    session.signatures.get(&address).cloned(),
                )
            })
            .collect::<Vec<(Signer, Option<Signature>)>>();

        Ok(Multisig {
            state: session.state,
            quorum: key.snapshot.quorum.into(),
            signers,
        })
    }

    pub fn get_key(deps: Deps, key_id: KeyID) -> StdResult<Key> {
        KEYS.load(deps.storage, &key_id)
    }

    pub fn get_public_key(deps: Deps, worker: Addr, key_type: KeyType) -> StdResult<PublicKey> {
        let raw = PUB_KEYS.load(deps.storage, (worker, key_type))?;
        Ok(PublicKey::try_from((key_type, raw)).expect("could not decode pub key"))
    }
}

#[cfg(test)]
mod tests {
    use std::vec;

    use crate::{
        key::{KeyType, PublicKey, Signature},
        msg::Multisig,
        test::common::test_data,
        test::common::{build_snapshot, TestSigner},
        types::MultisigState,
    };

    use super::*;
    use cosmwasm_std::{
        from_binary,
        testing::{mock_dependencies, mock_env, mock_info, MockApi, MockQuerier, MockStorage},
        Addr, Empty, OwnedDeps, Uint256,
    };

    use serde_json::{from_str, to_string};

    const INSTANTIATOR: &str = "inst";
    const PROVER: &str = "prover";

    fn do_instantiate(deps: DepsMut) -> Result<Response, ContractError> {
        let info = mock_info(INSTANTIATOR, &[]);
        let env = mock_env();

        let msg = InstantiateMsg {};

        instantiate(deps, env, info, msg)
    }

    fn do_key_gen(deps: DepsMut) -> Result<(Response, Key), ContractError> {
        let info = mock_info(PROVER, &[]);
        let env = mock_env();

        let signers = test_data::signers();
        let pub_keys = signers
            .iter()
            .map(|signer| {
                (
                    signer.address.clone().to_string(),
                    (KeyType::Ecdsa, signer.pub_key.clone()),
                )
            })
            .collect::<HashMap<String, (KeyType, HexBinary)>>();
        let subkey = "key".to_string();

        let snapshot = build_snapshot(&signers);
        let msg = ExecuteMsg::KeyGen {
            key_id: subkey.clone(),
            snapshot: snapshot.clone(),
            pub_keys: pub_keys.clone(),
        };

        execute(deps, env, info.clone(), msg).map(|res| {
            (
                res,
                Key {
                    id: KeyID {
                        owner: info.sender,
                        subkey,
                    },
                    snapshot,
                    pub_keys: pub_keys
                        .iter()
                        .map(|(k, v)| (k.clone(), PublicKey::try_from(v.clone()).unwrap()))
                        .collect(),
                },
            )
        })
    }

    fn query_key(deps: Deps) -> StdResult<Binary> {
        let info = mock_info(PROVER, &[]);
        let env = mock_env();
        query(
            deps,
            env,
            QueryMsg::GetKey {
                key_id: KeyID {
                    owner: info.sender,
                    subkey: "key".to_string(),
                },
            },
        )
    }

    fn do_start_signing_session(deps: DepsMut, sender: &str) -> Result<Response, ContractError> {
        let info = mock_info(sender, &[]);
        let env = mock_env();

        let message = test_data::message();
        let msg = ExecuteMsg::StartSigningSession {
            key_id: "key".to_string(),
            msg: message.clone(),
        };
        execute(deps, env, info, msg)
    }

    fn do_sign(
        deps: DepsMut,
        session_id: Uint64,
        signer: &TestSigner,
    ) -> Result<Response, ContractError> {
        let msg = ExecuteMsg::SubmitSignature {
            session_id,
            signature: signer.signature.clone(),
        };
        execute(
            deps,
            mock_env(),
            mock_info(signer.address.as_str(), &[]),
            msg,
        )
    }

    fn do_register_key(
        deps: DepsMut,
        worker: Addr,
        public_key: PublicKey,
    ) -> Result<Response, ContractError> {
        let msg = ExecuteMsg::RegisterPublicKey { public_key };
        execute(deps, mock_env(), mock_info(worker.as_str(), &[]), msg)
    }

    fn query_registered_public_key(
        deps: Deps,
        worker: Addr,
        key_type: KeyType,
    ) -> StdResult<Binary> {
        let env = mock_env();
        query(
            deps,
            env,
            QueryMsg::GetPublicKey {
                worker_address: worker.to_string(),
                key_type,
            },
        )
    }

    fn setup() -> OwnedDeps<MockStorage, MockApi, MockQuerier, Empty> {
        let mut deps = mock_dependencies();
        do_instantiate(deps.as_mut()).unwrap();
        do_key_gen(deps.as_mut()).unwrap();
        deps
    }

    fn setup_with_session_started() -> OwnedDeps<MockStorage, MockApi, MockQuerier, Empty> {
        let mut deps = setup();
        do_start_signing_session(deps.as_mut(), PROVER).unwrap();
        deps
    }

    // TODO: move to external crate?
    fn get_event_attribute<'a>(
        event: &'a cosmwasm_std::Event,
        attribute_name: &'a str,
    ) -> Option<&'a str> {
        event
            .attributes
            .iter()
            .find(|attribute| attribute.key == attribute_name)
            .map(|attribute| attribute.value.as_str())
    }

    #[test]
    fn test_instantiation() {
        let mut deps = mock_dependencies();

        let res = do_instantiate(deps.as_mut());
        assert!(res.is_ok());
        assert_eq!(0, res.unwrap().messages.len());

        let session_counter = SIGNING_SESSION_COUNTER.load(deps.as_ref().storage).unwrap();

        assert_eq!(session_counter, Uint64::zero());
    }

    #[test]
    fn test_key_gen() {
        let mut deps = mock_dependencies();
        do_instantiate(deps.as_mut()).unwrap();

        let res = do_key_gen(deps.as_mut());
        assert!(res.is_ok());
        let key = res.unwrap().1;

        let res = query_key(deps.as_ref());
        assert!(res.is_ok());
        assert_eq!(key, from_binary(&res.unwrap()).unwrap());

        let res = do_key_gen(deps.as_mut());
        assert_eq!(
            res.unwrap_err(),
            ContractError::DuplicateKeyID {
                key_id: KeyID {
                    owner: Addr::unchecked(PROVER),
                    subkey: "key".to_string(),
                }
                .to_string()
            }
        );
    }

    #[test]
    fn test_start_signing_session() {
        let mut deps = setup();

        let res = do_start_signing_session(deps.as_mut(), PROVER);

        assert!(res.is_ok());

        let session = SIGNING_SESSIONS.load(deps.as_ref().storage, 1u64).unwrap();

        let key_id: KeyID = KeyID {
            owner: Addr::unchecked(PROVER),
            subkey: "key".to_string(),
        };
        let key = get_key(deps.as_ref().storage, &key_id).unwrap();
        let message = test_data::message();

        assert_eq!(session.id, Uint64::one());
        assert_eq!(session.key_id, key.id);
        assert_eq!(session.msg, message.clone().try_into().unwrap());
        assert!(session.signatures.is_empty());
        assert_eq!(session.state, MultisigState::Pending);

        let res = res.unwrap();
        assert_eq!(res.data, Some(to_binary(&session.id).unwrap()));
        assert_eq!(res.events.len(), 1);

        let event = res.events.get(0).unwrap();
        assert_eq!(event.ty, "signing_started".to_string());
        assert_eq!(
            get_event_attribute(event, "session_id").unwrap(),
            session.id.to_string()
        );
        assert_eq!(
            get_event_attribute(event, "key_id").unwrap(),
            to_string(&session.key_id).unwrap()
        );
        assert_eq!(
            key.pub_keys,
            from_str(get_event_attribute(event, "pub_keys").unwrap()).unwrap()
        );
        assert_eq!(get_event_attribute(event, "msg").unwrap(), message.to_hex());
    }

    #[test]
    fn test_start_signing_session_wrong_sender() {
        let mut deps = setup();

        let sender = "someone else";
        let res = do_start_signing_session(deps.as_mut(), sender);

        assert_eq!(
            res.unwrap_err(),
            ContractError::NoActiveKeyFound {
                key_id: KeyID {
                    owner: Addr::unchecked(sender),
                    subkey: "key".to_string(),
                }
                .to_string()
            }
        );
    }

    #[test]
    fn test_submit_signature() {
        let mut deps = setup_with_session_started();

        let signers = test_data::signers();

        let session_id = Uint64::one();
        let signer = signers.get(0).unwrap().to_owned();
        let res = do_sign(deps.as_mut(), session_id, &signer);

        assert!(res.is_ok());

        let session = SIGNING_SESSIONS.load(deps.as_ref().storage, 1u64).unwrap();

        assert_eq!(session.signatures.len(), 1);
        assert_eq!(
            session
                .signatures
                .get(&signer.address.clone().into_string())
                .unwrap(),
            &Signature::try_from((KeyType::Ecdsa, signer.signature.clone())).unwrap()
        );
        assert_eq!(session.state, MultisigState::Pending);

        let res = res.unwrap();
        assert_eq!(res.events.len(), 1);

        let event = res.events.get(0).unwrap();
        assert_eq!(event.ty, "signature_submitted".to_string());
        assert_eq!(
            get_event_attribute(event, "session_id").unwrap(),
            session_id.to_string()
        );
        assert_eq!(
            get_event_attribute(event, "participant").unwrap(),
            signer.address.into_string()
        );
        assert_eq!(
            get_event_attribute(event, "signature").unwrap(),
            signer.signature.to_hex()
        );
    }

    #[test]
    fn test_submit_signature_completed() {
        let mut deps = setup_with_session_started();

        let signers = test_data::signers();

        let session_id = Uint64::one();
        let signer = signers.get(0).unwrap().to_owned();
        do_sign(deps.as_mut(), session_id, &signer).unwrap();

        // second signature
        let signer = signers.get(1).unwrap().to_owned();
        let res = do_sign(deps.as_mut(), session_id, &signer);

        assert!(res.is_ok());

        let session = SIGNING_SESSIONS.load(deps.as_ref().storage, 1u64).unwrap();

        assert_eq!(session.signatures.len(), 2);
        assert_eq!(
            session
                .signatures
                .get(&signer.address.into_string())
                .unwrap(),
            &Signature::try_from((KeyType::Ecdsa, signer.signature)).unwrap()
        );
        assert_eq!(session.state, MultisigState::Completed);

        let res = res.unwrap();
        assert_eq!(res.events.len(), 2);

        let event = res.events.get(1).unwrap();
        assert_eq!(event.ty, "signing_completed".to_string());
        assert_eq!(
            get_event_attribute(event, "session_id").unwrap(),
            session_id.to_string()
        );
    }

    #[test]
    fn test_submit_signature_wrong_session_id() {
        let mut deps = setup_with_session_started();

        let invalid_session_id = Uint64::zero();
        let signer = test_data::signers().get(0).unwrap().to_owned();
        let res = do_sign(deps.as_mut(), invalid_session_id, &signer);

        assert_eq!(
            res.unwrap_err(),
            ContractError::SigningSessionNotFound {
                session_id: invalid_session_id
            }
        );
    }

    #[test]
    fn test_query_signing_session() {
        let mut deps = setup_with_session_started();

        let session_id = Uint64::one();
        let signer = test_data::signers().get(0).unwrap().to_owned();
        do_sign(deps.as_mut(), session_id, &signer).unwrap();

        let msg = QueryMsg::GetMultisig { session_id };

        let res = query(deps.as_ref(), mock_env(), msg);
        assert!(res.is_ok());

        let query_res: Multisig = from_binary(&res.unwrap()).unwrap();
        let session = SIGNING_SESSIONS.load(deps.as_ref().storage, 1u64).unwrap();
        let key = KEYS
            .load(deps.as_ref().storage, (&session.key_id).into())
            .unwrap();

        assert_eq!(query_res.state, session.state);
        assert_eq!(query_res.signers.len(), key.snapshot.participants.len());
        key.snapshot
            .participants
            .iter()
            .for_each(|(address, participant)| {
                let signer = query_res
                    .signers
                    .iter()
                    .find(|signer| signer.0.address == participant.address)
                    .unwrap();

                assert_eq!(signer.0.weight, Uint256::from(participant.weight));
                assert_eq!(signer.0.pub_key, key.pub_keys.get(address).unwrap().clone());
                assert_eq!(signer.1, session.signatures.get(address).cloned());
            });
    }
    #[test]
    fn test_register_key() {
        let mut deps = mock_dependencies();
        do_instantiate(deps.as_mut()).unwrap();
        let signers = test_data::signers();
        let pub_keys = signers
            .iter()
            .map(|signer| (signer.address.clone(), signer.pub_key.clone()))
            .collect::<Vec<(Addr, HexBinary)>>();

        for (addr, pub_key) in &pub_keys {
            let res = do_register_key(
                deps.as_mut(),
                addr.clone(),
                PublicKey::Ecdsa(pub_key.clone()),
            );
            assert!(res.is_ok());
        }
        let mut ret_pub_keys: Vec<PublicKey> = vec![];

        for (addr, _) in &pub_keys {
            let res = query_registered_public_key(deps.as_ref(), addr.clone(), KeyType::Ecdsa);
            assert!(res.is_ok());
            ret_pub_keys.push(from_binary(&res.unwrap()).unwrap());
        }
        assert_eq!(
            pub_keys
                .into_iter()
                .map(|(_, pk)| PublicKey::try_from((KeyType::Ecdsa, pk)).unwrap())
                .collect::<Vec<PublicKey>>(),
            ret_pub_keys
        );
    }

    #[test]
    fn test_update_key() {
        let mut deps = mock_dependencies();
        do_instantiate(deps.as_mut()).unwrap();
        let signers = test_data::signers();
        let pub_keys = signers
            .iter()
            .map(|signer| (signer.address.clone(), signer.pub_key.clone()))
            .collect::<Vec<(Addr, HexBinary)>>();

        for (addr, pub_key) in &pub_keys {
            let res = do_register_key(
                deps.as_mut(),
                addr.clone(),
                PublicKey::Ecdsa(pub_key.clone()),
            );
            assert!(res.is_ok());
        }

        let new_pub_key = HexBinary::from_hex(
            "021a381b3e07347d3a05495347e1fb2fe04764afcea5a74084fa957947b59f9026",
        )
        .unwrap();
        let res = do_register_key(
            deps.as_mut(),
            pub_keys[0].0.clone(),
            PublicKey::Ecdsa(new_pub_key.clone()),
        );
        assert!(res.is_ok());

        let res = query_registered_public_key(deps.as_ref(), pub_keys[0].0.clone(), KeyType::Ecdsa);
        assert!(res.is_ok());
        assert_eq!(
            PublicKey::try_from((KeyType::Ecdsa, new_pub_key)).unwrap(),
            from_binary::<PublicKey>(&res.unwrap()).unwrap()
        );
    }
}<|MERGE_RESOLUTION|>--- conflicted
+++ resolved
@@ -229,16 +229,9 @@
 
 pub mod query {
     use crate::{
-<<<<<<< HEAD
+        key::{KeyType, PublicKey, Signature},
         msg::Signer,
         state::PUB_KEYS,
-        types::PublicKey,
-        types::{KeyType, Signature},
-=======
-        key::{KeyType, PublicKey},
-        msg::Signer,
-        state::PUB_KEYS,
->>>>>>> e34f24cc
     };
 
     use super::*;
