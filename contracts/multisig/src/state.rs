use std::collections::HashMap;

use cosmwasm_schema::cw_serde;
use cosmwasm_std::{Addr, HexBinary, Order, StdResult, Storage, Uint64};
use cw_storage_plus::{Item, Map};

use crate::{
    key::{KeyType, Signature},
    signing::SigningSession,
    types::{Key, KeyID},
    ContractError,
};

#[cw_serde]
pub struct Config {
    pub governance: Addr,
}

pub const CONFIG: Item<Config> = Item::new("config");

pub const SIGNING_SESSION_COUNTER: Item<Uint64> = Item::new("signing_session_counter");
pub const SIGNING_SESSIONS: Map<u64, SigningSession> = Map::new("signing_sessions");

/// Signatures by session id and signer address
pub const SIGNATURES: Map<(u64, &str), Signature> = Map::new("signatures");

pub fn load_session_signatures(
    store: &dyn Storage,
    session_id: u64,
) -> StdResult<HashMap<String, Signature>> {
    SIGNATURES
        .prefix(session_id)
        .range(store, None, None, Order::Ascending)
        .collect()
}

pub fn save_signature(
    store: &mut dyn Storage,
    session_id: Uint64,
    signature: Signature,
    signer: &Addr,
) -> Result<Signature, ContractError> {
    SIGNATURES.update(
        store,
        (session_id.u64(), signer.as_ref()),
        |sig| -> Result<Signature, ContractError> {
            match sig {
                Some(_) => Err(ContractError::DuplicateSignature {
                    session_id,
                    signer: signer.into(),
                }),
                None => Ok(signature),
            }
        },
    )
}

pub const KEYS: Map<&KeyID, Key> = Map::new("keys");
pub fn get_key(store: &dyn Storage, key_id: &KeyID) -> Result<Key, ContractError> {
    KEYS.load(store, key_id)
        .map_err(|_| ContractError::NoActiveKeyFound {
            key_id: key_id.to_string(),
        })
}

// key type is part of the key so signers can register multiple keys with different types
pub const PUB_KEYS: Map<(Addr, KeyType), HexBinary> = Map::new("registered_pub_keys");

<<<<<<< HEAD
#[cfg(test)]
mod tests {

    use cosmwasm_std::testing::mock_dependencies;

    use crate::test::common::ecdsa_test_data;

    use super::*;

    #[test]
    fn test_save_and_load_signatures() {
        let mut deps = mock_dependencies();
        let session_id = 1u64;

        for (i, signer) in ecdsa_test_data::signers().into_iter().enumerate() {
            let signature = Signature::try_from((KeyType::Ecdsa, signer.signature)).unwrap();
            assert!(save_signature(
                deps.as_mut().storage,
                session_id.into(),
                signature.clone(),
                &signer.address
            )
            .is_ok());

            let signatures = load_session_signatures(deps.as_ref().storage, session_id).unwrap();
            assert_eq!(signatures.len(), i + 1);
        }
    }

    #[test]
    fn test_duplicate_signature() {
        let mut deps = mock_dependencies();
        let session_id = 1u64;
        let signer = ecdsa_test_data::signers().remove(0);
        let signature = Signature::try_from((KeyType::Ecdsa, signer.signature)).unwrap();

        assert!(save_signature(
            deps.as_mut().storage,
            session_id.into(),
            signature.clone(),
            &signer.address
        )
        .is_ok());

        assert_eq!(
            save_signature(
                deps.as_mut().storage,
                session_id.into(),
                signature,
                &signer.address
            )
            .unwrap_err(),
            ContractError::DuplicateSignature {
                session_id: session_id.into(),
                signer: signer.address.into(),
            }
        );
    }
}
=======
// The keys represent the addresses that can start a signing session.
pub const AUTHORIZED_CALLERS: Map<&Addr, ()> = Map::new("authorized_callers");
>>>>>>> 260fb033
<|MERGE_RESOLUTION|>--- conflicted
+++ resolved
@@ -66,7 +66,9 @@
 // key type is part of the key so signers can register multiple keys with different types
 pub const PUB_KEYS: Map<(Addr, KeyType), HexBinary> = Map::new("registered_pub_keys");
 
-<<<<<<< HEAD
+// The keys represent the addresses that can start a signing session.
+pub const AUTHORIZED_CALLERS: Map<&Addr, ()> = Map::new("authorized_callers");
+
 #[cfg(test)]
 mod tests {
 
@@ -125,8 +127,4 @@
             }
         );
     }
-}
-=======
-// The keys represent the addresses that can start a signing session.
-pub const AUTHORIZED_CALLERS: Map<&Addr, ()> = Map::new("authorized_callers");
->>>>>>> 260fb033
+}