--- conflicted
+++ resolved
@@ -1,10 +1,6 @@
 use cosmwasm_schema::cw_serde;
 use cosmwasm_std::HexBinary;
 
-<<<<<<< HEAD
-
-=======
->>>>>>> 9f273dec
 #[cw_serde]
 pub struct MsgToSign(HexBinary);
 
@@ -35,16 +31,8 @@
     },
 }
 
-<<<<<<< HEAD
-
-=======
->>>>>>> 9f273dec
 impl From<HexBinary> for MsgToSign {
     fn from(value: HexBinary) -> Self {
         MsgToSign(value)
     }
-<<<<<<< HEAD
-}
-=======
-}
->>>>>>> 9f273dec
+}