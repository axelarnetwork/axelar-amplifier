use std::collections::HashMap;

use cosmwasm_schema::cw_serde;
use cosmwasm_std::{Uint256, Uint64};

use axelar_wasm_std::Snapshot;

use crate::{
    key::Signature,
    types::{Key, KeyID, MsgToSign, MultisigState},
    ContractError,
};

#[cw_serde]
pub struct SigningSession {
    pub id: Uint64,
    pub key_id: KeyID,
    pub msg: MsgToSign,
    pub signatures: HashMap<String, Signature>,
    pub state: MultisigState,
}

impl SigningSession {
    pub fn new(session_id: Uint64, key_id: KeyID, msg: MsgToSign) -> Self {
        Self {
            id: session_id,
            key_id,
            msg,
            signatures: HashMap::new(),
            state: MultisigState::Pending,
        }
    }

    pub fn add_signature(
        &mut self,
        key: Key,
        signer: String,
        signature: Signature,
    ) -> Result<(), ContractError> {
        assert!(self.key_id == key.id, "violated invariant: key_id mismatch"); // TODO: correct way of handling this?

        if self.signatures.contains_key(&signer) {
            return Err(ContractError::DuplicateSignature {
                session_id: self.id,
                signer,
            });
        }

        // TODO: revisit again once expiration and/or rewards are introduced
        if self.state == MultisigState::Completed {
            return Err(ContractError::SigningSessionClosed {
                session_id: self.id,
            });
        }

        match key.pub_keys.get(&signer) {
            Some(pub_key) if !signature.verify(&self.msg, pub_key)? => {
                return Err(ContractError::InvalidSignature {
                    session_id: self.id,
                    signer,
                });
            }
            None => {
                return Err(ContractError::NotAParticipant {
                    session_id: self.id,
                    signer,
                });
            }
            _ => {}
        }

        self.signatures.insert(signer, signature);

        // TODO: may need to also check state != Completed if expiration is ever introduced
        if self.signers_weight(&key.snapshot) >= key.snapshot.quorum.into() {
            self.state = MultisigState::Completed;
        }

        Ok(())
    }

    fn signers_weight(&self, snapshot: &Snapshot) -> Uint256 {
        self.signatures
            .keys()
            .map(|addr| -> Uint256 {
                snapshot
                    .participants
                    .get(addr)
                    .expect("violated invariant: signature submitted by non-participant")
                    .weight
                    .into()
            })
            .sum()
    }
}

#[cfg(test)]
mod tests {
    use cosmwasm_std::{testing::MockStorage, Addr, HexBinary};

    use crate::{
        key::KeyType,
        state::{KEYS, SIGNING_SESSIONS},
        test::common::{build_key, build_snapshot, TestSigner},
        test::common::{ecdsa_test_data, ed25519_test_data},
    };

    use super::*;

    pub struct TestConfig {
        pub store: MockStorage,
        pub key_id: KeyID,
        pub message: MsgToSign,
        pub signers: Vec<TestSigner>,
        pub key_type: KeyType,
    }

    fn ecdsa_setup() -> TestConfig {
        let mut store = MockStorage::new();

        let signers = ecdsa_test_data::signers();
        let snapshot = build_snapshot(&signers);

        let key_id = KeyID {
            owner: Addr::unchecked("owner"),
            subkey: "subkey".to_string(),
        };
        let key = build_key(KeyType::Ecdsa, key_id, &signers, snapshot);
        KEYS.save(&mut store, (&key.id).into(), &key).unwrap();

        let message: MsgToSign = ecdsa_test_data::message().try_into().unwrap();

        TestConfig {
            store,
            key_id: key.id,
            message,
            signers,
            key_type: KeyType::Ecdsa,
        }
    }

    fn ed25519_setup() -> TestConfig {
        let mut store = MockStorage::new();

        let signers = ed25519_test_data::signers();
        let snapshot = build_snapshot(&signers);

        let key_id = KeyID {
            owner: Addr::unchecked("owner"),
            subkey: "subkey".to_string(),
        };
        let key = build_key(KeyType::Ed25519, key_id, &signers, snapshot);
        KEYS.save(&mut store, (&key.id).into(), &key).unwrap();

        let message: MsgToSign = ed25519_test_data::message().try_into().unwrap();

        TestConfig {
            store,
            key_id: key.id,
            message,
            signers,
            key_type: KeyType::Ed25519,
        }
    }

    fn sign(
        session: &mut SigningSession,
        signer_ix: usize,
        config: &mut TestConfig,
    ) -> Result<(), ContractError> {
        let signer = config.signers[signer_ix].clone();

        let key = KEYS.load(&config.store, (&session.key_id).into())?;

        let res = session.add_signature(
            key,
            signer.address.clone().into_string(),
            Signature::try_from((config.key_type, signer.signature.clone())).unwrap(),
        );

        SIGNING_SESSIONS.save(&mut config.store, session.id.u64(), &session)?;

        res
    }

    #[test]
    fn test_add_signature() {
        for mut config in [ecdsa_setup(), ed25519_setup()] {
            let mut session =
                SigningSession::new(Uint64::one(), config.key_id.clone(), config.message.clone());

            let result = sign(&mut session, 0, &mut config);
            let stored = SIGNING_SESSIONS
                .load(&config.store, session.id.u64())
                .unwrap();
            assert!(result.is_ok());
            assert_eq!(session.signatures.len(), 1);
            assert_eq!(session.state, MultisigState::Pending);
            assert_eq!(stored, session);

            let result = sign(&mut session, 0, &mut config);
            let stored = SIGNING_SESSIONS
                .load(&config.store, session.id.u64())
                .unwrap();
            assert_eq!(
                result.unwrap_err(),
                ContractError::DuplicateSignature {
                    session_id: session.id,
                    signer: config.signers[0].address.clone().into_string()
                }
            );
            assert_eq!(session.signatures.len(), 1);
            assert_eq!(session.state, MultisigState::Pending);
            assert_eq!(stored, session);

            let result = sign(&mut session, 1, &mut config);
            let stored = SIGNING_SESSIONS
                .load(&config.store, session.id.u64())
                .unwrap();
            assert!(result.is_ok());
            assert_eq!(session.signatures.len(), 2);
            assert_eq!(session.state, MultisigState::Completed);
            assert_eq!(stored, session);

            let result = sign(&mut session, 2, &mut config);
            let stored = SIGNING_SESSIONS
                .load(&config.store, session.id.u64())
                .unwrap();
            assert_eq!(
                result.unwrap_err(),
                ContractError::SigningSessionClosed {
                    session_id: session.id
                }
            );
            assert_eq!(session.signatures.len(), 2);
            assert_eq!(session.state, MultisigState::Completed);
            assert_eq!(stored, session);
        }
    }

    #[test]
    fn test_add_invalid_signature() {
<<<<<<< HEAD
        for config in [ecdsa_setup(), ed25519_setup()] {
            let mut session =
                SigningSession::new(Uint64::one(), config.key_id.clone(), config.message.clone());

            let sig_bytes = match config.key_type {
                KeyType::Ecdsa => "a58c9543b9df54578ec45838948e19afb1c6e4c86b34d9899b10b44e619ea74e19b457611e41a047030ed233af437d7ecff84de97cb6b3c13d73d22874e035111c",
                KeyType::Ed25519 => "1fe264eb7258d48d8feedea4d237ccb20157fbe5eb412bc971d758d072b036a99b06d20853c1f23cdf82085917e08dda2fcfbb5d4d7ee17d74e4988ae81d0308",
            };

            let invalid_sig: Signature = (config.key_type, HexBinary::from_hex(sig_bytes).unwrap())
                .try_into()
                .unwrap();

            let key = KEYS.load(&config.store, (&session.key_id).into()).unwrap();

            let result = session.add_signature(
                key,
                config.signers[0].address.clone().into_string(),
                invalid_sig,
            );

            assert_eq!(
                result.unwrap_err(),
                ContractError::InvalidSignature {
                    session_id: session.id,
                    signer: config.signers[0].address.clone().into_string()
                }
            );
        }
=======
        let config = setup();

        let mut session =
            SigningSession::new(Uint64::one(), config.key_id.clone(), config.message.clone());

        let invalid_sig : Signature = (KeyType::Ecdsa, HexBinary::from_hex("a58c9543b9df54578ec45838948e19afb1c6e4c86b34d9899b10b44e619ea74e19b457611e41a047030ed233af437d7ecff84de97cb6b3c13d73d22874e03511")
                .unwrap()).try_into().unwrap();

        let key = KEYS.load(&config.store, (&session.key_id).into()).unwrap();

        let result = session.add_signature(
            key,
            config.signers[0].address.clone().into_string(),
            invalid_sig,
        );

        assert_eq!(
            result.unwrap_err(),
            ContractError::InvalidSignature {
                session_id: session.id,
                signer: config.signers[0].address.clone().into_string()
            }
        );
>>>>>>> 9f0a3442
    }

    #[test]
    fn test_add_signature_not_participant() {
        for config in [ecdsa_setup(), ed25519_setup()] {
            let mut session =
                SigningSession::new(Uint64::one(), config.key_id.clone(), config.message.clone());

            let invalid_participant = "not_a_participant".to_string();

            let key = KEYS.load(&config.store, (&session.key_id).into()).unwrap();

            let result = session.add_signature(
                key,
                invalid_participant.clone(),
                Signature::try_from((config.key_type, config.signers[0].signature.clone()))
                    .unwrap(),
            );

            assert_eq!(
                result.unwrap_err(),
                ContractError::NotAParticipant {
                    session_id: session.id,
                    signer: invalid_participant
                }
            );
        }
    }
}<|MERGE_RESOLUTION|>--- conflicted
+++ resolved
@@ -240,13 +240,12 @@
 
     #[test]
     fn test_add_invalid_signature() {
-<<<<<<< HEAD
         for config in [ecdsa_setup(), ed25519_setup()] {
             let mut session =
                 SigningSession::new(Uint64::one(), config.key_id.clone(), config.message.clone());
 
             let sig_bytes = match config.key_type {
-                KeyType::Ecdsa => "a58c9543b9df54578ec45838948e19afb1c6e4c86b34d9899b10b44e619ea74e19b457611e41a047030ed233af437d7ecff84de97cb6b3c13d73d22874e035111c",
+                KeyType::Ecdsa =>   "a58c9543b9df54578ec45838948e19afb1c6e4c86b34d9899b10b44e619ea74e19b457611e41a047030ed233af437d7ecff84de97cb6b3c13d73d22874e03511",
                 KeyType::Ed25519 => "1fe264eb7258d48d8feedea4d237ccb20157fbe5eb412bc971d758d072b036a99b06d20853c1f23cdf82085917e08dda2fcfbb5d4d7ee17d74e4988ae81d0308",
             };
 
@@ -270,31 +269,6 @@
                 }
             );
         }
-=======
-        let config = setup();
-
-        let mut session =
-            SigningSession::new(Uint64::one(), config.key_id.clone(), config.message.clone());
-
-        let invalid_sig : Signature = (KeyType::Ecdsa, HexBinary::from_hex("a58c9543b9df54578ec45838948e19afb1c6e4c86b34d9899b10b44e619ea74e19b457611e41a047030ed233af437d7ecff84de97cb6b3c13d73d22874e03511")
-                .unwrap()).try_into().unwrap();
-
-        let key = KEYS.load(&config.store, (&session.key_id).into()).unwrap();
-
-        let result = session.add_signature(
-            key,
-            config.signers[0].address.clone().into_string(),
-            invalid_sig,
-        );
-
-        assert_eq!(
-            result.unwrap_err(),
-            ContractError::InvalidSignature {
-                session_id: session.id,
-                signer: config.signers[0].address.clone().into_string()
-            }
-        );
->>>>>>> 9f0a3442
     }
 
     #[test]
