--- conflicted
+++ resolved
@@ -5,11 +5,7 @@
 
 use axelar_wasm_std::Snapshot;
 
-<<<<<<< HEAD
-use crate::key::NonRecoverable;
 use crate::state::{session_signatures, SIGNATURES, SIGNING_SESSIONS};
-=======
->>>>>>> 4b3fe870
 use crate::{
     key::Signature,
     types::{Key, KeyID, MsgToSign, MultisigState},
@@ -21,10 +17,6 @@
     pub id: Uint64,
     pub key_id: KeyID,
     pub msg: MsgToSign,
-<<<<<<< HEAD
-=======
-    pub signatures: HashMap<String, Signature>,
->>>>>>> 4b3fe870
     pub state: MultisigState,
 }
 
@@ -43,7 +35,7 @@
     session: &SigningSession,
     key: &Key,
     signer: String,
-    signature: &Signature<NonRecoverable>,
+    signature: &Signature,
 ) -> Result<(), ContractError> {
     assert!(
         session.key_id == key.id,
@@ -57,24 +49,10 @@
         });
     }
 
-<<<<<<< HEAD
     match key.pub_keys.get(&signer) {
         Some(pub_key) if !signature.verify(&session.msg, pub_key)? => {
             return Err(ContractError::InvalidSignature {
                 session_id: session.id,
-=======
-    pub fn add_signature(
-        &mut self,
-        key: Key,
-        signer: String,
-        signature: Signature,
-    ) -> Result<(), ContractError> {
-        assert!(self.key_id == key.id, "violated invariant: key_id mismatch"); // TODO: correct way of handling this?
-
-        if self.signatures.contains_key(&signer) {
-            return Err(ContractError::DuplicateSignature {
-                session_id: self.id,
->>>>>>> 4b3fe870
                 signer,
             });
         }
@@ -91,7 +69,7 @@
 }
 
 fn signers_weight(
-    signatures: HashMap<String, Signature<NonRecoverable>>,
+    signatures: HashMap<String, Signature>,
     snapshot: &Snapshot,
 ) -> StdResult<Uint256> {
     signatures
@@ -112,14 +90,14 @@
     session: &SigningSession,
     key: &Key,
     signer: String,
-    signature: Signature<NonRecoverable>,
-) -> Result<Signature<NonRecoverable>, ContractError> {
+    signature: Signature,
+) -> Result<Signature, ContractError> {
     validate_session_signature(session, key, signer.clone(), &signature)?;
 
     SIGNATURES.update(
         store,
         (session.id.u64(), &signer),
-        |sig| -> Result<Signature<NonRecoverable>, ContractError> {
+        |sig| -> Result<Signature, ContractError> {
             match sig {
                 Some(_) => Err(ContractError::DuplicateSignature {
                     session_id: session.id,
@@ -211,6 +189,11 @@
 
         let message: MsgToSign = ed25519_test_data::message().try_into().unwrap();
 
+        let session = SigningSession::new(Uint64::one(), key.id.clone(), message.clone());
+        SIGNING_SESSIONS
+            .save(&mut store, session.id.u64(), &session)
+            .unwrap();
+
         TestConfig {
             store,
             key_id: key.id,
@@ -224,7 +207,7 @@
         session: &SigningSession,
         signer_ix: usize,
         config: &mut TestConfig,
-    ) -> Result<Signature<NonRecoverable>, ContractError> {
+    ) -> Result<Signature, ContractError> {
         let signer = config.signers[signer_ix].clone();
 
         let key = &KEYS.load(&config.store, (&session.key_id).into())?;
@@ -233,9 +216,8 @@
             &mut config.store,
             session,
             key,
-<<<<<<< HEAD
             signer.address.into_string(),
-            Signature::try_from((KeyType::Ecdsa, signer.signature)).unwrap(),
+            Signature::try_from((config.key_type, signer.signature.clone())).unwrap(),
         )
     }
 
@@ -250,125 +232,62 @@
 
     #[test]
     fn test_update_session_state() {
-        let mut config = setup();
-
-        let session =
-            SigningSession::new(Uint64::one(), config.key_id.clone(), config.message.clone());
-
-        // first run
-        do_sign(&session, 0, &mut config).unwrap();
-        let result = do_update_session_state(session.clone(), &mut config);
-        assert!(result.is_ok());
-=======
-            signer.address.clone().into_string(),
-            Signature::try_from((config.key_type, signer.signature.clone())).unwrap(),
-        );
->>>>>>> 4b3fe870
-
-        let result = result.unwrap();
-        let stored = SIGNING_SESSIONS
-            .load(&config.store, session.id.u64())
-            .unwrap();
-
-        assert_eq!(result, MultisigState::Pending);
-        assert_eq!(stored.state, result);
-
-        // second run
-        do_sign(&session, 1, &mut config).unwrap();
-        let result = do_update_session_state(session.clone(), &mut config);
-        assert!(result.is_ok());
-
-        let result = result.unwrap();
-        let stored = SIGNING_SESSIONS
-            .load(&config.store, session.id.u64())
-            .unwrap();
-
-        assert_eq!(result, MultisigState::Completed);
-        assert_eq!(stored.state, result);
+        for mut config in [ecdsa_setup(), ed25519_setup()] {
+            let session =
+                SigningSession::new(Uint64::one(), config.key_id.clone(), config.message.clone());
+
+            // first run
+            do_sign(&session, 0, &mut config).unwrap();
+            let result = do_update_session_state(session.clone(), &mut config);
+            assert!(result.is_ok());
+
+            let result = result.unwrap();
+            let stored = SIGNING_SESSIONS
+                .load(&config.store, session.id.u64())
+                .unwrap();
+
+            assert_eq!(result, MultisigState::Pending);
+            assert_eq!(stored.state, result);
+
+            // second run
+            do_sign(&session, 1, &mut config).unwrap();
+            let result = do_update_session_state(session.clone(), &mut config);
+            assert!(result.is_ok());
+
+            let result = result.unwrap();
+            let stored = SIGNING_SESSIONS
+                .load(&config.store, session.id.u64())
+                .unwrap();
+
+            assert_eq!(result, MultisigState::Completed);
+            assert_eq!(stored.state, result);
+        }
     }
 
     #[test]
     fn test_add_signature() {
-<<<<<<< HEAD
-        let mut config = setup();
-
-        let mut session =
-            SigningSession::new(Uint64::one(), config.key_id.clone(), config.message.clone());
-
-        // first run
-        let result = do_sign(&session, 0, &mut config);
-        let stored = SIGNING_SESSIONS
-            .load(&config.store, session.id.u64())
-            .unwrap();
-        let signatures = session_signatures(&config.store, session.id.u64()).unwrap();
-
-        assert!(result.is_ok());
-        assert_eq!(signatures.len(), 1);
-        assert_eq!(stored, session);
-
-        // second run
-        let result = do_sign(&mut session, 0, &mut config);
-        let stored = SIGNING_SESSIONS
-            .load(&config.store, session.id.u64())
-            .unwrap();
-        let signatures = session_signatures(&config.store, session.id.u64()).unwrap();
-
-        assert_eq!(
-            result.unwrap_err(),
-            ContractError::DuplicateSignature {
-                session_id: session.id,
-                signer: config.signers[0].address.clone().into_string()
-            }
-        );
-        assert_eq!(signatures.len(), 1);
-        assert_eq!(stored, session);
-    }
-
-    #[test]
-    fn test_add_signature_session_closed() {
-        let mut config = setup();
-
-        let session = SIGNING_SESSIONS
-            .load(&config.store, Uint64::one().u64())
-            .unwrap();
-        do_sign(&session, 0, &mut config).unwrap();
-        do_update_session_state(session.clone(), &mut config).unwrap();
-
-        let session = SIGNING_SESSIONS
-            .load(&config.store, Uint64::one().u64())
-            .unwrap();
-        do_sign(&session, 1, &mut config).unwrap();
-        do_update_session_state(session.clone(), &mut config).unwrap();
-
-        let session = SIGNING_SESSIONS
-            .load(&config.store, Uint64::one().u64())
-            .unwrap();
-        let result = do_sign(&session, 2, &mut config);
-
-        assert_eq!(
-            result.unwrap_err(),
-            ContractError::SigningSessionClosed {
-                session_id: session.id,
-            }
-        );
-=======
         for mut config in [ecdsa_setup(), ed25519_setup()] {
             let mut session =
                 SigningSession::new(Uint64::one(), config.key_id.clone(), config.message.clone());
 
-            let result = sign(&mut session, 0, &mut config);
+            // first run
+            let result = do_sign(&session, 0, &mut config);
             let stored = SIGNING_SESSIONS
                 .load(&config.store, session.id.u64())
                 .unwrap();
+            let signatures = session_signatures(&config.store, session.id.u64()).unwrap();
+
             assert!(result.is_ok());
-            assert_eq!(session.signatures.len(), 1);
-            assert_eq!(session.state, MultisigState::Pending);
+            assert_eq!(signatures.len(), 1);
             assert_eq!(stored, session);
 
-            let result = sign(&mut session, 0, &mut config);
+            // second run
+            let result = do_sign(&mut session, 0, &mut config);
             let stored = SIGNING_SESSIONS
                 .load(&config.store, session.id.u64())
                 .unwrap();
+            let signatures = session_signatures(&config.store, session.id.u64()).unwrap();
+
             assert_eq!(
                 result.unwrap_err(),
                 ContractError::DuplicateSignature {
@@ -376,66 +295,43 @@
                     signer: config.signers[0].address.clone().into_string()
                 }
             );
-            assert_eq!(session.signatures.len(), 1);
-            assert_eq!(session.state, MultisigState::Pending);
+            assert_eq!(signatures.len(), 1);
             assert_eq!(stored, session);
-
-            let result = sign(&mut session, 1, &mut config);
-            let stored = SIGNING_SESSIONS
-                .load(&config.store, session.id.u64())
-                .unwrap();
-            assert!(result.is_ok());
-            assert_eq!(session.signatures.len(), 2);
-            assert_eq!(session.state, MultisigState::Completed);
-            assert_eq!(stored, session);
-
-            let result = sign(&mut session, 2, &mut config);
-            let stored = SIGNING_SESSIONS
-                .load(&config.store, session.id.u64())
-                .unwrap();
+        }
+    }
+
+    #[test]
+    fn test_add_signature_session_closed() {
+        for mut config in [ecdsa_setup(), ed25519_setup()] {
+            let session = SIGNING_SESSIONS
+                .load(&config.store, Uint64::one().u64())
+                .unwrap();
+            do_sign(&session, 0, &mut config).unwrap();
+            do_update_session_state(session.clone(), &mut config).unwrap();
+
+            let session = SIGNING_SESSIONS
+                .load(&config.store, Uint64::one().u64())
+                .unwrap();
+            do_sign(&session, 1, &mut config).unwrap();
+            do_update_session_state(session.clone(), &mut config).unwrap();
+
+            let session = SIGNING_SESSIONS
+                .load(&config.store, Uint64::one().u64())
+                .unwrap();
+            let result = do_sign(&session, 2, &mut config);
+
             assert_eq!(
                 result.unwrap_err(),
                 ContractError::SigningSessionClosed {
-                    session_id: session.id
+                    session_id: session.id,
                 }
             );
-            assert_eq!(session.signatures.len(), 2);
-            assert_eq!(session.state, MultisigState::Completed);
-            assert_eq!(stored, session);
-        }
->>>>>>> 4b3fe870
+        }
     }
 
     #[test]
     fn test_add_invalid_signature() {
-<<<<<<< HEAD
-        let mut config = setup();
-
-        let session =
-            SigningSession::new(Uint64::one(), config.key_id.clone(), config.message.clone());
-
-        let invalid_sig : Signature<NonRecoverable> = (KeyType::Ecdsa, HexBinary::from_hex("a58c9543b9df54578ec45838948e19afb1c6e4c86b34d9899b10b44e619ea74e19b457611e41a047030ed233af437d7ecff84de97cb6b3c13d73d22874e03511")
-                .unwrap()).try_into().unwrap();
-
-        let key = KEYS.load(&config.store, (&session.key_id).into()).unwrap();
-
-        let result = sign(
-            &mut config.store,
-            &session,
-            &key,
-            config.signers[0].address.clone().into_string(),
-            invalid_sig,
-        );
-
-        assert_eq!(
-            result.unwrap_err(),
-            ContractError::InvalidSignature {
-                session_id: session.id,
-                signer: config.signers[0].address.clone().into_string()
-            }
-        );
-=======
-        for config in [ecdsa_setup(), ed25519_setup()] {
+        for mut config in [ecdsa_setup(), ed25519_setup()] {
             let mut session =
                 SigningSession::new(Uint64::one(), config.key_id.clone(), config.message.clone());
 
@@ -450,8 +346,10 @@
 
             let key = KEYS.load(&config.store, (&session.key_id).into()).unwrap();
 
-            let result = session.add_signature(
-                key,
+            let result = sign(
+                &mut config.store,
+                &session,
+                &key,
                 config.signers[0].address.clone().into_string(),
                 invalid_sig,
             );
@@ -464,47 +362,22 @@
                 }
             );
         }
->>>>>>> 4b3fe870
     }
 
     #[test]
     fn test_add_signature_not_participant() {
-<<<<<<< HEAD
-        let mut config = setup();
-
-        let session =
-            SigningSession::new(Uint64::one(), config.key_id.clone(), config.message.clone());
-
-        let invalid_participant = "not_a_participant".to_string();
-
-        let key = KEYS.load(&config.store, (&session.key_id).into()).unwrap();
-
-        let result = sign(
-            &mut config.store,
-            &session,
-            &key,
-            invalid_participant.clone(),
-            Signature::try_from((KeyType::Ecdsa, config.signers[0].signature.clone())).unwrap(),
-        );
-
-        assert_eq!(
-            result.unwrap_err(),
-            ContractError::NotAParticipant {
-                session_id: session.id,
-                signer: invalid_participant
-            }
-        );
-=======
-        for config in [ecdsa_setup(), ed25519_setup()] {
-            let mut session =
+        for mut config in [ecdsa_setup(), ed25519_setup()] {
+            let session =
                 SigningSession::new(Uint64::one(), config.key_id.clone(), config.message.clone());
 
             let invalid_participant = "not_a_participant".to_string();
 
             let key = KEYS.load(&config.store, (&session.key_id).into()).unwrap();
 
-            let result = session.add_signature(
-                key,
+            let result = sign(
+                &mut config.store,
+                &session,
+                &key,
                 invalid_participant.clone(),
                 Signature::try_from((config.key_type, config.signers[0].signature.clone()))
                     .unwrap(),
@@ -518,6 +391,5 @@
                 }
             );
         }
->>>>>>> 4b3fe870
     }
 }