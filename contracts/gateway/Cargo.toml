--- conflicted
+++ resolved
@@ -50,13 +50,9 @@
 voting-verifier = { workspace = true, features = ["library"] }
 
 [dev-dependencies]
-<<<<<<< HEAD
 cw-multi-test = { workspace = true }
 goldie = { workspace = true }
-=======
 assert_ok = { workspace = true }
-cw-multi-test = "0.15.1"
->>>>>>> a72eb7b8
 rand = { workspace = true }
 
 [lints]
