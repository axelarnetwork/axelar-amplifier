[package]
name = "gateway"
version = "0.1.0"
rust-version = { workspace = true }
edition = "2021"
description = "Gateway contract"

exclude = [
    # Those files are rust-optimizer artifacts. You might want to commit them for convenience, but they should not be part of the source code publication.
    "contract.wasm",
    "hash.txt",
]
# See more keys and their definitions at https://doc.rust-lang.org/cargo/reference/manifest.html

[lib]
crate-type = ["cdylib", "rlib"]

[[bin]]
name = "gateway-schema"
path = "src/bin/schema.rs"

[features]
# for more explicit tests, cargo test --features=backtraces
backtraces = ["cosmwasm-std/backtraces"]
# use library feature to disable all instantiate/execute/query exports
library = []
# generate golden files for the tests
generate_golden_files = []

[package.metadata.scripts]
optimize = """docker run --rm -v "$(pwd)":/code \
  --mount type=volume,source="$(basename "$(pwd)")_cache",target=/code/target \
  --mount type=volume,source=registry_cache,target=/usr/local/cargo/registry \
  cosmwasm/rust-optimizer:0.12.6
"""

[dependencies]
aggregate-verifier = { workspace = true, features = ["library"] }
axelar-wasm-std = { workspace = true }
<<<<<<< HEAD
axelar-wasm-std-derive = { workspace = true }
client = { workspace = true }
=======
>>>>>>> 43a5a7f8
connection-router-api = { workspace = true }
cosmwasm-schema = { workspace = true }
cosmwasm-std = { workspace = true }
cw-storage-plus = { workspace = true }
error-stack = { workspace = true }
gateway-api = { workspace = true }
itertools = { workspace = true }
report = { workspace = true }
serde = { workspace = true }
serde_json = { workspace = true }
thiserror = { workspace = true }

[dev-dependencies]
cw-multi-test = "0.15.1"

[lints]
workspace = true<|MERGE_RESOLUTION|>--- conflicted
+++ resolved
@@ -37,11 +37,8 @@
 [dependencies]
 aggregate-verifier = { workspace = true, features = ["library"] }
 axelar-wasm-std = { workspace = true }
-<<<<<<< HEAD
 axelar-wasm-std-derive = { workspace = true }
 client = { workspace = true }
-=======
->>>>>>> 43a5a7f8
 connection-router-api = { workspace = true }
 cosmwasm-schema = { workspace = true }
 cosmwasm-std = { workspace = true }
