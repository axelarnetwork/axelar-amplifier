--- conflicted
+++ resolved
@@ -138,14 +138,8 @@
         let router = "router";
         instantiate_contract(deps.as_mut(), "verifier", router);
 
-<<<<<<< HEAD
-        let query_msg = QueryMsg::OutgoingMessages {
-            message_ids: msgs.iter().map(|msg| msg.cc_id.clone()).collect(),
-        };
-=======
         let query_msg =
-            QueryMsg::GetOutgoingMessages(msgs.iter().map(|msg| msg.cc_id.clone()).collect());
->>>>>>> e4ef3073
+            QueryMsg::OutgoingMessages(msgs.iter().map(|msg| msg.cc_id.clone()).collect());
 
         // check no messages are outgoing
         let query_response = query(deps.as_ref(), mock_env(), query_msg.clone());
@@ -403,11 +397,7 @@
 {
     move |msg: voting_verifier::msg::QueryMsg| -> Result<Vec<MessageStatus>, ContractError> {
         match msg {
-<<<<<<< HEAD
-            voting_verifier::msg::QueryMsg::MessagesStatus { messages } => Ok(messages
-=======
-            voting_verifier::msg::QueryMsg::GetMessagesStatus(messages) => Ok(messages
->>>>>>> e4ef3073
+            voting_verifier::msg::QueryMsg::MessagesStatus(messages) => Ok(messages
                 .into_iter()
                 .map(|msg| {
                     MessageStatus::new(
