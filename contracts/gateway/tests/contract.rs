--- conflicted
+++ resolved
@@ -56,11 +56,7 @@
         update_query_handler(&mut deps.querier, handler.clone());
 
         // check verification is idempotent
-<<<<<<< HEAD
-        let response = std::iter::repeat_n(
-=======
         let response = iter::repeat_n(
->>>>>>> 2afdb761
             execute(
                 deps.as_mut(),
                 mock_env(),
@@ -92,11 +88,7 @@
         update_query_handler(&mut deps.querier, handler.clone());
 
         // check routing of incoming messages is idempotent
-<<<<<<< HEAD
-        let response = std::iter::repeat_n(
-=======
         let response = iter::repeat_n(
->>>>>>> 2afdb761
             execute(
                 deps.as_mut(),
                 mock_env(),
@@ -143,11 +135,7 @@
         }
 
         // check routing of outgoing messages is idempotent
-<<<<<<< HEAD
-        let response = std::iter::repeat_n(
-=======
         let response = iter::repeat_n(
->>>>>>> 2afdb761
             execute(
                 deps.as_mut(),
                 mock_env(),
@@ -165,11 +153,7 @@
         responses.push(response[0].clone());
 
         // check all outgoing messages are stored because the router (sender) is implicitly trusted
-<<<<<<< HEAD
-        std::iter::repeat_n(
-=======
         iter::repeat_n(
->>>>>>> 2afdb761
             query(deps.as_ref(), mock_env().clone(), query_msg).unwrap(),
             2,
         )
