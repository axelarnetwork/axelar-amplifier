use std::collections::HashSet;

use cosmwasm_std::Addr;
use cw_multi_test::{App, ContractWrapper, Executor};

use connection_router::state::{CrossChainId, NewMessage, ID_SEPARATOR};
use gateway::contract::*;
use gateway::error::ContractError;
use gateway::msg::{ExecuteMsg, InstantiateMsg, QueryMsg};

use crate::mock::is_verified;
use crate::mock::{
    get_router_messages, make_mock_router, make_mock_verifier, mark_messages_as_verified,
};

pub mod mock;
#[test]
fn verify_one_message() {
    let mut app = App::default();
    let verifier_address = make_mock_verifier(&mut app);

    let code = ContractWrapper::new(execute, instantiate, query);
    let code_id = app.store_code(Box::new(code));

    let gateway_address = app
        .instantiate_contract(
            code_id,
            Addr::unchecked("gateway"),
            &InstantiateMsg {
                verifier_address: verifier_address.to_string(),
                router_address: Addr::unchecked("router").to_string(),
            },
            &[],
            "Contract",
            None,
        )
        .unwrap();

    let msg = generate_messages(1).swap_remove(0);

    let res = app.execute_contract(
        Addr::unchecked("relayer"),
        gateway_address.clone(),
        &ExecuteMsg::VerifyMessages(vec![]),
        &[],
    );
    assert!(res.is_ok());

    let ret = is_verified(&mut app, verifier_address.clone(), vec![msg.clone()]);
    assert_eq!(ret, vec![(msg.cc_id.clone(), false)]);

    let res = app.execute_contract(
        Addr::unchecked("relayer"),
        gateway_address.clone(),
        &ExecuteMsg::VerifyMessages(vec![msg.clone()]),
        &[],
    );
    assert!(res.is_ok());

    let ret = is_verified(&mut app, verifier_address.clone(), vec![msg.clone()]);
    assert_eq!(ret, vec![(msg.cc_id.clone(), false)]);

    mark_messages_as_verified(&mut app, verifier_address.clone(), vec![msg.clone()]);

    let res = app.execute_contract(
        Addr::unchecked("relayer"),
        gateway_address.clone(),
        &ExecuteMsg::VerifyMessages(vec![msg.clone()]),
        &[],
    );
    assert!(res.is_ok());

    let ret = is_verified(&mut app, verifier_address.clone(), vec![msg.clone()]);
    assert_eq!(ret, vec![(msg.cc_id.clone(), true)]);

    // should still return true if queried again
    let res = app.execute_contract(
        Addr::unchecked("relayer"),
        gateway_address.clone(),
        &ExecuteMsg::VerifyMessages(vec![msg.clone()]),
        &[],
    );
    assert!(res.is_ok());

    let ret = is_verified(&mut app, verifier_address.clone(), vec![msg.clone()]);
    assert_eq!(ret, vec![(msg.cc_id, true)]);
}

fn generate_messages(count: usize) -> Vec<NewMessage> {
    let mut msgs = vec![];
    for x in 0..count {
        msgs.push(NewMessage {
            cc_id: CrossChainId {
                chain: "mock-chain".parse().unwrap(),
                id: format!("{}{}{}", "hash", ID_SEPARATOR, x).parse().unwrap(),
            },
            destination_address: "idc".parse().unwrap(),
            destination_chain: "mock-chain-2".parse().unwrap(),
            source_address: "idc".parse().unwrap(),
            payload_hash: vec![x as u8, 0, 0, 0].into(),
        })
    }
    msgs
}

#[test]
fn verify_multiple_messages() {
    let mut app = App::default();
    let verifier_address = make_mock_verifier(&mut app);

    let code = ContractWrapper::new(execute, instantiate, query);
    let code_id = app.store_code(Box::new(code));

    let gateway_address = app
        .instantiate_contract(
            code_id,
            Addr::unchecked("gateway"),
            &InstantiateMsg {
                verifier_address: verifier_address.to_string(),
                router_address: Addr::unchecked("router").to_string(),
            },
            &[],
            "Contract",
            None,
        )
        .unwrap();

    let msgs = generate_messages(10);
    let res = app.execute_contract(
        Addr::unchecked("relayer"),
        gateway_address.clone(),
        &ExecuteMsg::VerifyMessages(msgs.clone()),
        &[],
    );

    assert!(res.is_ok());

    let ret = is_verified(
        &mut app,
        verifier_address.clone(),
        msgs.iter()
            .map(|msg| msg.clone().try_into().unwrap())
            .collect(),
    );

    let msg_id_set: HashSet<_> = msgs.iter().map(|msg| msg.cc_id.clone()).collect();
    let (_, unverified) = partition_by_verified(&ret);
    assert_eq!(msg_id_set, unverified);

    mark_messages_as_verified(
        &mut app,
        verifier_address.clone(),
        msgs.iter().map(|msg| msg.clone()).collect(),
    );

    for _ in 0..2 {
        let res = app.execute_contract(
            Addr::unchecked("relayer"),
            gateway_address.clone(),
            &ExecuteMsg::VerifyMessages(msgs.clone()),
            &[],
        );
        assert!(res.is_ok());

        let ret = is_verified(&mut app, verifier_address.clone(), msgs.clone());
        let (verified, _) = partition_by_verified(&ret);
        assert_eq!(msg_id_set, verified);
    }
}

#[test]
fn verify_multiple_messages_mixed_status() {
    let mut app = App::default();
    let verifier_address = make_mock_verifier(&mut app);

    let code = ContractWrapper::new(execute, instantiate, query);
    let code_id = app.store_code(Box::new(code));

    let gateway_address = app
        .instantiate_contract(
            code_id,
            Addr::unchecked("gateway"),
            &InstantiateMsg {
                verifier_address: verifier_address.to_string(),
                router_address: Addr::unchecked("router").to_string(),
            },
            &[],
            "Contract",
            None,
        )
        .unwrap();

    let msgs = generate_messages(10);
    let msgs_verified = &msgs[0..5];
    let msgs_unverified = &msgs[5..10];
    let expected_verified: HashSet<_> = msgs_verified.iter().map(|msg| msg.cc_id.clone()).collect();
    let expected_unverified: HashSet<_> = msgs_unverified
        .iter()
        .map(|msg| msg.cc_id.clone())
        .collect();

    mark_messages_as_verified(&mut app, verifier_address.clone(), msgs_verified.to_vec());

    // same call should return same response
    for _ in 0..2 {
        let res = app.execute_contract(
            Addr::unchecked("relayer"),
            gateway_address.clone(),
            &ExecuteMsg::VerifyMessages(msgs.clone()),
            &[],
        );
        assert!(res.is_ok());

        let mut ret = is_verified(&mut app, verifier_address.clone(), msgs.clone());
        let (verified, unverified) = partition_by_verified(&mut ret);
        assert_eq!(expected_verified, verified);
        assert_eq!(expected_unverified, unverified);
    }

    // mark the rest as verified
    mark_messages_as_verified(&mut app, verifier_address.clone(), msgs_unverified.to_vec());
    let res = app.execute_contract(
        Addr::unchecked("relayer"),
        gateway_address.clone(),
        &ExecuteMsg::VerifyMessages(msgs.clone()),
        &[],
    );
    assert!(res.is_ok());

    let mut ret = is_verified(&mut app, verifier_address.clone(), msgs.clone());
    let (verified, unverified) = partition_by_verified(&mut ret);
    assert!(unverified.is_empty());
    assert_eq!(
        msgs.into_iter()
            .map(|msg| msg.cc_id)
            .collect::<HashSet<_>>(),
        verified
    );
}

fn partition_by_verified(
    ret: &Vec<(CrossChainId, bool)>,
) -> (HashSet<CrossChainId>, HashSet<CrossChainId>) {
    let verified: HashSet<_> = ret
        .into_iter()
        .filter_map(|(id, verified)| if *verified { Some(id.clone()) } else { None })
        .collect();
    let unverified: HashSet<_> = ret
        .into_iter()
        .filter_map(|(id, verified)| if !*verified { Some(id.clone()) } else { None })
        .collect();

    (verified, unverified)
}

#[test]
fn execute_one_message() {
    let mut app = App::default();
    let verifier_address = make_mock_verifier(&mut app);
    let router_address = make_mock_router(&mut app);

    let code = ContractWrapper::new(execute, instantiate, query);
    let code_id = app.store_code(Box::new(code));

    let gateway_address = app
        .instantiate_contract(
            code_id,
            Addr::unchecked("gateway"),
            &InstantiateMsg {
                verifier_address: verifier_address.to_string(),
                router_address: router_address.to_string(),
            },
            &[],
            "Contract",
            None,
        )
        .unwrap();

    let msgs = generate_messages(1);
    let res = app.execute_contract(
        Addr::unchecked("relayer"),
        gateway_address.clone(),
        &ExecuteMsg::VerifyMessages(
            msgs.iter()
                .map(|msg| msg.clone().try_into().unwrap())
                .collect(),
        ),
        &[],
    );
    assert!(res.is_ok());

    let ret = is_verified(&mut app, verifier_address.clone(), msgs.clone());
    assert_eq!(
        ret,
        msgs.iter()
            .map(|msg| (msg.cc_id.clone(), false))
            .collect::<Vec<_>>()
    );

    mark_messages_as_verified(&mut app, verifier_address.clone(), msgs.clone());

    let res = app.execute_contract(
        Addr::unchecked("relayer"),
        gateway_address.clone(),
        &ExecuteMsg::VerifyMessages(msgs.clone()),
        &[],
    );
    assert!(res.is_ok());

    let ret = is_verified(&mut app, verifier_address.clone(), msgs.clone());
    assert_eq!(
        ret,
        msgs.iter()
            .map(|msg| (msg.cc_id.clone(), true))
            .collect::<Vec<_>>()
    );

    let res = app.execute_contract(
        Addr::unchecked("relayer"),
        gateway_address.clone(),
        &ExecuteMsg::RouteMessages(msgs.clone()),
        &[],
    );
    assert!(res.is_ok());

    let ret = is_verified(&mut app, verifier_address.clone(), msgs.clone());
    assert_eq!(
        ret,
        msgs.iter()
            .map(|msg| (msg.cc_id.clone(), true))
            .collect::<Vec<_>>()
    );

    let ret = get_router_messages(&mut app, router_address, msgs.clone());
    assert_eq!(ret, msgs);
}

#[test]
fn execute_multiple_messages() {
    let mut app = App::default();
    let verifier_address = make_mock_verifier(&mut app);
    let router_address = make_mock_router(&mut app);

    let code = ContractWrapper::new(execute, instantiate, query);
    let code_id = app.store_code(Box::new(code));

    let gateway_address = app
        .instantiate_contract(
            code_id,
            Addr::unchecked("gateway"),
            &InstantiateMsg {
                verifier_address: verifier_address.to_string(),
                router_address: router_address.to_string(),
            },
            &[],
            "Contract",
            None,
        )
        .unwrap();

    let msgs = generate_messages(10);
    let expected_messages: HashSet<_> = msgs.iter().map(|msg| msg.cc_id.clone()).collect();

    let res = app.execute_contract(
        Addr::unchecked("relayer"),
        gateway_address.clone(),
        &ExecuteMsg::VerifyMessages(msgs.clone()),
        &[],
    );
    assert!(res.is_ok());

    let mut ret = is_verified(&mut app, verifier_address.clone(), msgs.clone());
    let (verified, unverified) = partition_by_verified(&mut ret);
    assert!(verified.is_empty());
    assert_eq!(expected_messages, unverified);

    mark_messages_as_verified(&mut app, verifier_address.clone(), msgs.clone());

    let res = app.execute_contract(
        Addr::unchecked("relayer"),
        gateway_address.clone(),
        &ExecuteMsg::VerifyMessages(msgs.clone()),
        &[],
    );
    assert!(res.is_ok());
    let ret = is_verified(&mut app, verifier_address.clone(), msgs.clone());
    let (verified, unverified) = partition_by_verified(&ret);
    assert!(unverified.is_empty());
    assert_eq!(expected_messages, verified);

    let res = app.execute_contract(
        Addr::unchecked("relayer"),
        gateway_address.clone(),
        &ExecuteMsg::RouteMessages(msgs.clone()),
        &[],
    );
    assert!(res.is_ok());

    let ret = is_verified(&mut app, verifier_address.clone(), msgs.clone());
    let (verified, unverified) = partition_by_verified(&ret);
    assert!(unverified.is_empty());
    assert_eq!(expected_messages, verified);

    let ret = get_router_messages(&mut app, router_address, msgs.clone());
    assert_eq!(ret, msgs);
}

#[test]
fn execute_multiple_messages_mixed_status() {
    let mut app = App::default();
    let verifier_address = make_mock_verifier(&mut app);
    let router_address = make_mock_router(&mut app);

    let code = ContractWrapper::new(execute, instantiate, query);
    let code_id = app.store_code(Box::new(code));

    let gateway_address = app
        .instantiate_contract(
            code_id,
            Addr::unchecked("gateway"),
            &InstantiateMsg {
                verifier_address: verifier_address.to_string(),
                router_address: router_address.to_string(),
            },
            &[],
            "Contract",
            None,
        )
        .unwrap();

    let msgs = generate_messages(10);
    let msgs_verified = &msgs[0..5];
    let msgs_unverified = &msgs[5..10];
    let expected_verified: HashSet<_> = msgs_verified.iter().map(|msg| msg.cc_id.clone()).collect();
    let expected_unverified: HashSet<_> = msgs_unverified
        .iter()
        .map(|msg| msg.cc_id.clone())
        .collect();

    mark_messages_as_verified(&mut app, verifier_address.clone(), msgs_verified.to_vec());

    let res = app.execute_contract(
        Addr::unchecked("relayer"),
        gateway_address.clone(),
        &ExecuteMsg::RouteMessages(msgs.clone()),
        &[],
    );
    assert!(res.is_ok());

    let mut ret = is_verified(&mut app, verifier_address.clone(), msgs.clone());
    let (verified, unverified) = partition_by_verified(&mut ret);
    assert_eq!(expected_verified, verified);
    assert_eq!(expected_unverified, unverified);

    let ret = get_router_messages(&mut app, router_address.clone(), msgs_verified.to_vec());
    assert_eq!(ret, msgs_verified);
    let ret = get_router_messages(&mut app, router_address, msgs_unverified.to_vec());
    assert_eq!(ret, vec![]);
}

#[test]
fn execute_not_verified_message() {
    let mut app = App::default();
    let verifier_address = make_mock_verifier(&mut app);
    let router_address = make_mock_router(&mut app);

    let code = ContractWrapper::new(execute, instantiate, query);
    let code_id = app.store_code(Box::new(code));

    let gateway_address = app
        .instantiate_contract(
            code_id,
            Addr::unchecked("gateway"),
            &InstantiateMsg {
                verifier_address: verifier_address.to_string(),
                router_address: router_address.to_string(),
            },
            &[],
            "Contract",
            None,
        )
        .unwrap();

    let msgs = generate_messages(1);
    let res = app.execute_contract(
        Addr::unchecked("relayer"),
        gateway_address.clone(),
        &ExecuteMsg::RouteMessages(msgs.clone()),
        &[],
    );
    assert!(res.is_ok());

    let ret = is_verified(&mut app, verifier_address.clone(), msgs.clone());
    assert_eq!(
        ret,
        msgs.iter()
            .map(|msg| (msg.cc_id.clone(), false))
            .collect::<Vec<_>>()
    );

    mark_messages_as_verified(&mut app, verifier_address.clone(), msgs.clone());

    let res = app.execute_contract(
        Addr::unchecked("relayer"),
        gateway_address.clone(),
        &ExecuteMsg::RouteMessages(msgs.clone()),
        &[],
    );
    assert!(res.is_ok());

    let ret = is_verified(&mut app, verifier_address.clone(), msgs.clone());
    assert_eq!(
        ret,
        msgs.iter()
            .map(|msg| (msg.cc_id.clone(), true))
            .collect::<Vec<_>>()
    );

    let ret = get_router_messages(&mut app, router_address, msgs.clone());
    assert_eq!(ret, msgs);
}

#[test]
fn execute_pre_verified_message() {
    let mut app = App::default();
    let verifier_address = make_mock_verifier(&mut app);
    let router_address = make_mock_router(&mut app);

    let code = ContractWrapper::new(execute, instantiate, query);
    let code_id = app.store_code(Box::new(code));

    let gateway_address = app
        .instantiate_contract(
            code_id,
            Addr::unchecked("gateway"),
            &InstantiateMsg {
                verifier_address: verifier_address.to_string(),
                router_address: router_address.to_string(),
            },
            &[],
            "Contract",
            None,
        )
        .unwrap();

    let msgs = generate_messages(1);

    mark_messages_as_verified(&mut app, verifier_address.clone(), msgs.clone());

    let res = app.execute_contract(
        Addr::unchecked("relayer"),
        gateway_address.clone(),
        &ExecuteMsg::RouteMessages(msgs.clone()),
        &[],
    );
    assert!(res.is_ok());

    let ret = is_verified(&mut app, verifier_address.clone(), msgs.clone());
    assert_eq!(
        ret,
        msgs.iter()
            .map(|msg| (msg.cc_id.clone(), true))
            .collect::<Vec<_>>()
    );

    let ret = get_router_messages(&mut app, router_address, msgs.clone());
    assert_eq!(ret, msgs);
}

#[test]
fn execute_twice() {
    let mut app = App::default();
    let verifier_address = make_mock_verifier(&mut app);
    let router_address = make_mock_router(&mut app);

    let code = ContractWrapper::new(execute, instantiate, query);
    let code_id = app.store_code(Box::new(code));

    let gateway_address = app
        .instantiate_contract(
            code_id,
            Addr::unchecked("gateway"),
            &InstantiateMsg {
                verifier_address: verifier_address.to_string(),
                router_address: router_address.to_string(),
            },
            &[],
            "Contract",
            None,
        )
        .unwrap();

    let msgs = generate_messages(1);

    mark_messages_as_verified(&mut app, verifier_address.clone(), msgs.clone());

    let res = app.execute_contract(
        Addr::unchecked("relayer"),
        gateway_address.clone(),
        &ExecuteMsg::RouteMessages(msgs.clone()),
        &[],
    );
    assert!(res.is_ok());

    let ret = is_verified(&mut app, verifier_address.clone(), msgs.clone());
    assert_eq!(
        ret,
        msgs.iter()
            .map(|msg| (msg.cc_id.clone(), true))
            .collect::<Vec<_>>()
    );

    let ret = get_router_messages(&mut app, router_address, msgs.clone());
    assert_eq!(ret, msgs);

    let res = app.execute_contract(
        Addr::unchecked("relayer"),
        gateway_address.clone(),
        &ExecuteMsg::RouteMessages(msgs.clone()),
        &[],
    );
    assert!(res.is_ok());

    let ret = is_verified(&mut app, verifier_address.clone(), msgs.clone());
    assert_eq!(
        ret,
        msgs.iter()
            .map(|msg| (msg.cc_id.clone(), true))
            .collect::<Vec<_>>()
    );
}

#[test]
fn receive_one_message() {
    let mut app = App::default();
    let verifier_address = make_mock_verifier(&mut app);
    let router_address = make_mock_router(&mut app);

    let code = ContractWrapper::new(execute, instantiate, query);
    let code_id = app.store_code(Box::new(code));

    let gateway_address = app
        .instantiate_contract(
            code_id,
            Addr::unchecked("gateway"),
            &InstantiateMsg {
                verifier_address: verifier_address.to_string(),
                router_address: router_address.to_string(),
            },
            &[],
            "Contract",
            None,
        )
        .unwrap();

    let msgs = generate_messages(1);

    let res = app.execute_contract(
        router_address,
        gateway_address.clone(),
        &ExecuteMsg::RouteMessages(msgs.clone()),
        &[],
    );
    assert!(res.is_ok());

    let ret: Vec<NewMessage> = app
        .wrap()
        .query_wasm_smart(
            gateway_address,
            &QueryMsg::GetMessages {
                message_ids: msgs.iter().map(|msg| msg.cc_id.clone()).collect(),
            },
        )
        .unwrap();
    assert_eq!(ret, msgs);
}

#[test]
fn receive_many_messages() {
    let mut app = App::default();
    let verifier_address = make_mock_verifier(&mut app);
    let router_address = make_mock_router(&mut app);

    let code = ContractWrapper::new(execute, instantiate, query);
    let code_id = app.store_code(Box::new(code));

    let gateway_address = app
        .instantiate_contract(
            code_id,
            Addr::unchecked("gateway"),
            &InstantiateMsg {
                verifier_address: verifier_address.to_string(),
                router_address: router_address.to_string(),
            },
            &[],
            "Contract",
            None,
        )
        .unwrap();

    let msgs = generate_messages(10);

    let res = app.execute_contract(
        router_address,
        gateway_address.clone(),
        &ExecuteMsg::RouteMessages(msgs.clone()),
        &[],
    );
    assert!(res.is_ok());

    let ret: Vec<NewMessage> = app
        .wrap()
        .query_wasm_smart(
            gateway_address,
            &QueryMsg::GetMessages {
                message_ids: msgs.iter().map(|msg| msg.cc_id.clone()).collect(),
            },
        )
        .unwrap();
    assert_eq!(ret, msgs);
}

#[test]
fn duplicate_message_id() {
    let mut app = App::default();
    let verifier_address = make_mock_verifier(&mut app);
    let router_address = make_mock_router(&mut app);

    let code = ContractWrapper::new(execute, instantiate, query);
    let code_id = app.store_code(Box::new(code));

    let gateway_address = app
        .instantiate_contract(
            code_id,
            Addr::unchecked("gateway"),
            &InstantiateMsg {
                verifier_address: verifier_address.to_string(),
                router_address: router_address.to_string(),
            },
            &[],
            "Contract",
            None,
        )
        .unwrap();

    // make two different messages with the same ID
    let mut msgs = generate_messages(2);
    msgs[1].cc_id.id = msgs[0].cc_id.id.clone();
    assert_ne!(msgs[0], msgs[1]);

    let err = app
        .execute_contract(
            Addr::unchecked("relayer"),
            gateway_address.clone(),
            &ExecuteMsg::VerifyMessages(msgs.clone()),
            &[],
        )
        .unwrap_err();

    assert!(err
        .downcast::<axelar_wasm_std::ContractError>()
        .unwrap()
        .to_string()
        .contains(
<<<<<<< HEAD
            &axelar_wasm_std::ContractError::from(ContractError::DuplicateMessageID).to_string()
=======
            &axelar_wasm_std::ContractError::from(ContractError::DuplicateMessageIds).to_string()
>>>>>>> 35597300
        ));

    let err = app
        .execute_contract(
            Addr::unchecked("relayer"),
            gateway_address.clone(),
            &ExecuteMsg::RouteMessages(msgs.clone()),
            &[],
        )
        .unwrap_err();
    assert!(err
        .downcast::<axelar_wasm_std::ContractError>()
        .unwrap()
        .to_string()
        .contains(
<<<<<<< HEAD
            &axelar_wasm_std::ContractError::from(ContractError::DuplicateMessageID).to_string()
=======
            &axelar_wasm_std::ContractError::from(ContractError::DuplicateMessageIds).to_string()
>>>>>>> 35597300
        ));

    //verify one of them
    mark_messages_as_verified(&mut app, verifier_address.clone(), msgs[0..1].to_vec());
    let res = app.execute_contract(
        Addr::unchecked("relayer"),
        gateway_address.clone(),
        &ExecuteMsg::VerifyMessages(msgs[0..1].to_vec()),
        &[],
    );
    assert!(res.is_ok());

    let ret = is_verified(&mut app, verifier_address.clone(), msgs[0..1].to_vec());
    assert_eq!(
        ret,
        msgs[0..1]
            .iter()
            .map(|msg| (msg.cc_id.clone(), true))
            .collect::<Vec<_>>()
    );

    // other should not be verified
    let res = app.execute_contract(
        Addr::unchecked("relayer"),
        gateway_address.clone(),
        &ExecuteMsg::VerifyMessages(msgs[1..2].to_vec()),
        &[],
    );
    assert!(res.is_ok());

    let ret = is_verified(&mut app, verifier_address.clone(), msgs[1..2].to_vec());
    assert_eq!(
        ret,
        msgs[1..2]
            .iter()
            .map(|msg| (msg.cc_id.clone(), false))
            .collect::<Vec<_>>()
    );
}<|MERGE_RESOLUTION|>--- conflicted
+++ resolved
@@ -762,11 +762,7 @@
         .unwrap()
         .to_string()
         .contains(
-<<<<<<< HEAD
-            &axelar_wasm_std::ContractError::from(ContractError::DuplicateMessageID).to_string()
-=======
             &axelar_wasm_std::ContractError::from(ContractError::DuplicateMessageIds).to_string()
->>>>>>> 35597300
         ));
 
     let err = app
@@ -782,11 +778,7 @@
         .unwrap()
         .to_string()
         .contains(
-<<<<<<< HEAD
-            &axelar_wasm_std::ContractError::from(ContractError::DuplicateMessageID).to_string()
-=======
             &axelar_wasm_std::ContractError::from(ContractError::DuplicateMessageIds).to_string()
->>>>>>> 35597300
         ));
 
     //verify one of them
