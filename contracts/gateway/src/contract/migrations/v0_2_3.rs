--- conflicted
+++ resolved
@@ -87,19 +87,12 @@
 mod tests {
     use cosmwasm_std::testing::{mock_dependencies, mock_env, mock_info};
     use cosmwasm_std::{DepsMut, Env, MessageInfo, Response};
-<<<<<<< HEAD
-    use cw_storage_plus::Item;
-=======
->>>>>>> d434b637
     use error_stack::ResultExt;
 
     use crate::contract::migrations::v0_2_3;
     use crate::contract::{Error, CONTRACT_NAME, CONTRACT_VERSION};
     use crate::msg::InstantiateMsg;
-<<<<<<< HEAD
-=======
     use crate::state;
->>>>>>> d434b637
     use crate::state::Config;
 
     #[test]
@@ -213,20 +206,9 @@
             .change_context(Error::InvalidAddress)
             .attach_printable(msg.verifier_address)?;
 
-<<<<<<< HEAD
-        CONFIG
-            .save(deps.storage, &Config { verifier, router })
-=======
         state::save_config(deps.storage, &Config { verifier, router })
->>>>>>> d434b637
             .change_context(Error::InvalidStoreAccess)?;
 
         Ok(Response::new())
     }
-<<<<<<< HEAD
-
-    #[deprecated(since = "0.2.3", note = "only used to test the migration")]
-    const CONFIG: Item<Config> = Item::new("config");
-=======
->>>>>>> d434b637
 }