--- conflicted
+++ resolved
@@ -318,11 +318,7 @@
 }
 
 #[test]
-<<<<<<< HEAD
 fn freeze_chain_when_not_admin_fails() {
-=======
-fn disable_execution_when_not_admin_fails() {
->>>>>>> a6952bbb
     let mut deps = mock_dependencies();
     utils::instantiate_contract(deps.as_mut()).unwrap();
 
@@ -330,13 +326,9 @@
         deps.as_mut(),
         mock_env(),
         mock_info("not-admin", &[]),
-<<<<<<< HEAD
         ExecuteMsg::FreezeChain {
             chain: ChainNameRaw::try_from("ethereum").unwrap(),
         },
-=======
-        ExecuteMsg::DisableExecution,
->>>>>>> a6952bbb
     );
     assert_err_contains!(
         result,
@@ -346,11 +338,7 @@
 }
 
 #[test]
-<<<<<<< HEAD
 fn unfreeze_chain_when_not_admin_fails() {
-=======
-fn enable_execution_when_not_admin_fails() {
->>>>>>> a6952bbb
     let mut deps = mock_dependencies();
     utils::instantiate_contract(deps.as_mut()).unwrap();
 
@@ -358,13 +346,9 @@
         deps.as_mut(),
         mock_env(),
         mock_info("not-admin", &[]),
-<<<<<<< HEAD
         ExecuteMsg::UnfreezeChain {
             chain: ChainNameRaw::try_from("ethereum").unwrap(),
         },
-=======
-        ExecuteMsg::EnableExecution,
->>>>>>> a6952bbb
     );
     assert_err_contains!(
         result,
@@ -374,11 +358,7 @@
 }
 
 #[test]
-<<<<<<< HEAD
 fn admin_or_governance_can_freeze_chain() {
-=======
-fn admin_or_governance_can_enable_execution() {
->>>>>>> a6952bbb
     let mut deps = mock_dependencies();
     utils::instantiate_contract(deps.as_mut()).unwrap();
 
@@ -386,35 +366,23 @@
         deps.as_mut(),
         mock_env(),
         mock_info(params::ADMIN, &[]),
-<<<<<<< HEAD
         ExecuteMsg::FreezeChain {
             chain: ChainNameRaw::try_from("ethereum").unwrap()
         }
-=======
-        ExecuteMsg::EnableExecution
->>>>>>> a6952bbb
     ));
 
     assert_ok!(contract::execute(
         deps.as_mut(),
         mock_env(),
         mock_info(params::GOVERNANCE, &[]),
-<<<<<<< HEAD
         ExecuteMsg::FreezeChain {
             chain: ChainNameRaw::try_from("ethereum").unwrap()
         }
-=======
-        ExecuteMsg::EnableExecution
->>>>>>> a6952bbb
-    ));
-}
-
-#[test]
-<<<<<<< HEAD
+    ));
+}
+
+#[test]
 fn admin_or_governance_can_unfreeze_chain() {
-=======
-fn admin_or_governance_can_disable_execution() {
->>>>>>> a6952bbb
     let mut deps = mock_dependencies();
     utils::instantiate_contract(deps.as_mut()).unwrap();
 
@@ -422,25 +390,93 @@
         deps.as_mut(),
         mock_env(),
         mock_info(params::ADMIN, &[]),
-<<<<<<< HEAD
         ExecuteMsg::UnfreezeChain {
             chain: ChainNameRaw::try_from("ethereum").unwrap()
         }
-=======
-        ExecuteMsg::DisableExecution
->>>>>>> a6952bbb
     ));
 
     assert_ok!(contract::execute(
         deps.as_mut(),
         mock_env(),
         mock_info(params::GOVERNANCE, &[]),
-<<<<<<< HEAD
         ExecuteMsg::UnfreezeChain {
             chain: ChainNameRaw::try_from("ethereum").unwrap()
         }
     ));
-=======
+}
+
+#[test]
+fn disable_execution_when_not_admin_fails() {
+    let mut deps = mock_dependencies();
+    utils::instantiate_contract(deps.as_mut()).unwrap();
+
+    let result = contract::execute(
+        deps.as_mut(),
+        mock_env(),
+        mock_info("not-admin", &[]),
+        ExecuteMsg::DisableExecution,
+    );
+    assert_err_contains!(
+        result,
+        permission_control::Error,
+        permission_control::Error::PermissionDenied { .. }
+    );
+}
+
+#[test]
+fn enable_execution_when_not_admin_fails() {
+    let mut deps = mock_dependencies();
+    utils::instantiate_contract(deps.as_mut()).unwrap();
+
+    let result = contract::execute(
+        deps.as_mut(),
+        mock_env(),
+        mock_info("not-admin", &[]),
+        ExecuteMsg::EnableExecution,
+    );
+    assert_err_contains!(
+        result,
+        permission_control::Error,
+        permission_control::Error::PermissionDenied { .. }
+    );
+}
+
+#[test]
+fn admin_or_governance_can_enable_execution() {
+    let mut deps = mock_dependencies();
+    utils::instantiate_contract(deps.as_mut()).unwrap();
+
+    assert_ok!(contract::execute(
+        deps.as_mut(),
+        mock_env(),
+        mock_info(params::ADMIN, &[]),
+        ExecuteMsg::EnableExecution
+    ));
+
+    assert_ok!(contract::execute(
+        deps.as_mut(),
+        mock_env(),
+        mock_info(params::GOVERNANCE, &[]),
+        ExecuteMsg::EnableExecution
+    ));
+}
+
+#[test]
+fn admin_or_governance_can_disable_execution() {
+    let mut deps = mock_dependencies();
+    utils::instantiate_contract(deps.as_mut()).unwrap();
+
+    assert_ok!(contract::execute(
+        deps.as_mut(),
+        mock_env(),
+        mock_info(params::ADMIN, &[]),
+        ExecuteMsg::DisableExecution
+    ));
+
+    assert_ok!(contract::execute(
+        deps.as_mut(),
+        mock_env(),
+        mock_info(params::GOVERNANCE, &[]),
         ExecuteMsg::DisableExecution
     ));
 }
@@ -488,5 +524,4 @@
         ExecuteError,
         ExecuteError::ChainConfigAlreadySet(_)
     )
->>>>>>> a6952bbb
 }