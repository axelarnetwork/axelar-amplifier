use std::str::FromStr;

use assert_ok::assert_ok;
use axelar_wasm_std::response::inspect_response_msg;
use axelar_wasm_std::{assert_err_contains, nonempty, permission_control};
use axelarnet_gateway::msg::ExecuteMsg as AxelarnetGatewayExecuteMsg;
use cosmwasm_std::testing::{message_info, mock_dependencies, mock_env};
use cosmwasm_std::{HexBinary, Uint256};
use interchain_token_service::contract::{self, ExecuteError};
use interchain_token_service::events::Event;
use interchain_token_service::msg::{self, ExecuteMsg, TruncationConfig};
use interchain_token_service::{
    DeployInterchainToken, HubMessage, InterchainTransfer, LinkToken, RegisterTokenMetadata,
    TokenId, TokenSupply,
};
use router_api::{Address, ChainName, ChainNameRaw, CrossChainId};
use serde_json::json;
use utils::{make_deps, params, register_chains, TestMessage};

mod utils;

use crate::contract::Error;

#[test]
fn register_update_its_contract_succeeds() {
    let mut deps = mock_dependencies();
    utils::instantiate_contract(deps.as_mut()).unwrap();

    let chain: ChainNameRaw = "ethereum".parse().unwrap();
    let address: Address = "0x1234567890123456789012345678901234567890"
        .parse()
        .unwrap();

    assert_ok!(utils::register_chain(
        deps.as_mut(),
        chain.clone(),
        address.clone(),
        Uint256::MAX.try_into().unwrap(),
        u8::MAX
    ));
    let res = assert_ok!(utils::query_its_contract(deps.as_ref(), chain.clone()));
    assert_eq!(res, Some(address));

    let new_address: Address = "0x9999999990123456789012345678901234567890"
        .parse()
        .unwrap();
    assert_ok!(utils::update_chain(
        deps.as_mut(),
        chain.clone(),
        new_address.clone()
    ));
    let res = assert_ok!(utils::query_its_contract(deps.as_ref(), chain.clone()));
    assert_eq!(res, Some(new_address));
}

#[test]
fn reregistering_same_chain_fails() {
    let mut deps = mock_dependencies();
    utils::instantiate_contract(deps.as_mut()).unwrap();

    let chain: ChainNameRaw = "ethereum".parse().unwrap();
    let address: Address = "0x1234567890123456789012345678901234567890"
        .parse()
        .unwrap();

    assert_ok!(utils::register_chain(
        deps.as_mut(),
        chain.clone(),
        address.clone(),
        Uint256::MAX.try_into().unwrap(),
        u8::MAX
    ));

    assert_err_contains!(
        utils::register_chain(
            deps.as_mut(),
            chain.clone(),
            address.clone(),
            Uint256::MAX.try_into().unwrap(),
            u8::MAX
        ),
        Error,
        Error::RegisterChains
    );
}

#[test]
fn update_unknown_chain_fails() {
    let mut deps = mock_dependencies();
    utils::instantiate_contract(deps.as_mut()).unwrap();

    let chain: ChainNameRaw = "ethereum".parse().unwrap();

    assert_err_contains!(
        utils::update_chain(
            deps.as_mut(),
            chain,
            "0x1234567890123456789012345678901234567890"
                .parse()
                .unwrap()
        ),
        Error,
        Error::UpdateChain
    );
}

#[test]
fn register_multiple_chains_succeeds() {
    let mut deps = mock_dependencies();
    utils::instantiate_contract(deps.as_mut()).unwrap();
    let chains: Vec<msg::ChainConfig> = (0..10)
        .map(|i| msg::ChainConfig {
            chain: i.to_string().parse().unwrap(),
            its_edge_contract: i.to_string().parse().unwrap(),
            truncation: TruncationConfig {
                max_decimals_when_truncating: 18u8,
                max_uint: Uint256::MAX.try_into().unwrap(),
            },
        })
        .collect();
    assert_ok!(register_chains(deps.as_mut(), chains.clone()));

    for chain in chains {
        let res = assert_ok!(utils::query_its_contract(
            deps.as_ref(),
            chain.chain.clone()
        ));
        assert_eq!(res, Some(chain.its_edge_contract));
    }
}

<<<<<<< HEAD
    utils::register_its_contract(
        deps.as_mut(),
        source_its_chain.clone(),
        source_its_contract.clone(),
    )
    .unwrap();
    utils::register_its_contract(
        deps.as_mut(),
        destination_its_chain.clone().into(),
        destination_its_contract.clone(),
    )
    .unwrap();
=======
#[test]
fn register_multiple_chains_fails_if_one_invalid() {
    let mut deps = mock_dependencies();
    utils::instantiate_contract(deps.as_mut()).unwrap();
    let chains: Vec<msg::ChainConfig> = (0..10)
        .map(|i| msg::ChainConfig {
            chain: i.to_string().parse().unwrap(),
            its_edge_contract: i.to_string().parse().unwrap(),
            truncation: TruncationConfig {
                max_decimals_when_truncating: 18u8,
                max_uint: Uint256::MAX.try_into().unwrap(),
            },
        })
        .collect();
    assert_ok!(register_chains(deps.as_mut(), chains[0..1].to_vec()));
    assert_err_contains!(
        register_chains(deps.as_mut(), chains.clone()),
        Error,
        Error::RegisterChains
    );
}
>>>>>>> f7fb035e

#[test]
fn execute_hub_message_succeeds() {
    let (
        mut deps,
        TestMessage {
            router_message,
            source_its_chain,
            source_its_contract,
            destination_its_chain,
            destination_its_contract,
            ..
        },
    ) = utils::setup();

    let test_messages = vec![
        DeployInterchainToken {
            token_id: TokenId::new([1; 32]),
            name: "Test".try_into().unwrap(),
            symbol: "TST".try_into().unwrap(),
            decimals: 18,
            minter: Some(HexBinary::from([1; 32]).try_into().unwrap()),
        }
        .into(),
        InterchainTransfer {
            token_id: TokenId::new([1; 32]),
            source_address: HexBinary::from([1; 32]).try_into().unwrap(),
            destination_address: HexBinary::from([2; 32]).try_into().unwrap(),
            amount: 1u64.try_into().unwrap(),
            data: Some(HexBinary::from([1, 2, 3, 4]).try_into().unwrap()),
        }
        .into(),
    ];

    let responses: Vec<_> = test_messages
        .into_iter()
        .map(|message| {
            let hub_message = HubMessage::SendToHub {
                destination_chain: destination_its_chain.clone().into(),
                message,
            };
            let receive_payload = HubMessage::ReceiveFromHub {
                source_chain: source_its_chain.clone(),
                message: hub_message.message().clone(),
            }
            .abi_encode();

            let response = assert_ok!(utils::execute_hub_message(
                deps.as_mut(),
                router_message.cc_id.clone(),
                source_its_contract.clone(),
                hub_message.clone(),
            ));
            let msg: AxelarnetGatewayExecuteMsg =
                assert_ok!(inspect_response_msg(response.clone()));
            let expected_msg = AxelarnetGatewayExecuteMsg::CallContract {
                destination_chain: ChainName::try_from(destination_its_chain.to_string()).unwrap(),
                destination_address: destination_its_contract.clone(),
                payload: receive_payload,
            };
            assert_eq!(msg, expected_msg);

            let expected_event = Event::MessageReceived {
                cc_id: router_message.cc_id.clone(),
                destination_chain: destination_its_chain.clone().into(),
                message: hub_message.message().clone(),
            };
            assert_eq!(
                response.events,
                vec![cosmwasm_std::Event::from(expected_event)]
            );

            response
        })
        .collect();

    goldie::assert_json!(responses);
}

#[test]
fn execute_message_interchain_transfer_should_scale_custom_tokens_when_decimals_are_different() {
    let (
        mut deps,
        TestMessage {
            router_message,
            source_its_contract,
            source_its_chain,
            destination_its_chain,
            destination_its_contract,
            ..
        },
    ) = utils::setup_with_chain_configs(
        Uint256::MAX.try_into().unwrap(),
        6,
        u64::MAX.try_into().unwrap(),
        6,
    );
    let token_id = TokenId::new([1; 32]);
    let hub_message = HubMessage::RegisterTokenMetadata(RegisterTokenMetadata {
        decimals: 6,
        token_address: HexBinary::from([1; 32]).try_into().unwrap(),
    });
    let cc_id = CrossChainId {
        source_chain: source_its_chain.clone(),
        message_id: router_message.cc_id.message_id.clone(),
    };
    let source_register_token_response = assert_ok!(utils::execute_hub_message(
        deps.as_mut(),
        cc_id,
        source_its_contract.clone(),
        hub_message,
    ));

    let hub_message = HubMessage::RegisterTokenMetadata(RegisterTokenMetadata {
        decimals: 18,
        token_address: HexBinary::from([1; 32]).try_into().unwrap(),
    });
    let cc_id = CrossChainId {
        source_chain: destination_its_chain.clone(),
        message_id: router_message.cc_id.message_id.clone(),
    };
    let destination_register_token_response = assert_ok!(utils::execute_hub_message(
        deps.as_mut(),
        cc_id,
        destination_its_contract.clone(),
        hub_message,
    ));

    let hub_message = HubMessage::SendToHub {
        destination_chain: destination_its_chain.clone(),
        message: LinkToken {
            token_id,
            token_manager_type: Uint256::zero(),
            source_token_address: HexBinary::from([1; 32]).try_into().unwrap(),
            destination_token_address: HexBinary::from([1; 32]).try_into().unwrap(),
            params: None,
        }
        .into(),
    };

    let cc_id = CrossChainId {
        source_chain: source_its_chain.clone(),
        message_id: router_message.cc_id.message_id.clone(),
    };
    let link_token_response = assert_ok!(utils::execute_hub_message(
        deps.as_mut(),
        cc_id,
        source_its_contract.clone(),
        hub_message,
    ));

    // send from source to destination
    let transfer = InterchainTransfer {
        token_id,
        source_address: HexBinary::from([1; 32]).try_into().unwrap(),
        destination_address: HexBinary::from([2; 32]).try_into().unwrap(),
        amount: Uint256::from_u128(1_000_000u128).try_into().unwrap(),
        data: None,
    };
    let hub_message = HubMessage::SendToHub {
        destination_chain: destination_its_chain.clone(),
        message: transfer.into(),
    };
    let response_to_destination = assert_ok!(utils::execute_hub_message(
        deps.as_mut(),
        router_message.cc_id.clone(),
        source_its_contract,
        hub_message,
    ));

    // send back from destination to source
    let transfer = InterchainTransfer {
        token_id,
        source_address: HexBinary::from([2; 32]).try_into().unwrap(),
        destination_address: HexBinary::from([1; 32]).try_into().unwrap(),
        amount: Uint256::from_u128(1_000_000_000_000_000_000u128)
            .try_into()
            .unwrap(),
        data: None,
    };
    let mut cc_id = router_message.cc_id.clone();
    cc_id.source_chain = destination_its_chain.clone();
    let hub_message = HubMessage::SendToHub {
        destination_chain: source_its_chain,
        message: transfer.into(),
    };
    let response_to_source = assert_ok!(utils::execute_hub_message(
        deps.as_mut(),
        cc_id,
        destination_its_contract,
        hub_message,
    ));

    goldie::assert_json!(json!({"response_to_destination": response_to_destination,
        "response_to_source": response_to_source,
        "source_register_token_response": source_register_token_response,
        "destination_register_token_response": destination_register_token_response,
        "link_token_response" : link_token_response}));
}

#[test]
fn execute_message_interchain_transfer_should_scale_the_amount_when_source_decimals_are_different()
{
    let (
        mut deps,
        TestMessage {
            router_message,
            source_its_contract,
            source_its_chain,
            destination_its_chain,
            destination_its_contract,
            ..
        },
    ) = utils::setup_with_chain_configs(
        Uint256::MAX.try_into().unwrap(),
        6,
        u64::MAX.try_into().unwrap(),
        6,
    );
    let token_id = TokenId::new([1; 32]);
    let deploy_token = DeployInterchainToken {
        token_id,
        name: "Test".try_into().unwrap(),
        symbol: "TST".try_into().unwrap(),
        decimals: 18,
        minter: None,
    }
    .into();
    let hub_message = HubMessage::SendToHub {
        destination_chain: destination_its_chain.clone(),
        message: deploy_token,
    };
    assert_ok!(utils::execute_hub_message(
        deps.as_mut(),
        router_message.cc_id.clone(),
        source_its_contract.clone(),
        hub_message,
    ));

    // send from source to destination
    let transfer = InterchainTransfer {
        token_id,
        source_address: HexBinary::from([1; 32]).try_into().unwrap(),
        destination_address: HexBinary::from([2; 32]).try_into().unwrap(),
        amount: Uint256::from_u128(1_000_000_000_000_000_000u128)
            .try_into()
            .unwrap(),
        data: None,
    };
    let hub_message = HubMessage::SendToHub {
        destination_chain: destination_its_chain.clone(),
        message: transfer.into(),
    };
    let response_to_destination = assert_ok!(utils::execute_hub_message(
        deps.as_mut(),
        router_message.cc_id.clone(),
        source_its_contract,
        hub_message,
    ));

    // send back from destination to source
    let transfer = InterchainTransfer {
        token_id,
        source_address: HexBinary::from([2; 32]).try_into().unwrap(),
        destination_address: HexBinary::from([1; 32]).try_into().unwrap(),
        amount: Uint256::from_u128(1_000_000u128).try_into().unwrap(),
        data: None,
    };
    let mut cc_id = router_message.cc_id.clone();
    cc_id.source_chain = destination_its_chain.clone();
    let hub_message = HubMessage::SendToHub {
        destination_chain: source_its_chain,
        message: transfer.into(),
    };
    let response_to_source = assert_ok!(utils::execute_hub_message(
        deps.as_mut(),
        cc_id,
        destination_its_contract,
        hub_message,
    ));

    goldie::assert_json!(
        json!({"response_to_destination": response_to_destination, "response_to_source": response_to_source})
    );
}

#[test]
fn execute_message_interchain_transfer_should_scale_correctly_in_3_chain_cycle() {
    let TestMessage {
        source_its_contract,
        ..
    } = TestMessage::dummy();
    let configs = vec![
        (
            "ethereum".parse().unwrap(),
            source_its_contract.clone(),
            Uint256::MAX.try_into().unwrap(),
            u8::MAX,
        ),
        (
            "stellar".parse().unwrap(),
            source_its_contract.clone(),
            Uint256::from(u128::MAX).try_into().unwrap(),
            12,
        ),
        (
            "sui".parse().unwrap(),
            source_its_contract.clone(),
            Uint256::from(u64::MAX).try_into().unwrap(),
            6,
        ),
    ];

    let (mut deps, TestMessage { router_message, .. }) =
        utils::setup_multiple_chains(configs.clone());
    let token_id = TokenId::new([1; 32]);
    let deploy_token = DeployInterchainToken {
        token_id,
        name: "Test".try_into().unwrap(),
        symbol: "TST".try_into().unwrap(),
        decimals: 18,
        minter: None,
    };
    let hub_message = HubMessage::SendToHub {
        destination_chain: configs[1].0.clone(),
        message: deploy_token.clone().into(),
    };
    assert_ok!(utils::execute_hub_message(
        deps.as_mut(),
        CrossChainId {
            source_chain: configs[0].0.clone(),
            message_id: router_message.cc_id.message_id.clone()
        },
        source_its_contract.clone(),
        hub_message,
    ));

    let hub_message = HubMessage::SendToHub {
        destination_chain: configs[2].0.clone(),
        message: deploy_token.clone().into(),
    };
    assert_ok!(utils::execute_hub_message(
        deps.as_mut(),
        CrossChainId {
            source_chain: configs[0].0.clone(),
            message_id: router_message.cc_id.message_id.clone()
        },
        source_its_contract.clone(),
        hub_message,
    ));

    let amount: nonempty::Uint256 = Uint256::from_u128(1000000000000000000u128)
        .try_into()
        .unwrap();

    // send from chain 0 to chain 1
    let transfer = InterchainTransfer {
        token_id,
        source_address: HexBinary::from([1; 32]).try_into().unwrap(),
        destination_address: HexBinary::from([2; 32]).try_into().unwrap(),
        amount,
        data: None,
    };
    let hub_message = HubMessage::SendToHub {
        destination_chain: configs[1].0.clone(),
        message: transfer.into(),
    };

    assert_ok!(utils::execute_hub_message(
        deps.as_mut(),
        CrossChainId {
            source_chain: configs[0].0.clone(),
            message_id: router_message.cc_id.message_id.clone()
        },
        source_its_contract.clone(),
        hub_message,
    ));

    let scaling_factor = Uint256::from_u128(10)
        .checked_pow(deploy_token.decimals.abs_diff(configs[1].3).into())
        .unwrap();
    let scaled_amount = amount.clone().checked_div(scaling_factor).unwrap();

    // send back from destination to source
    let transfer = InterchainTransfer {
        token_id,
        source_address: HexBinary::from([2; 32]).try_into().unwrap(),
        destination_address: HexBinary::from([1; 32]).try_into().unwrap(),
        amount: scaled_amount.try_into().unwrap(),
        data: None,
    };

    let hub_message = HubMessage::SendToHub {
        destination_chain: configs[2].0.clone(),
        message: transfer.into(),
    };

    assert_ok!(utils::execute_hub_message(
        deps.as_mut(),
        CrossChainId {
            source_chain: configs[1].0.clone(),
            message_id: router_message.cc_id.message_id.clone()
        },
        source_its_contract.clone(),
        hub_message,
    ));

    let scaling_factor = Uint256::from_u128(10)
        .checked_pow(deploy_token.decimals.abs_diff(configs[2].3).into())
        .unwrap();
    let scaled_amount = amount.clone().checked_div(scaling_factor).unwrap();

    // send back from destination to source
    let transfer = InterchainTransfer {
        token_id,
        source_address: HexBinary::from([2; 32]).try_into().unwrap(),
        destination_address: HexBinary::from([1; 32]).try_into().unwrap(),
        amount: scaled_amount.try_into().unwrap(),
        data: None,
    };

    let hub_message = HubMessage::SendToHub {
        destination_chain: configs[0].0.clone(),
        message: transfer.into(),
    };

    let response_to_destination = assert_ok!(utils::execute_hub_message(
        deps.as_mut(),
        CrossChainId {
            source_chain: configs[2].0.clone(),
            message_id: router_message.cc_id.message_id.clone()
        },
        source_its_contract,
        hub_message,
    ));

    goldie::assert_json!(response_to_destination);
}

#[test]
fn execute_message_interchain_transfer_should_scale_correctly_in_3_chain_cycle_with_dust() {
    let TestMessage {
        source_its_contract,
        ..
    } = TestMessage::dummy();
    let configs = vec![
        (
            "ethereum".parse().unwrap(),
            source_its_contract.clone(),
            Uint256::MAX.try_into().unwrap(),
            u8::MAX,
        ),
        (
            "stellar".parse().unwrap(),
            source_its_contract.clone(),
            Uint256::from(u128::MAX).try_into().unwrap(),
            12,
        ),
        (
            "sui".parse().unwrap(),
            source_its_contract.clone(),
            Uint256::from(u64::MAX).try_into().unwrap(),
            6,
        ),
    ];

    let (mut deps, TestMessage { router_message, .. }) =
        utils::setup_multiple_chains(configs.clone());
    let token_id = TokenId::new([1; 32]);
    let deploy_token = DeployInterchainToken {
        token_id,
        name: "Test".try_into().unwrap(),
        symbol: "TST".try_into().unwrap(),
        decimals: 18,
        minter: None,
    };
    let hub_message = HubMessage::SendToHub {
        destination_chain: configs[1].0.clone(),
        message: deploy_token.clone().into(),
    };
    assert_ok!(utils::execute_hub_message(
        deps.as_mut(),
        CrossChainId {
            source_chain: configs[0].0.clone(),
            message_id: router_message.cc_id.message_id.clone()
        },
        source_its_contract.clone(),
        hub_message,
    ));

    let hub_message = HubMessage::SendToHub {
        destination_chain: configs[2].0.clone(),
        message: deploy_token.clone().into(),
    };
    assert_ok!(utils::execute_hub_message(
        deps.as_mut(),
        CrossChainId {
            source_chain: configs[0].0.clone(),
            message_id: router_message.cc_id.message_id.clone()
        },
        source_its_contract.clone(),
        hub_message,
    ));

    let amount: nonempty::Uint256 = Uint256::from_u128(1000000000010000001u128)
        .try_into()
        .unwrap();

    // send from chain 0 to chain 1
    let transfer = InterchainTransfer {
        token_id,
        source_address: HexBinary::from([1; 32]).try_into().unwrap(),
        destination_address: HexBinary::from([2; 32]).try_into().unwrap(),
        amount,
        data: None,
    };
    let hub_message = HubMessage::SendToHub {
        destination_chain: configs[1].0.clone(),
        message: transfer.into(),
    };

    assert_ok!(utils::execute_hub_message(
        deps.as_mut(),
        CrossChainId {
            source_chain: configs[0].0.clone(),
            message_id: router_message.cc_id.message_id.clone()
        },
        source_its_contract.clone(),
        hub_message,
    ));

    let scaling_factor = Uint256::from_u128(10)
        .checked_pow(deploy_token.decimals.abs_diff(configs[1].3).into())
        .unwrap();
    let scaled_amount = amount.clone().checked_div(scaling_factor).unwrap();

    // send back from destination to source
    let transfer = InterchainTransfer {
        token_id,
        source_address: HexBinary::from([2; 32]).try_into().unwrap(),
        destination_address: HexBinary::from([1; 32]).try_into().unwrap(),
        amount: scaled_amount.try_into().unwrap(),
        data: None,
    };

    let hub_message = HubMessage::SendToHub {
        destination_chain: configs[2].0.clone(),
        message: transfer.into(),
    };

    assert_ok!(utils::execute_hub_message(
        deps.as_mut(),
        CrossChainId {
            source_chain: configs[1].0.clone(),
            message_id: router_message.cc_id.message_id.clone()
        },
        source_its_contract.clone(),
        hub_message,
    ));

    let scaling_factor = Uint256::from_u128(10)
        .checked_pow(deploy_token.decimals.abs_diff(configs[2].3).into())
        .unwrap();
    let scaled_amount = amount.clone().checked_div(scaling_factor).unwrap();

    // send back from destination to source
    let transfer = InterchainTransfer {
        token_id,
        source_address: HexBinary::from([2; 32]).try_into().unwrap(),
        destination_address: HexBinary::from([1; 32]).try_into().unwrap(),
        amount: scaled_amount.try_into().unwrap(),
        data: None,
    };

    let hub_message = HubMessage::SendToHub {
        destination_chain: configs[0].0.clone(),
        message: transfer.into(),
    };

    let response_to_destination = assert_ok!(utils::execute_hub_message(
        deps.as_mut(),
        CrossChainId {
            source_chain: configs[2].0.clone(),
            message_id: router_message.cc_id.message_id.clone()
        },
        source_its_contract,
        hub_message,
    ));

    goldie::assert_json!(response_to_destination);
}

#[test]
fn execute_message_deploy_interchain_token_should_translate_decimals_when_max_uints_are_different()
{
    let (
        mut deps,
        TestMessage {
            router_message,
            source_its_contract,
            source_its_chain,
            destination_its_chain,
            ..
        },
    ) = utils::setup_with_chain_configs(
        Uint256::MAX.try_into().unwrap(),
        6,
        u64::MAX.try_into().unwrap(),
        6,
    );

    let token_id = TokenId::new([1; 32]);
    let message = DeployInterchainToken {
        token_id,
        name: "Test".try_into().unwrap(),
        symbol: "TST".try_into().unwrap(),
        decimals: 18,
        minter: None,
    }
    .into();
    let hub_message = HubMessage::SendToHub {
        destination_chain: destination_its_chain.clone(),
        message,
    };
    let response = assert_ok!(utils::execute_hub_message(
        deps.as_mut(),
        router_message.cc_id.clone(),
        source_its_contract.clone(),
        hub_message,
    ));
    let source_token_instance = assert_ok!(utils::query_token_instance(
        deps.as_ref(),
        source_its_chain.clone(),
        token_id
    ));
    let destination_token_instance = assert_ok!(utils::query_token_instance(
        deps.as_ref(),
        destination_its_chain.clone(),
        token_id
    ));

    goldie::assert_json!(
        json!({ "response": response, "source_token_instance": source_token_instance, "destination_token_instance": destination_token_instance })
    );
}

#[test]
fn execute_message_deploy_interchain_token_should_translate_decimals_when_max_uints_are_the_same() {
    let (
        mut deps,
        TestMessage {
            router_message,
            source_its_chain,
            source_its_contract,
            destination_its_chain,
            ..
        },
    ) = utils::setup_with_chain_configs(
        Uint256::MAX.try_into().unwrap(),
        6,
        Uint256::MAX.try_into().unwrap(),
        6,
    );

    let token_id = TokenId::new([1; 32]);
    let message = DeployInterchainToken {
        token_id,
        name: "Test".try_into().unwrap(),
        symbol: "TST".try_into().unwrap(),
        decimals: 18,
        minter: None,
    }
    .into();
    let hub_message = HubMessage::SendToHub {
        destination_chain: destination_its_chain.clone(),
        message,
    };
    let response = assert_ok!(utils::execute_hub_message(
        deps.as_mut(),
        router_message.cc_id.clone(),
        source_its_contract.clone(),
        hub_message,
    ));
    let source_token_instance = assert_ok!(utils::query_token_instance(
        deps.as_ref(),
        source_its_chain.clone(),
        token_id
    ));
    let destination_token_instance = assert_ok!(utils::query_token_instance(
        deps.as_ref(),
        destination_its_chain.clone(),
        token_id
    ));

    goldie::assert_json!(
        json!({ "response": response, "source_token_instance": source_token_instance, "destination_token_instance": destination_token_instance })
    );
}

#[test]
fn execute_its_when_not_gateway_sender_fails() {
    let mut deps = mock_dependencies();
    let api = deps.api;

    utils::instantiate_contract(deps.as_mut()).unwrap();

    let result = contract::execute(
        deps.as_mut(),
        mock_env(),
        message_info(&api.addr_make("not-gateway"), &[]),
        ExecuteMsg::Execute(axelarnet_gateway::AxelarExecutableMsg {
            cc_id: CrossChainId::new("source", "hash").unwrap(),
            source_address: "source".parse().unwrap(),
            payload: HexBinary::from([]),
        }),
    );
    assert_err_contains!(
        result,
        permission_control::Error,
        permission_control::Error::AddressNotWhitelisted { .. }
    );
}

#[test]
fn execute_message_when_unknown_source_address_fails() {
    let mut deps = mock_dependencies();
    utils::instantiate_contract(deps.as_mut()).unwrap();

    let TestMessage {
        hub_message,
        router_message,
        source_its_chain,
        source_its_contract,
        ..
    } = TestMessage::dummy();

    utils::register_chain(
        deps.as_mut(),
        source_its_chain,
        source_its_contract,
        Uint256::MAX.try_into().unwrap(),
        u8::MAX,
    )
    .unwrap();

    let unknown_address: Address = "unknown-address".parse().unwrap();
    let result = utils::execute(
        deps.as_mut(),
        router_message.cc_id.clone(),
        unknown_address,
        hub_message.abi_encode(),
    );
    assert_err_contains!(
        result,
        ExecuteError,
        ExecuteError::UnknownItsContract { .. }
    );
}

#[test]
fn execute_message_when_invalid_payload_fails() {
    let mut deps = mock_dependencies();
    utils::instantiate_contract(deps.as_mut()).unwrap();

    let TestMessage {
        router_message,
        source_its_chain,
        source_its_contract,
        ..
    } = TestMessage::dummy();

    utils::register_chain(
        deps.as_mut(),
        source_its_chain,
        source_its_contract.clone(),
        Uint256::MAX.try_into().unwrap(),
        u8::MAX,
    )
    .unwrap();

    let invalid_payload = HexBinary::from_hex("1234").unwrap();
    let result = utils::execute(
        deps.as_mut(),
        router_message.cc_id.clone(),
        source_its_contract,
        invalid_payload,
    );
    assert_err_contains!(result, ExecuteError, ExecuteError::InvalidPayload);
}

#[test]
fn execute_message_when_unknown_chain_fails() {
    let mut deps = make_deps();
    utils::instantiate_contract(deps.as_mut()).unwrap();

    let TestMessage {
        hub_message,
        router_message,
        source_its_chain,
        source_its_contract,
        ..
    } = TestMessage::dummy();

    let result = utils::execute(
        deps.as_mut(),
        router_message.cc_id.clone(),
        source_its_contract.clone(),
        hub_message.clone().abi_encode(),
    );
    assert_err_contains!(result, ExecuteError, ExecuteError::State);

    utils::register_chain(
        deps.as_mut(),
        source_its_chain,
        source_its_contract.clone(),
        Uint256::MAX.try_into().unwrap(),
        u8::MAX,
    )
    .unwrap();

    let result = utils::execute(
        deps.as_mut(),
        router_message.cc_id,
        source_its_contract,
        hub_message.abi_encode(),
    );
    assert_err_contains!(result, ExecuteError, ExecuteError::State);
}

#[test]
fn execute_message_when_invalid_message_type_fails() {
    let mut deps = make_deps();
    utils::instantiate_contract(deps.as_mut()).unwrap();

    let TestMessage {
        hub_message,
        router_message,
        source_its_chain,
        source_its_contract,
        ..
    } = TestMessage::dummy();

    utils::register_chain(
        deps.as_mut(),
        source_its_chain.clone(),
        source_its_contract.clone(),
        Uint256::MAX.try_into().unwrap(),
        u8::MAX,
    )
    .unwrap();

    let invalid_hub_message = HubMessage::ReceiveFromHub {
        source_chain: source_its_chain,
        message: hub_message.message().clone(),
    };
    let result = utils::execute(
        deps.as_mut(),
        router_message.cc_id,
        source_its_contract,
        invalid_hub_message.abi_encode(),
    );
    assert_err_contains!(result, ExecuteError, ExecuteError::InvalidMessageType);
}

#[test]
fn freeze_chain_when_not_admin_fails() {
    let mut deps = mock_dependencies();
    let api = deps.api;

    utils::instantiate_contract(deps.as_mut()).unwrap();

    let result = contract::execute(
        deps.as_mut(),
        mock_env(),
        message_info(&api.addr_make("not-admin"), &[]),
        ExecuteMsg::FreezeChain {
            chain: ChainNameRaw::try_from("ethereum").unwrap(),
        },
    );
    assert_err_contains!(
        result,
        permission_control::Error,
        permission_control::Error::PermissionDenied { .. }
    );
}

#[test]
fn unfreeze_chain_when_not_admin_fails() {
    let mut deps = mock_dependencies();
    let api = deps.api;

    utils::instantiate_contract(deps.as_mut()).unwrap();

    let result = contract::execute(
        deps.as_mut(),
        mock_env(),
        message_info(&api.addr_make("not-admin"), &[]),
        ExecuteMsg::UnfreezeChain {
            chain: ChainNameRaw::try_from("ethereum").unwrap(),
        },
    );
    assert_err_contains!(
        result,
        permission_control::Error,
        permission_control::Error::PermissionDenied { .. }
    );
}

#[test]
fn admin_or_governance_can_freeze_chain() {
    let mut deps = mock_dependencies();
    let api = deps.api;

    utils::instantiate_contract(deps.as_mut()).unwrap();

    let chain = "ethereum".parse().unwrap();
    let max_uint = Uint256::from_str("120000000000000000000000000")
        .unwrap()
        .try_into()
        .unwrap();
    let decimals = 18;

    let address: Address = "0x1234567890123456789012345678901234567890"
        .parse()
        .unwrap();

    assert_ok!(utils::register_chain(
        deps.as_mut(),
        chain,
        address,
        max_uint,
        decimals
    ));

    assert_ok!(contract::execute(
        deps.as_mut(),
        mock_env(),
        message_info(&api.addr_make(params::ADMIN), &[]),
        ExecuteMsg::FreezeChain {
            chain: ChainNameRaw::try_from("ethereum").unwrap()
        }
    ));

    assert_ok!(contract::execute(
        deps.as_mut(),
        mock_env(),
        message_info(&api.addr_make(params::GOVERNANCE), &[]),
        ExecuteMsg::FreezeChain {
            chain: ChainNameRaw::try_from("ethereum").unwrap()
        }
    ));
}

#[test]
fn admin_or_governance_can_unfreeze_chain() {
    let mut deps = mock_dependencies();
    let api = deps.api;

    utils::instantiate_contract(deps.as_mut()).unwrap();

    let chain = "ethereum".parse().unwrap();
    let max_uint = Uint256::from_str("120000000000000000000000000")
        .unwrap()
        .try_into()
        .unwrap();
    let decimals = 18;

    let address: Address = "0x1234567890123456789012345678901234567890"
        .parse()
        .unwrap();

    assert_ok!(utils::register_chain(
        deps.as_mut(),
        chain,
        address,
        max_uint,
        decimals
    ));

    assert_ok!(contract::execute(
        deps.as_mut(),
        mock_env(),
        message_info(&api.addr_make(params::ADMIN), &[]),
        ExecuteMsg::UnfreezeChain {
            chain: ChainNameRaw::try_from("ethereum").unwrap()
        }
    ));

    assert_ok!(contract::execute(
        deps.as_mut(),
        mock_env(),
        message_info(&api.addr_make(params::GOVERNANCE), &[]),
        ExecuteMsg::UnfreezeChain {
            chain: ChainNameRaw::try_from("ethereum").unwrap()
        }
    ));
}

#[test]
fn disable_execution_when_not_admin_fails() {
    let mut deps = mock_dependencies();
    let api = deps.api;

    utils::instantiate_contract(deps.as_mut()).unwrap();

    let result = contract::execute(
        deps.as_mut(),
        mock_env(),
        message_info(&api.addr_make("not-admin"), &[]),
        ExecuteMsg::DisableExecution,
    );
    assert_err_contains!(
        result,
        permission_control::Error,
        permission_control::Error::PermissionDenied { .. }
    );
}

#[test]
fn enable_execution_when_not_admin_fails() {
    let mut deps = mock_dependencies();
    let api = deps.api;

    utils::instantiate_contract(deps.as_mut()).unwrap();

    let result = contract::execute(
        deps.as_mut(),
        mock_env(),
        message_info(&api.addr_make("not-admin"), &[]),
        ExecuteMsg::EnableExecution,
    );
    assert_err_contains!(
        result,
        permission_control::Error,
        permission_control::Error::PermissionDenied { .. }
    );
}

#[test]
fn admin_or_governance_can_enable_execution() {
    let mut deps = mock_dependencies();
    let api = deps.api;

    utils::instantiate_contract(deps.as_mut()).unwrap();

    assert_ok!(contract::execute(
        deps.as_mut(),
        mock_env(),
        message_info(&api.addr_make(params::ADMIN), &[]),
        ExecuteMsg::EnableExecution
    ));

    assert_ok!(contract::execute(
        deps.as_mut(),
        mock_env(),
        message_info(&api.addr_make(params::GOVERNANCE), &[]),
        ExecuteMsg::EnableExecution
    ));
}

#[test]
fn admin_or_governance_can_disable_execution() {
    let mut deps = mock_dependencies();
    let api = deps.api;

    utils::instantiate_contract(deps.as_mut()).unwrap();

    assert_ok!(contract::execute(
        deps.as_mut(),
        mock_env(),
        message_info(&api.addr_make(params::ADMIN), &[]),
        ExecuteMsg::DisableExecution
    ));

    assert_ok!(contract::execute(
        deps.as_mut(),
        mock_env(),
        message_info(&api.addr_make(params::GOVERNANCE), &[]),
        ExecuteMsg::DisableExecution
    ));
}

#[test]
fn set_chain_config_should_succeed() {
    let chain = "ethereum".parse().unwrap();
    let max_uint = Uint256::from_str("120000000000000000000000000")
        .unwrap()
        .try_into()
        .unwrap();
    let decimals = 18;

    let address: Address = "0x1234567890123456789012345678901234567890"
        .parse()
        .unwrap();

    let mut deps = mock_dependencies();
    utils::instantiate_contract(deps.as_mut()).unwrap();

    assert_ok!(utils::register_chain(
        deps.as_mut(),
        chain,
        address,
        max_uint,
        decimals
    ));
}

#[test]
fn set_chain_config_should_fail_if_chain_config_is_already_set() {
    let chain: ChainNameRaw = "ethereum".parse().unwrap();
    let max_uint = Uint256::from_str("120000000000000000000000000")
        .unwrap()
        .try_into()
        .unwrap();
    let decimals = 18;

    let address: Address = "0x1234567890123456789012345678901234567890"
        .parse()
        .unwrap();

    let mut deps = mock_dependencies();
    utils::instantiate_contract(deps.as_mut()).unwrap();

    assert_ok!(utils::register_chain(
        deps.as_mut(),
        chain.clone(),
        address.clone(),
        max_uint,
        decimals
    ));
    assert_err_contains!(
        utils::register_chain(deps.as_mut(), chain, address, max_uint, decimals),
        ExecuteError,
        ExecuteError::ChainAlreadyRegistered(_)
    )
}

#[test]
fn deploy_interchain_token_tracks_supply() {
    let (
        mut deps,
        TestMessage {
            router_message,
            source_its_chain,
            source_its_contract,
            destination_its_chain,
            destination_its_contract,
            hub_message,
        },
    ) = utils::setup();

    let token_id = hub_message.token_id();
    let amount = nonempty::Uint256::try_from(400u64).unwrap();

    assert_ok!(utils::execute_hub_message(
        deps.as_mut(),
        router_message.cc_id.clone(),
        source_its_contract.clone(),
        hub_message,
    ));

    let msg = HubMessage::SendToHub {
        destination_chain: destination_its_chain.clone(),
        message: InterchainTransfer {
            token_id,
            source_address: HexBinary::from([1; 32]).try_into().unwrap(),
            destination_address: HexBinary::from([2; 32]).try_into().unwrap(),
            amount,
            data: None,
        }
        .into(),
    };
    assert_ok!(utils::execute_hub_message(
        deps.as_mut(),
        router_message.cc_id.clone(),
        source_its_contract.clone(),
        msg,
    ));

    assert_eq!(
        assert_ok!(utils::query_token_instance(
            deps.as_ref(),
            source_its_chain.clone(),
            token_id
        ))
        .unwrap()
        .supply,
        TokenSupply::Untracked,
    );
    assert_eq!(
        assert_ok!(utils::query_token_instance(
            deps.as_ref(),
            destination_its_chain.clone(),
            token_id
        ))
        .unwrap()
        .supply,
        TokenSupply::Tracked(amount.into())
    );

    // Send the same amount back
    let msg = HubMessage::SendToHub {
        destination_chain: source_its_chain.clone(),
        message: InterchainTransfer {
            token_id,
            source_address: HexBinary::from([1; 32]).try_into().unwrap(),
            destination_address: HexBinary::from([2; 32]).try_into().unwrap(),
            amount,
            data: None,
        }
        .into(),
    };
    assert_ok!(utils::execute_hub_message(
        deps.as_mut(),
        CrossChainId::new(
            destination_its_chain.clone(),
            router_message.cc_id.message_id.clone()
        )
        .unwrap(),
        destination_its_contract,
        msg,
    ));

    assert_eq!(
        assert_ok!(utils::query_token_instance(
            deps.as_ref(),
            source_its_chain.clone(),
            token_id
        ))
        .unwrap()
        .supply,
        TokenSupply::Untracked
    );
    assert_eq!(
        assert_ok!(utils::query_token_instance(
            deps.as_ref(),
            destination_its_chain,
            token_id
        ))
        .unwrap()
        .supply,
        TokenSupply::Tracked(Uint256::zero())
    );
}

#[test]
fn deploy_interchain_token_with_minter_does_not_track_supply() {
    let (
        mut deps,
        TestMessage {
            router_message,
            source_its_chain,
            source_its_contract,
            destination_its_chain,
            destination_its_contract,
            ..
        },
    ) = utils::setup();

    let token_id = TokenId::new([1u8; 32]);
    let amount = nonempty::Uint256::try_from(400u64).unwrap();

    let msg = HubMessage::SendToHub {
        destination_chain: destination_its_chain.clone(),
        message: DeployInterchainToken {
            token_id,
            name: "Test".try_into().unwrap(),
            symbol: "TST".try_into().unwrap(),
            decimals: 18,
            minter: Some(HexBinary::from([1; 32]).try_into().unwrap()),
        }
        .into(),
    };
    assert_ok!(utils::execute_hub_message(
        deps.as_mut(),
        router_message.cc_id.clone(),
        source_its_contract.clone(),
        msg,
    ));
    for chain in [source_its_chain.clone(), destination_its_chain.clone()] {
        assert_eq!(
            assert_ok!(utils::query_token_instance(
                deps.as_ref(),
                chain.clone(),
                token_id
            ))
            .unwrap()
            .supply,
            TokenSupply::Untracked,
        );
    }

    let msg = HubMessage::SendToHub {
        destination_chain: destination_its_chain.clone(),
        message: InterchainTransfer {
            token_id,
            source_address: HexBinary::from([1; 32]).try_into().unwrap(),
            destination_address: HexBinary::from([2; 32]).try_into().unwrap(),
            amount,
            data: None,
        }
        .into(),
    };
    assert_ok!(utils::execute_hub_message(
        deps.as_mut(),
        router_message.cc_id.clone(),
        source_its_contract.clone(),
        msg,
    ));

    // Send a larger amount back
    let msg = HubMessage::SendToHub {
        destination_chain: source_its_chain.clone(),
        message: InterchainTransfer {
            token_id,
            source_address: HexBinary::from([1; 32]).try_into().unwrap(),
            destination_address: HexBinary::from([2; 32]).try_into().unwrap(),
            amount: amount.strict_add(Uint256::one()).try_into().unwrap(),
            data: None,
        }
        .into(),
    };
    assert_ok!(utils::execute_hub_message(
        deps.as_mut(),
        CrossChainId::new(
            destination_its_chain.clone(),
            router_message.cc_id.message_id.clone()
        )
        .unwrap(),
        destination_its_contract,
        msg,
    ));

    for chain in [source_its_chain.clone(), destination_its_chain.clone()] {
        assert_eq!(
            assert_ok!(utils::query_token_instance(
                deps.as_ref(),
                chain.clone(),
                token_id
            ))
            .unwrap()
            .supply,
            TokenSupply::Untracked,
        );
    }
}

#[test]
fn interchain_transfer_exceeds_supply_fails() {
    let (
        mut deps,
        TestMessage {
            router_message,
            source_its_chain,
            source_its_contract,
            destination_its_chain,
            destination_its_contract,
            hub_message: msg,
        },
    ) = utils::setup();

    let token_id = msg.token_id();
    let amount = nonempty::Uint256::try_from(400u64).unwrap();

    assert_ok!(utils::execute_hub_message(
        deps.as_mut(),
        router_message.cc_id.clone(),
        source_its_contract.clone(),
        msg,
    ));

    let msg = HubMessage::SendToHub {
        destination_chain: source_its_chain.clone(),
        message: InterchainTransfer {
            token_id,
            source_address: HexBinary::from([1; 32]).try_into().unwrap(),
            destination_address: HexBinary::from([2; 32]).try_into().unwrap(),
            amount: 1u64.try_into().unwrap(),
            data: None,
        }
        .into(),
    };
    assert_err_contains!(
        utils::execute_hub_message(
            deps.as_mut(),
            CrossChainId::new(
                destination_its_chain.clone(),
                router_message.cc_id.message_id.clone()
            )
            .unwrap(),
            destination_its_contract.clone(),
            msg,
        ),
        ExecuteError,
        ExecuteError::TokenSupplyInvariantViolated { .. }
    );

    let msg = HubMessage::SendToHub {
        destination_chain: destination_its_chain.clone(),
        message: InterchainTransfer {
            token_id,
            source_address: HexBinary::from([1; 32]).try_into().unwrap(),
            destination_address: HexBinary::from([2; 32]).try_into().unwrap(),
            amount,
            data: None,
        }
        .into(),
    };
    assert_ok!(utils::execute_hub_message(
        deps.as_mut(),
        router_message.cc_id.clone(),
        source_its_contract.clone(),
        msg,
    ));

    let msg = HubMessage::SendToHub {
        destination_chain: source_its_chain.clone(),
        message: InterchainTransfer {
            token_id,
            source_address: HexBinary::from([1; 32]).try_into().unwrap(),
            destination_address: HexBinary::from([2; 32]).try_into().unwrap(),
            amount: amount.strict_add(Uint256::one()).try_into().unwrap(),
            data: None,
        }
        .into(),
    };
    assert_err_contains!(
        utils::execute_hub_message(
            deps.as_mut(),
            CrossChainId::new(destination_its_chain, router_message.cc_id.message_id).unwrap(),
            destination_its_contract,
            msg,
        ),
        ExecuteError,
        ExecuteError::TokenSupplyInvariantViolated { .. }
    );
}

#[test]
fn deploy_interchain_token_submitted_twice_fails() {
    let (
        mut deps,
        TestMessage {
            router_message,
            source_its_contract,
            hub_message: msg,
            ..
        },
    ) = utils::setup();

    assert_ok!(utils::execute_hub_message(
        deps.as_mut(),
        router_message.cc_id.clone(),
        source_its_contract.clone(),
        msg.clone(),
    ));

    assert_err_contains!(
        utils::execute_hub_message(
            deps.as_mut(),
            router_message.cc_id.clone(),
            source_its_contract.clone(),
            msg,
        ),
        ExecuteError,
        ExecuteError::TokenAlreadyDeployed { .. }
    );
}

#[test]
fn deploy_interchain_token_from_non_origin_chain_fails() {
    let (
        mut deps,
        TestMessage {
            router_message,
            source_its_contract,
            hub_message: msg,
            ..
        },
    ) = utils::setup();

    assert_ok!(utils::execute_hub_message(
        deps.as_mut(),
        router_message.cc_id.clone(),
        source_its_contract.clone(),
        msg.clone(),
    ));

    // Deploy the same token from a different origin chain to a different destination chain now
    let another_source_chain: ChainNameRaw = "another-source-chain".parse().unwrap();
    assert_ok!(utils::register_chain(
        deps.as_mut(),
        another_source_chain.clone(),
        source_its_contract.clone(),
        Uint256::MAX.try_into().unwrap(),
        u8::MAX,
    ));
    let another_destination_chain: ChainNameRaw = "another-dest-chain".parse().unwrap();
    assert_ok!(utils::register_chain(
        deps.as_mut(),
        another_destination_chain.clone(),
        source_its_contract.clone(),
        Uint256::MAX.try_into().unwrap(),
        u8::MAX,
    ));

    let new_destination_msg = HubMessage::SendToHub {
        destination_chain: another_source_chain.clone(),
        message: msg.message().clone(),
    };

    assert_err_contains!(
        utils::execute_hub_message(
            deps.as_mut(),
            CrossChainId::new(another_source_chain, router_message.cc_id.message_id).unwrap(),
            source_its_contract,
            new_destination_msg,
        ),
        ExecuteError,
        ExecuteError::TokenDeployedFromNonOriginChain { .. }
    );
}

#[test]
fn deploy_interchain_token_to_multiple_destination_succeeds() {
    let (
        mut deps,
        TestMessage {
            router_message,
            source_its_contract,
            hub_message: msg,
            ..
        },
    ) = utils::setup();

    assert_ok!(utils::execute_hub_message(
        deps.as_mut(),
        router_message.cc_id.clone(),
        source_its_contract.clone(),
        msg.clone(),
    ));

    let another_chain: ChainNameRaw = "another-chain".parse().unwrap();
    assert_ok!(utils::register_chain(
        deps.as_mut(),
        another_chain.clone(),
        source_its_contract.clone(),
        Uint256::MAX.try_into().unwrap(),
        u8::MAX,
    ));

    let msg = HubMessage::SendToHub {
        destination_chain: another_chain,
        message: msg.message().clone(),
    };
    assert_ok!(utils::execute_hub_message(
        deps.as_mut(),
        router_message.cc_id.clone(),
        source_its_contract.clone(),
        msg.clone(),
    ));
}<|MERGE_RESOLUTION|>--- conflicted
+++ resolved
@@ -129,20 +129,6 @@
     }
 }
 
-<<<<<<< HEAD
-    utils::register_its_contract(
-        deps.as_mut(),
-        source_its_chain.clone(),
-        source_its_contract.clone(),
-    )
-    .unwrap();
-    utils::register_its_contract(
-        deps.as_mut(),
-        destination_its_chain.clone().into(),
-        destination_its_contract.clone(),
-    )
-    .unwrap();
-=======
 #[test]
 fn register_multiple_chains_fails_if_one_invalid() {
     let mut deps = mock_dependencies();
@@ -164,7 +150,6 @@
         Error::RegisterChains
     );
 }
->>>>>>> f7fb035e
 
 #[test]
 fn execute_hub_message_succeeds() {
@@ -203,7 +188,7 @@
         .into_iter()
         .map(|message| {
             let hub_message = HubMessage::SendToHub {
-                destination_chain: destination_its_chain.clone().into(),
+                destination_chain: destination_its_chain.clone(),
                 message,
             };
             let receive_payload = HubMessage::ReceiveFromHub {
@@ -229,7 +214,7 @@
 
             let expected_event = Event::MessageReceived {
                 cc_id: router_message.cc_id.clone(),
-                destination_chain: destination_its_chain.clone().into(),
+                destination_chain: destination_its_chain.clone(),
                 message: hub_message.message().clone(),
             };
             assert_eq!(
