use std::collections::HashMap;

use assert_ok::assert_ok;
<<<<<<< HEAD
use cosmwasm_std::testing::mock_dependencies;
use interchain_token_service::msg::{ChainConfigResponse, TruncationConfig};
=======
use cosmwasm_std::testing::{mock_dependencies, MockApi, MockQuerier, MockStorage};
use cosmwasm_std::{from_json, Empty, OwnedDeps, Uint256};
use interchain_token_service::msg::{
    ChainConfigResponse, ChainFilter, ChainStatusFilter, QueryMsg, TruncationConfig,
    DEFAULT_PAGINATION_LIMIT,
};
>>>>>>> d2556636
use interchain_token_service::TokenId;
use router_api::{Address, ChainNameRaw};

mod utils;

struct ChainConfigTest {
    deps: OwnedDeps<MockStorage, MockApi, MockQuerier, Empty>,
    eth: utils::ChainData,
    polygon: utils::ChainData,
}

impl ChainConfigTest {
    fn setup() -> Self {
        let mut deps = mock_dependencies();
        utils::instantiate_contract(deps.as_mut()).unwrap();

        let eth = utils::ChainData {
            chain: "Ethereum".parse().unwrap(),
            address: "0x1234567890123456789012345678901234567890"
                .parse()
                .unwrap(),
            max_uint: Uint256::MAX.try_into().unwrap(),
            max_decimals: u8::MAX,
        };

        let polygon = utils::ChainData {
            chain: "Polygon".parse().unwrap(),
            address: "0x1234567890123456789012345678901234567890"
                .parse()
                .unwrap(),
            max_uint: Uint256::MAX.try_into().unwrap(),
            max_decimals: u8::MAX,
        };

        let mut test_config = Self { deps, eth, polygon };
        test_config.register_test_chains();
        test_config
    }

    fn register_test_chains(&mut self) {
        utils::register_chain(
            self.deps.as_mut(),
            self.eth.chain.clone(),
            self.eth.address.clone(),
            self.eth.max_uint,
            self.eth.max_decimals,
        )
        .unwrap();

<<<<<<< HEAD
    utils::register_chain(
        deps.as_mut(),
        chain.clone(),
        address.clone(),
        256.try_into().unwrap(),
        u8::MAX,
    )
    .unwrap();
=======
        utils::register_chain(
            self.deps.as_mut(),
            self.polygon.chain.clone(),
            self.polygon.address.clone(),
            self.polygon.max_uint,
            self.polygon.max_decimals,
        )
        .unwrap();
    }
}
>>>>>>> d2556636

#[test]
fn query_chain_config() {
    let mut test_config = ChainConfigTest::setup();

    let eth_expected_config_response = ChainConfigResponse {
        chain: test_config.eth.chain.clone(),
        its_edge_contract: test_config.eth.address.clone(),
        truncation: TruncationConfig {
<<<<<<< HEAD
            max_uint_bits: 256.try_into().unwrap(),
            max_decimals_when_truncating: u8::MAX,
=======
            max_uint: test_config.eth.max_uint,
            max_decimals_when_truncating: test_config.eth.max_decimals,
>>>>>>> d2556636
        },
        frozen: false,
    };

    let eth_chain_config = assert_ok!(utils::query_its_chain(
        test_config.deps.as_ref(),
        test_config.eth.chain.clone()
    ));
    assert_eq!(eth_chain_config.unwrap(), eth_expected_config_response);

    // case sensitive query
    let chain_config = assert_ok!(utils::query_its_chain(
        test_config.deps.as_ref(),
        "ethereum".parse().unwrap()
    ));
    assert_eq!(chain_config, None);

    let new_address: Address = "0x9999999990123456789012345678901234567890"
        .parse()
        .unwrap();
    assert_ok!(utils::update_chain(
        test_config.deps.as_mut(),
        test_config.eth.chain.clone(),
        new_address.clone(),
<<<<<<< HEAD
        128.try_into().unwrap(),
=======
        Uint256::MAX.try_into().unwrap(),
>>>>>>> d2556636
        18,
    ));

    let chain_config = assert_ok!(utils::query_its_chain(
        test_config.deps.as_ref(),
        test_config.eth.chain.clone()
    ));
    assert_eq!(chain_config.unwrap().its_edge_contract, new_address);

    let non_existent_chain: ChainNameRaw = "non-existent-chain".parse().unwrap();
    let chain_config = assert_ok!(utils::query_its_chain(
        test_config.deps.as_ref(),
        non_existent_chain
    ));
    assert_eq!(chain_config, None);
}

#[test]
fn query_all_its_contracts() {
    let mut deps = mock_dependencies();
    utils::instantiate_contract(deps.as_mut()).unwrap();

    let its_contracts = vec![
        (
            "ethereum".parse::<ChainNameRaw>().unwrap(),
            "0x1234567890123456789012345678901234567890"
                .parse::<Address>()
                .unwrap(),
        ),
        (
            "Optimism".parse().unwrap(),
            "0x0987654321098765432109876543210987654321"
                .parse()
                .unwrap(),
        ),
    ]
    .into_iter()
    .collect::<HashMap<_, _>>();

    for (chain, address) in its_contracts.iter() {
        utils::register_chain(
            deps.as_mut(),
            chain.clone(),
            address.clone(),
            256.try_into().unwrap(),
            u8::MAX,
        )
        .unwrap();
    }

    let queried_addresses = assert_ok!(utils::query_all_its_contracts(deps.as_ref()));
    assert_eq!(queried_addresses, its_contracts);
}

#[test]
fn query_token_chain_config() {
    let mut deps = mock_dependencies();
    utils::instantiate_contract(deps.as_mut()).unwrap();

    let chain: ChainNameRaw = "ethereum".parse().unwrap();
    let token_id: TokenId = TokenId::new([1; 32]);

    let config = utils::query_token_instance(deps.as_ref(), chain, token_id).unwrap();
    assert_eq!(config, None);
}

#[test]
fn query_contract_enable_disable_lifecycle() {
    let mut deps = mock_dependencies();
    utils::instantiate_contract(deps.as_mut()).unwrap();

    let enabled = utils::query_is_contract_enabled(deps.as_ref()).unwrap();
    assert!(enabled);

    utils::disable_contract_execution(deps.as_mut()).unwrap();

    let enabled = utils::query_is_contract_enabled(deps.as_ref()).unwrap();
    assert!(!enabled);
}

#[test]
fn query_chains_config() {
    let mut test_config = ChainConfigTest::setup();

    // Test all chains
    let all_chains = utils::query_its_chains(test_config.deps.as_ref(), None, None, 2).unwrap();
    let expected = vec![
        utils::create_config_response(&test_config.eth, false),
        utils::create_config_response(&test_config.polygon, false),
    ];
    utils::assert_configs_equal(&all_chains, &expected);

    // Test active chains
    let active_chains = utils::query_its_chains(
        test_config.deps.as_ref(),
        Some(ChainFilter {
            status: Some(ChainStatusFilter::Active),
        }),
        None,
        2,
    )
    .unwrap();
    utils::assert_configs_equal(&active_chains, &expected);

    // Test frozen chains (empty)
    let frozen_chains = utils::query_its_chains(
        test_config.deps.as_ref(),
        Some(ChainFilter {
            status: Some(ChainStatusFilter::Frozen),
        }),
        None,
        1,
    )
    .unwrap();
    assert!(frozen_chains.is_empty());

    // Test after freezing eth chain
    utils::freeze_chain(test_config.deps.as_mut(), test_config.eth.chain.clone()).unwrap();

    let frozen_chains = utils::query_its_chains(
        test_config.deps.as_ref(),
        Some(ChainFilter {
            status: Some(ChainStatusFilter::Frozen),
        }),
        None,
        1,
    )
    .unwrap();
    utils::assert_configs_equal(
        &frozen_chains,
        &[utils::create_config_response(&test_config.eth, true)],
    );

    let active_chains = utils::query_its_chains(
        test_config.deps.as_ref(),
        Some(ChainFilter {
            status: Some(ChainStatusFilter::Active),
        }),
        None,
        1,
    )
    .unwrap();
    utils::assert_configs_equal(
        &active_chains,
        &[utils::create_config_response(&test_config.polygon, false)],
    );
}

#[test]
fn query_chains_pagination() {
    let mut test_config = ChainConfigTest::setup();

    let chains = vec![
        ("Chain1", "0x1234567890123456789012345678901234567890"),
        ("Chain2", "0x1234567890123456789012345678901234567891"),
        ("Chain3", "0x1234567890123456789012345678901234567892"),
        ("Chain4", "0x1234567890123456789012345678901234567893"),
        ("Chain5", "0x1234567890123456789012345678901234567894"),
    ];

    for (chain_name, address) in chains {
        utils::register_chain(
            test_config.deps.as_mut(),
            chain_name.parse().unwrap(),
            address.parse().unwrap(),
            test_config.eth.max_uint,
            test_config.eth.max_decimals,
        )
        .unwrap();
    }

    let first_page = utils::query_its_chains(test_config.deps.as_ref(), None, None, 2).unwrap();

    assert_eq!(first_page.len(), 2);
    let last_chain_name = first_page.last().unwrap().chain.clone();

    let second_page =
        utils::query_its_chains(test_config.deps.as_ref(), None, Some(last_chain_name), 2).unwrap();

    assert_eq!(second_page.len(), 2);
    assert_ne!(
        first_page.last().unwrap().chain,
        second_page.first().unwrap().chain
    );

    utils::freeze_chain(test_config.deps.as_mut(), "Chain1".parse().unwrap()).unwrap();
    utils::freeze_chain(test_config.deps.as_mut(), "Chain3".parse().unwrap()).unwrap();
    utils::freeze_chain(test_config.deps.as_mut(), "Chain5".parse().unwrap()).unwrap();

    let frozen_first_page = utils::query_its_chains(
        test_config.deps.as_ref(),
        Some(ChainFilter {
            status: Some(ChainStatusFilter::Frozen),
        }),
        None,
        2,
    )
    .unwrap();

    assert_eq!(frozen_first_page.len(), 2);
    let last_frozen_chain = frozen_first_page.last().unwrap().chain.clone();

    let frozen_second_page = utils::query_its_chains(
        test_config.deps.as_ref(),
        Some(ChainFilter {
            status: Some(ChainStatusFilter::Frozen),
        }),
        Some(last_frozen_chain),
        2,
    )
    .unwrap();

    assert_ne!(
        frozen_first_page.last().unwrap().chain,
        frozen_second_page.first().unwrap().chain
    );
    assert_eq!(frozen_second_page.len(), 1);
}

#[test]
fn test_empty_its_chains_query_deserialization() {
    let empty_query = r#"{"its_chains":{}}"#;

    let query_msg: QueryMsg = from_json(empty_query).unwrap();

    match query_msg {
        QueryMsg::ItsChains {
            filter,
            start_after,
            limit,
        } => {
            assert_eq!(filter, None);
            assert_eq!(start_after, None);
            assert_eq!(limit, DEFAULT_PAGINATION_LIMIT);
        }
        _ => panic!("Expected ItsChains variant"),
    }
}<|MERGE_RESOLUTION|>--- conflicted
+++ resolved
@@ -1,17 +1,12 @@
 use std::collections::HashMap;
 
 use assert_ok::assert_ok;
-<<<<<<< HEAD
-use cosmwasm_std::testing::mock_dependencies;
-use interchain_token_service::msg::{ChainConfigResponse, TruncationConfig};
-=======
 use cosmwasm_std::testing::{mock_dependencies, MockApi, MockQuerier, MockStorage};
-use cosmwasm_std::{from_json, Empty, OwnedDeps, Uint256};
+use cosmwasm_std::{from_json, Empty, OwnedDeps};
 use interchain_token_service::msg::{
     ChainConfigResponse, ChainFilter, ChainStatusFilter, QueryMsg, TruncationConfig,
     DEFAULT_PAGINATION_LIMIT,
 };
->>>>>>> d2556636
 use interchain_token_service::TokenId;
 use router_api::{Address, ChainNameRaw};
 
@@ -33,8 +28,8 @@
             address: "0x1234567890123456789012345678901234567890"
                 .parse()
                 .unwrap(),
-            max_uint: Uint256::MAX.try_into().unwrap(),
-            max_decimals: u8::MAX,
+            max_uint_bits: 256.try_into().unwrap(),
+            max_decimals: 18,
         };
 
         let polygon = utils::ChainData {
@@ -42,8 +37,8 @@
             address: "0x1234567890123456789012345678901234567890"
                 .parse()
                 .unwrap(),
-            max_uint: Uint256::MAX.try_into().unwrap(),
-            max_decimals: u8::MAX,
+            max_uint_bits: 256.try_into().unwrap(),
+            max_decimals: 18,
         };
 
         let mut test_config = Self { deps, eth, polygon };
@@ -56,32 +51,21 @@
             self.deps.as_mut(),
             self.eth.chain.clone(),
             self.eth.address.clone(),
-            self.eth.max_uint,
+            self.eth.max_uint_bits.clone(),
             self.eth.max_decimals,
         )
         .unwrap();
 
-<<<<<<< HEAD
-    utils::register_chain(
-        deps.as_mut(),
-        chain.clone(),
-        address.clone(),
-        256.try_into().unwrap(),
-        u8::MAX,
-    )
-    .unwrap();
-=======
         utils::register_chain(
             self.deps.as_mut(),
             self.polygon.chain.clone(),
             self.polygon.address.clone(),
-            self.polygon.max_uint,
+            self.polygon.max_uint_bits.clone(),
             self.polygon.max_decimals,
         )
         .unwrap();
     }
 }
->>>>>>> d2556636
 
 #[test]
 fn query_chain_config() {
@@ -91,13 +75,8 @@
         chain: test_config.eth.chain.clone(),
         its_edge_contract: test_config.eth.address.clone(),
         truncation: TruncationConfig {
-<<<<<<< HEAD
-            max_uint_bits: 256.try_into().unwrap(),
-            max_decimals_when_truncating: u8::MAX,
-=======
-            max_uint: test_config.eth.max_uint,
+            max_uint_bits: test_config.eth.max_uint_bits,
             max_decimals_when_truncating: test_config.eth.max_decimals,
->>>>>>> d2556636
         },
         frozen: false,
     };
@@ -122,11 +101,7 @@
         test_config.deps.as_mut(),
         test_config.eth.chain.clone(),
         new_address.clone(),
-<<<<<<< HEAD
         128.try_into().unwrap(),
-=======
-        Uint256::MAX.try_into().unwrap(),
->>>>>>> d2556636
         18,
     ));
 
@@ -292,7 +267,7 @@
             test_config.deps.as_mut(),
             chain_name.parse().unwrap(),
             address.parse().unwrap(),
-            test_config.eth.max_uint,
+            test_config.eth.max_uint_bits.clone(),
             test_config.eth.max_decimals,
         )
         .unwrap();
