use axelar_wasm_std::{killswitch, nonempty, IntoContractError};
use cosmwasm_std::{to_json_binary, Binary, Deps};
use error_stack::{Result, ResultExt};
use interchain_token_service_std::TokenId;
use itertools::Itertools;
use router_api::ChainNameRaw;

use crate::{msg, state};

#[derive(thiserror::Error, Debug, IntoContractError)]
pub enum Error {
    #[error("failed to serialize data to JSON")]
    JsonSerialization,
    #[error("state error")]
    State,
}

pub fn its_chain(deps: Deps, chain: ChainNameRaw) -> Result<Binary, Error> {
    let state_config: Option<state::ChainConfig> =
        state::may_load_chain_config(deps.storage, &chain).change_context(Error::State)?;
    to_json_binary(&state_config.map(|config| msg::ChainConfigResponse {
        chain,
        its_edge_contract: config.its_address,
        truncation: msg::TruncationConfig {
            max_uint_bits: config.truncation.max_uint_bits,
            max_decimals_when_truncating: config.truncation.max_decimals_when_truncating,
        },
        frozen: config.frozen,
        msg_translator: config.msg_translator,
    }))
    .change_context(Error::JsonSerialization)
}

pub fn all_its_contracts(deps: Deps) -> Result<Binary, Error> {
    let contract_addresses =
        state::load_all_its_contracts(deps.storage).change_context(Error::State)?;
    to_json_binary(&contract_addresses).change_context(Error::JsonSerialization)
}

fn convert_chain_filter(chain_filter: msg::ChainFilter) -> impl Fn(&state::ChainConfig) -> bool {
    move |config| match &chain_filter.status {
        Some(msg::ChainStatusFilter::Frozen) => config.frozen,
        Some(msg::ChainStatusFilter::Active) => !config.frozen,
        None => true,
    }
}

pub fn its_chains(
    deps: Deps,
    filter: Option<msg::ChainFilter>,
    start_after: Option<ChainNameRaw>,
    limit: nonempty::Uint32,
) -> Result<Binary, Error> {
    let filtered_chain_configs: Vec<_> = state::load_chain_configs(
        deps.storage,
        convert_chain_filter(filter.unwrap_or_default()),
        start_after,
        limit,
    )
    .map(|r| r.change_context(Error::State))
    .map_ok(|(chain, config)| msg::ChainConfigResponse {
        chain,
        its_edge_contract: config.its_address,
        truncation: msg::TruncationConfig {
            max_uint_bits: config.truncation.max_uint_bits,
            max_decimals_when_truncating: config.truncation.max_decimals_when_truncating,
        },
        frozen: config.frozen,
        msg_translator: config.msg_translator,
    })
    .try_collect()?;

    to_json_binary(&filtered_chain_configs).change_context(Error::JsonSerialization)
}

pub fn token_instance(deps: Deps, chain: ChainNameRaw, token_id: TokenId) -> Result<Binary, Error> {
    let token_instance = state::may_load_token_instance(deps.storage, chain, token_id)
        .change_context(Error::State)?;
    to_json_binary(&token_instance).change_context(Error::JsonSerialization)
}

pub fn token_config(deps: Deps, token_id: TokenId) -> Result<Binary, Error> {
    let token_config =
        state::may_load_token_config(deps.storage, &token_id).change_context(Error::State)?;
    to_json_binary(&token_config).change_context(Error::JsonSerialization)
}

pub fn custom_token_metadata(
    deps: Deps,
    chain: ChainNameRaw,
    token_address: nonempty::HexBinary,
) -> Result<Binary, Error> {
    let custom_token = state::may_load_custom_token(deps.storage, chain, token_address)
        .change_context(Error::State)?
        .map(|token| msg::CustomTokenMetadata {
            decimals: token.decimals,
        });
    to_json_binary(&custom_token).change_context(Error::JsonSerialization)
}

pub fn is_contract_enabled(deps: Deps) -> Result<Binary, Error> {
    to_json_binary(&killswitch::is_contract_active(deps.storage))
        .change_context(Error::JsonSerialization)
}

#[cfg(test)]
mod tests {
    use cosmwasm_std::from_json;
    use cosmwasm_std::testing::mock_dependencies;

    use super::*;
    use crate::state;

    #[test]
<<<<<<< HEAD
    fn query_custom_token_metadata() {
        let mut deps = mock_dependencies();
        let chain: ChainNameRaw = "ethereum".try_into().unwrap();
        let token_address = nonempty::HexBinary::try_from(vec![1u8; 32]).unwrap();

        let result =
            custom_token_metadata(deps.as_ref(), chain.clone(), token_address.clone()).unwrap();
        let metadata: Option<msg::CustomTokenMetadata> = from_json(result).unwrap();
        assert!(metadata.is_none());

        let register_metadata = interchain_token_service_std::RegisterTokenMetadata {
            decimals: 18,
            token_address: token_address.clone(),
        };
        state::save_custom_token_metadata(deps.as_mut().storage, chain.clone(), register_metadata)
            .unwrap();

        let result = custom_token_metadata(deps.as_ref(), chain, token_address).unwrap();
        let metadata: Option<msg::CustomTokenMetadata> = from_json(result).unwrap();
        assert_eq!(metadata.unwrap().decimals, 18);
=======
    fn query_token_config() {
        let mut deps = mock_dependencies();
        let token_id = TokenId::new([1; 32]);

        let result = token_config(deps.as_ref(), token_id).unwrap();
        let config: Option<state::TokenConfig> = from_json(result).unwrap();
        assert_eq!(config, None);

        let origin_chain: ChainNameRaw = "ethereum".try_into().unwrap();
        state::save_token_config(
            deps.as_mut().storage,
            token_id,
            &state::TokenConfig {
                origin_chain: origin_chain.clone(),
            },
        )
        .unwrap();

        let result = token_config(deps.as_ref(), token_id).unwrap();
        let config: Option<state::TokenConfig> = from_json(result).unwrap();
        assert_eq!(config.unwrap().origin_chain, origin_chain);
>>>>>>> 4ec0aaa0
    }
}<|MERGE_RESOLUTION|>--- conflicted
+++ resolved
@@ -112,7 +112,6 @@
     use crate::state;
 
     #[test]
-<<<<<<< HEAD
     fn query_custom_token_metadata() {
         let mut deps = mock_dependencies();
         let chain: ChainNameRaw = "ethereum".try_into().unwrap();
@@ -133,7 +132,9 @@
         let result = custom_token_metadata(deps.as_ref(), chain, token_address).unwrap();
         let metadata: Option<msg::CustomTokenMetadata> = from_json(result).unwrap();
         assert_eq!(metadata.unwrap().decimals, 18);
-=======
+    }
+
+    #[test]
     fn query_token_config() {
         let mut deps = mock_dependencies();
         let token_id = TokenId::new([1; 32]);
@@ -155,6 +156,5 @@
         let result = token_config(deps.as_ref(), token_id).unwrap();
         let config: Option<state::TokenConfig> = from_json(result).unwrap();
         assert_eq!(config.unwrap().origin_chain, origin_chain);
->>>>>>> 4ec0aaa0
     }
 }