use axelar_wasm_std::IntoContractError;
use cosmwasm_std::{to_json_binary, Binary, Deps};
use error_stack::{Result, ResultExt};
use router_api::ChainNameRaw;

<<<<<<< HEAD
use crate::{state, TokenId};
=======
use crate::state::{load_all_its_contracts, may_load_its_contract};
>>>>>>> 03f7fb45

#[derive(thiserror::Error, Debug, IntoContractError)]
pub enum Error {
    #[error("failed to serialize data to JSON")]
    JsonSerialization,
    #[error("state error")]
    State,
}

<<<<<<< HEAD
pub fn all_its_contracts(deps: Deps) -> Result<Binary, state::Error> {
    let contract_addresses = state::load_all_its_contracts(deps.storage)?;
    Ok(to_json_binary(&contract_addresses)?)
}

pub fn token_chain_info(
    deps: Deps,
    chain: ChainNameRaw,
    token_id: TokenId,
) -> Result<Binary, state::Error> {
    let token_chain_info = state::may_load_token_chain_info(deps.storage, chain, token_id)?;
    Ok(to_json_binary(&token_chain_info)?)
}

pub fn token_config(deps: Deps, token_id: TokenId) -> Result<Binary, state::Error> {
    let token_config = state::may_load_token_config(deps.storage, &token_id)?;
    Ok(to_json_binary(&token_config)?)
=======
pub fn its_contract(deps: Deps, chain: ChainNameRaw) -> Result<Binary, Error> {
    let contract_address =
        may_load_its_contract(deps.storage, &chain).change_context(Error::State)?;
    to_json_binary(&contract_address).change_context(Error::JsonSerialization)
}

pub fn all_its_contracts(deps: Deps) -> Result<Binary, Error> {
    let contract_addresses = load_all_its_contracts(deps.storage).change_context(Error::State)?;
    to_json_binary(&contract_addresses).change_context(Error::JsonSerialization)
>>>>>>> 03f7fb45
}<|MERGE_RESOLUTION|>--- conflicted
+++ resolved
@@ -3,11 +3,7 @@
 use error_stack::{Result, ResultExt};
 use router_api::ChainNameRaw;
 
-<<<<<<< HEAD
-use crate::{state, TokenId};
-=======
-use crate::state::{load_all_its_contracts, may_load_its_contract};
->>>>>>> 03f7fb45
+use crate::{state::{load_all_its_contracts, may_load_its_contract, may_load_token_chain_info, may_load_token_config}, TokenId};
 
 #[derive(thiserror::Error, Debug, IntoContractError)]
 pub enum Error {
@@ -17,25 +13,6 @@
     State,
 }
 
-<<<<<<< HEAD
-pub fn all_its_contracts(deps: Deps) -> Result<Binary, state::Error> {
-    let contract_addresses = state::load_all_its_contracts(deps.storage)?;
-    Ok(to_json_binary(&contract_addresses)?)
-}
-
-pub fn token_chain_info(
-    deps: Deps,
-    chain: ChainNameRaw,
-    token_id: TokenId,
-) -> Result<Binary, state::Error> {
-    let token_chain_info = state::may_load_token_chain_info(deps.storage, chain, token_id)?;
-    Ok(to_json_binary(&token_chain_info)?)
-}
-
-pub fn token_config(deps: Deps, token_id: TokenId) -> Result<Binary, state::Error> {
-    let token_config = state::may_load_token_config(deps.storage, &token_id)?;
-    Ok(to_json_binary(&token_config)?)
-=======
 pub fn its_contract(deps: Deps, chain: ChainNameRaw) -> Result<Binary, Error> {
     let contract_address =
         may_load_its_contract(deps.storage, &chain).change_context(Error::State)?;
@@ -45,5 +22,18 @@
 pub fn all_its_contracts(deps: Deps) -> Result<Binary, Error> {
     let contract_addresses = load_all_its_contracts(deps.storage).change_context(Error::State)?;
     to_json_binary(&contract_addresses).change_context(Error::JsonSerialization)
->>>>>>> 03f7fb45
+}
+
+pub fn token_chain_info(
+    deps: Deps,
+    chain: ChainNameRaw,
+    token_id: TokenId,
+) -> Result<Binary, Error> {
+    let token_chain_info = may_load_token_chain_info(deps.storage, chain, token_id).change_context(Error::State)?;
+    to_json_binary(&token_chain_info).change_context(Error::JsonSerialization)
+}
+
+pub fn token_config(deps: Deps, token_id: TokenId) -> Result<Binary, Error> {
+    let token_config = may_load_token_config(deps.storage, &token_id).change_context(Error::State)?;
+    to_json_binary(&token_config).change_context(Error::JsonSerialization)
 }