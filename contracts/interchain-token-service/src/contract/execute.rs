use axelar_wasm_std::{killswitch, nonempty, FnExt, IntoContractError};
use cosmwasm_std::{DepsMut, HexBinary, QuerierWrapper, Response, Storage};
use error_stack::{bail, ensure, report, Result, ResultExt};
use router_api::{Address, ChainName, ChainNameRaw, CrossChainId};

use crate::events::Event;
use crate::primitives::HubMessage;
<<<<<<< HEAD
use crate::state::{self, load_config, load_its_contract, MessageDirection, TokenDeploymentType};
use crate::{Message, TokenChainInfo, TokenConfig, TokenId};
=======
use crate::state::{self, is_chain_frozen, load_config, load_its_contract};
>>>>>>> 03f7fb45

#[derive(thiserror::Error, Debug, IntoContractError)]
pub enum Error {
    #[error("unknown chain {0}")]
    UnknownChain(ChainNameRaw),
    #[error("unknown its address {0}")]
    UnknownItsContract(Address),
    #[error("failed to decode payload")]
    InvalidPayload,
    #[error("invalid message type")]
    InvalidMessageType,
    #[error("failed to register its contract for chain {0}")]
    FailedItsContractRegistration(ChainNameRaw),
    #[error("failed to deregister its contract for chain {0}")]
    FailedItsContractDeregistration(ChainNameRaw),
    #[error("failed to execute message")]
    FailedExecuteMessage,
    #[error("execution is currently disabled")]
    ExecutionDisabled,
    #[error("chain config for {0} already set")]
    ChainConfigAlreadySet(ChainNameRaw),
    #[error("failed to load chain config for chain {0}")]
    LoadChainConfig(ChainNameRaw),
    #[error("failed to save chain config for chain {0}")]
    SaveChainConfig(ChainNameRaw),
<<<<<<< HEAD
    #[error("failed to load token info for token {0}")]
    LoadTokenInfo(TokenId),
    #[error("failed to save token info for token {0}")]
    SaveTokenInfo(TokenId),
    #[error("failed to load token config for token {0}")]
    LoadTokenConfig(TokenId),
    #[error("failed to save token config for token {0}")]
    SaveTokenConfig(TokenId),
    #[error("token info not found for token {0}")]
    TokenInfoNotFound(TokenId),
    #[error("token {token_id} not deployed on chain {chain}")]
    TokenNotDeployed {
        token_id: TokenId,
        chain: ChainNameRaw,
    },
    #[error("token {token_id} already deployed on chain {chain}")]
    TokenAlreadyDeployed {
        token_id: TokenId,
        chain: ChainNameRaw,
    },
    #[error("token {token_id} can only be deployed from its origin chain {origin_chain} and not from {chain}")]
    TokenDeployedFromNonOriginChain {
        token_id: TokenId,
        origin_chain: ChainNameRaw,
        chain: ChainNameRaw,
    },
=======
    #[error("chain {0} is frozen")]
    ChainFrozen(ChainNameRaw),
>>>>>>> 03f7fb45
    #[error("state error")]
    State,
    #[error("token supply invariant violated for token {token_id} on chain {chain}")]
    TokenSupplyInvariantViolated {
        token_id: TokenId,
        chain: ChainNameRaw,
    },
}

/// Executes an incoming ITS message.
///
/// This function handles the execution of ITS (Interchain Token Service) messages received from
/// its sources. It verifies the source address, decodes the message, applies various checks and transformations,
/// and forwards the message to the destination chain.
pub fn execute_message(
    deps: DepsMut,
    cc_id: CrossChainId,
    source_address: Address,
    payload: HexBinary,
) -> Result<Response, Error> {
    ensure!(
        killswitch::is_contract_active(deps.storage),
        Error::ExecutionDisabled
    );
    ensure_its_source_address(deps.storage, &cc_id.source_chain, &source_address)?;

    match HubMessage::abi_decode(&payload).change_context(Error::InvalidPayload)? {
        HubMessage::SendToHub {
            destination_chain,
            message,
        } => {
            let destination_address = load_its_contract(deps.storage, &destination_chain)
                .change_context_lazy(|| Error::UnknownChain(destination_chain.clone()))?;

<<<<<<< HEAD
            apply_checks(
                deps.storage,
                &message,
                MessageDirection::From(cc_id.source_chain.clone()),
            )?;
            apply_checks(
                deps.storage,
                &message,
                MessageDirection::To(destination_chain.clone()),
            )?;
=======
            verify_chains_not_frozen(deps.storage, &cc_id.source_chain, &destination_chain)?;
>>>>>>> 03f7fb45

            let destination_payload = HubMessage::ReceiveFromHub {
                source_chain: cc_id.source_chain.clone(),
                message: message.clone(),
            }
            .abi_encode();

            Ok(send_to_destination(
                deps.storage,
                deps.querier,
                destination_chain.clone(),
                destination_address,
                destination_payload,
            )?
            .add_event(
                Event::MessageReceived {
                    cc_id,
                    destination_chain,
                    message,
                }
                .into(),
            ))
        }
        _ => bail!(Error::InvalidMessageType),
    }
}

fn verify_chains_not_frozen(
    storage: &dyn Storage,
    source_chain: &ChainNameRaw,
    destination_chain: &ChainNameRaw,
) -> Result<(), Error> {
    for chain in [source_chain, destination_chain] {
        if is_chain_frozen(storage, chain).change_context(Error::State)? {
            return Err(report!(Error::ChainFrozen(chain.to_owned())));
        }
    }
    Ok(())
}

fn normalize(chain: &ChainNameRaw) -> ChainName {
    ChainName::try_from(chain.as_ref()).expect("invalid chain name")
}

/// Ensures that the source address of the cross-chain message is the registered ITS contract for the source chain.
fn ensure_its_source_address(
    storage: &dyn Storage,
    source_chain: &ChainNameRaw,
    source_address: &Address,
) -> Result<(), Error> {
    let source_its_contract = load_its_contract(storage, source_chain)
        .change_context_lazy(|| Error::UnknownChain(source_chain.clone()))?;

    ensure!(
        source_address == &source_its_contract,
        Error::UnknownItsContract(source_address.clone())
    );

    Ok(())
}

fn send_to_destination(
    storage: &dyn Storage,
    querier: QuerierWrapper,
    destination_chain: ChainNameRaw,
    destination_address: Address,
    payload: HexBinary,
) -> Result<Response, Error> {
    let config = load_config(storage);

    let gateway: axelarnet_gateway::Client =
        client::ContractClient::new(querier, &config.axelarnet_gateway).into();

    let call_contract_msg =
        gateway.call_contract(normalize(&destination_chain), destination_address, payload);

    Ok(Response::new().add_message(call_contract_msg))
}

pub fn register_its_contract(
    deps: DepsMut,
    chain: ChainNameRaw,
    address: Address,
) -> Result<Response, Error> {
    state::save_its_contract(deps.storage, &chain, &address)
        .change_context_lazy(|| Error::FailedItsContractRegistration(chain.clone()))?;

    Ok(Response::new().add_event(Event::ItsContractRegistered { chain, address }.into()))
}

pub fn deregister_its_contract(deps: DepsMut, chain: ChainNameRaw) -> Result<Response, Error> {
    state::remove_its_contract(deps.storage, &chain)
        .change_context_lazy(|| Error::FailedItsContractDeregistration(chain.clone()))?;

    Ok(Response::new().add_event(Event::ItsContractDeregistered { chain }.into()))
}

pub fn freeze_chain(deps: DepsMut, chain: ChainNameRaw) -> Result<Response, Error> {
    state::freeze_chain(deps.storage, &chain).change_context(Error::State)?;

    Ok(Response::new())
}

pub fn unfreeze_chain(deps: DepsMut, chain: ChainNameRaw) -> Result<Response, Error> {
    state::unfreeze_chain(deps.storage, &chain).change_context(Error::State)?;

    Ok(Response::new())
}

pub fn disable_execution(deps: DepsMut) -> Result<Response, Error> {
    killswitch::engage(deps.storage, Event::ExecutionDisabled).change_context(Error::State)
}

pub fn enable_execution(deps: DepsMut) -> Result<Response, Error> {
    killswitch::disengage(deps.storage, Event::ExecutionEnabled).change_context(Error::State)
}

pub fn set_chain_config(
    deps: DepsMut,
    chain: ChainNameRaw,
    max_uint: nonempty::Uint256,
    max_target_decimals: u8,
) -> Result<Response, Error> {
    match state::may_load_chain_config(deps.storage, &chain)
        .change_context_lazy(|| Error::LoadChainConfig(chain.clone()))?
    {
        Some(_) => bail!(Error::ChainConfigAlreadySet(chain)),
        None => state::save_chain_config(deps.storage, &chain, max_uint, max_target_decimals)
            .change_context_lazy(|| Error::SaveChainConfig(chain))?
            .then(|_| Ok(Response::new())),
    }
}

/// Applies various checks on the message.
fn apply_checks(
    storage: &mut dyn Storage,
    message: &Message,
    message_direction: MessageDirection,
) -> Result<(), Error> {
    let token_chain_info = state::may_load_token_chain_info(
        storage,
        message_direction.clone().into(),
        message.token_id(),
    )
    .change_context_lazy(|| Error::LoadTokenInfo(message.token_id()))?;

    // Validation checks on the token chain info
    token_redeployment_check(message, &message_direction, &token_chain_info)?;
    token_deployment_origin_chain_check(storage, message, &message_direction, &token_chain_info)?;

    // Transformations on the token chain info
    let token_chain_info = token_deployment_check(message, &message_direction, token_chain_info)?
        .then(|token_chain_info| {
        token_supply_check(message, &message_direction, token_chain_info)
    })?;

    state::save_token_chain_info(
        storage,
        message_direction.into(),
        message.token_id(),
        &token_chain_info,
    )
    .change_context_lazy(|| Error::SaveTokenInfo(message.token_id()))
}

/// Ensures that the token is being redeployed from the same origin chain.
/// If it's being deployed for the first time, the from chain is saved as the origin chain in the token config.
fn token_deployment_origin_chain_check(
    storage: &mut dyn Storage,
    message: &Message,
    message_direction: &MessageDirection,
    token_chain_info: &Option<TokenChainInfo>,
) -> Result<(), Error> {
    // Token cannot be redeployed to the destination chain
    if !matches!(
        message,
        Message::DeployInterchainToken { .. } | Message::DeployTokenManager { .. }
    ) || !matches!(message_direction, MessageDirection::From(_))
    {
        return Ok(());
    }

    let token_config = state::may_load_token_config(storage, &message.token_id())
        .change_context_lazy(|| Error::LoadTokenConfig(message.token_id()))?;

    if let Some(TokenConfig { origin_chain, .. }) = token_config {
        // Token can only be redeployed from the same origin chain
        ensure!(
            origin_chain == ChainNameRaw::from(message_direction.clone()),
            Error::TokenDeployedFromNonOriginChain {
                token_id: message.token_id(),
                origin_chain,
                chain: message_direction.clone().into(),
            }
        );

        // Token chain info must already exist from previous deployment
        ensure!(
            token_chain_info.is_some(),
            Error::TokenNotDeployed {
                token_id: message.token_id(),
                chain: message_direction.clone().into(),
            }
        );
    } else {
        // Token is being deployed for the first time
        let token_config = TokenConfig {
            origin_chain: ChainNameRaw::from(message_direction.clone()),
        };

        state::save_token_config(storage, &message.token_id(), &token_config)
            .change_context_lazy(|| Error::SaveTokenConfig(message.token_id()))?;

        ensure!(
            token_chain_info.is_none(),
            Error::TokenAlreadyDeployed {
                token_id: message.token_id(),
                chain: message_direction.clone().into(),
            }
        );
    }

    Ok(())
}

/// Ensures that the token is not being redeployed to the same destination chain.
fn token_redeployment_check(
    message: &Message,
    message_direction: &MessageDirection,
    token_chain_info: &Option<TokenChainInfo>,
) -> Result<(), Error> {
    if matches!(
        message,
        Message::DeployInterchainToken { .. } | Message::DeployTokenManager { .. }
    ) && matches!(message_direction, MessageDirection::To(_))
        && token_chain_info.is_some()
    {
        bail!(Error::TokenAlreadyDeployed {
            token_id: message.token_id(),
            chain: message_direction.clone().into(),
        });
    }

    Ok(())
}

/// Ensures that the token info is recorded on deployment.
/// The token supply tracking is also enabled on deployment for trustless token deployments (i.e no minter set).
/// Tokens that haven't been deployed yet cannot be transferred.
fn token_deployment_check(
    message: &Message,
    message_direction: &MessageDirection,
    token_chain_info: Option<TokenChainInfo>,
) -> Result<TokenChainInfo, Error> {
    if let Some(token_chain_info) = token_chain_info {
        return Ok(token_chain_info);
    }

    let token_deployment_type = match message {
        Message::DeployInterchainToken { minter: None, .. } => TokenDeploymentType::Trustless,
        Message::DeployInterchainToken { .. } | Message::DeployTokenManager { .. } => {
            TokenDeploymentType::CustomMinter
        }
        Message::InterchainTransfer { .. } => bail!(Error::TokenNotDeployed {
            token_id: message.token_id(),
            chain: message_direction.clone().into(),
        }),
    };

    Ok(TokenChainInfo::new(
        (message_direction, token_deployment_type).into(),
    ))
}

/// Updates the token supply for the chain on a transfer.
/// Ensures that the transfer `amount <= supply` for the chain,
/// i.e no more than the token supply for the chain can be transferred out of the chain.
fn token_supply_check(
    message: &Message,
    message_direction: &MessageDirection,
    mut token_chain_info: TokenChainInfo,
) -> Result<TokenChainInfo, Error> {
    if let Message::InterchainTransfer {
        token_id, amount, ..
    } = message
    {
        token_chain_info
            .update_supply(*amount, message_direction.clone())
            .change_context_lazy(|| Error::TokenSupplyInvariantViolated {
                token_id: token_id.clone(),
                chain: message_direction.clone().into(),
            })?;
    }

    Ok(token_chain_info)
}

#[cfg(test)]
mod tests {
    use assert_ok::assert_ok;
    use axelar_wasm_std::msg_id::HexTxHashAndEventIndex;
    use axelar_wasm_std::{assert_err_contains, killswitch, nonempty, permission_control};
    use cosmwasm_std::testing::{mock_dependencies, MockApi, MockQuerier};
    use cosmwasm_std::{Addr, HexBinary, MemoryStorage, OwnedDeps, Uint256};
    use router_api::{ChainNameRaw, CrossChainId};

    use crate::contract::execute::{
        disable_execution, enable_execution, execute_message, freeze_chain, register_its_contract,
        set_chain_config, unfreeze_chain, Error,
    };
    use crate::state::{self, Config};
    use crate::{HubMessage, Message};

    const SOLANA: &str = "solana";
    const ETHEREUM: &str = "ethereum";
    const XRPL: &str = "xrpl";

    const ITS_ADDRESS: &str = "68d30f47F19c07bCCEf4Ac7FAE2Dc12FCa3e0dC9";

    const ADMIN: &str = "admin";
    const GOVERNANCE: &str = "governance";
    const AXELARNET_GATEWAY: &str = "axelarnet-gateway";

    fn its_address() -> nonempty::HexBinary {
        HexBinary::from_hex(ITS_ADDRESS)
            .unwrap()
            .try_into()
            .unwrap()
    }

    #[test]
    fn should_be_able_to_disable_and_enable_execution() {
        let mut deps = mock_dependencies();
        init(&mut deps);

        let msg = HubMessage::SendToHub {
            destination_chain: ChainNameRaw::try_from(SOLANA).unwrap(),
            message: Message::DeployInterchainToken {
                token_id: [7u8; 32].into(),
                name: "Test".parse().unwrap(),
                symbol: "TEST".parse().unwrap(),
                decimals: 18,
                minter: None,
            },
        };
        let cc_id = CrossChainId {
            source_chain: ChainNameRaw::try_from(ETHEREUM).unwrap(),
            message_id: HexTxHashAndEventIndex::new([1u8; 32], 0u32).into(),
        };

        assert_ok!(execute_message(
            deps.as_mut(),
            cc_id.clone(),
            ITS_ADDRESS.to_string().try_into().unwrap(),
            msg.clone().abi_encode(),
        ));

        assert_ok!(disable_execution(deps.as_mut()));

        let msg = HubMessage::SendToHub {
            destination_chain: ChainNameRaw::try_from(SOLANA).unwrap(),
            message: Message::InterchainTransfer {
                token_id: [7u8; 32].into(),
                amount: Uint256::one().try_into().unwrap(),
                source_address: its_address(),
                destination_address: its_address(),
                data: None,
            },
        };

        let res = execute_message(
            deps.as_mut(),
            cc_id.clone(),
            ITS_ADDRESS.to_string().try_into().unwrap(),
            msg.clone().abi_encode(),
        );
        assert_err_contains!(res, Error, Error::ExecutionDisabled);

        assert_ok!(enable_execution(deps.as_mut()));

        let msg = HubMessage::SendToHub {
            destination_chain: ChainNameRaw::try_from(SOLANA).unwrap(),
            message: Message::DeployInterchainToken {
                token_id: [1u8; 32].into(),
                name: "Test".parse().unwrap(),
                symbol: "TEST".parse().unwrap(),
                decimals: 18,
                minter: None,
            },
        };
        assert_ok!(execute_message(
            deps.as_mut(),
            cc_id.clone(),
            ITS_ADDRESS.to_string().try_into().unwrap(),
            msg.abi_encode(),
        ));
    }

    #[test]
    fn execution_should_fail_if_source_chain_is_frozen() {
        let mut deps = mock_dependencies();
        init(&mut deps);

        let source_chain = ChainNameRaw::try_from(SOLANA).unwrap();
        let destination_chain = ChainNameRaw::try_from(ETHEREUM).unwrap();

        assert_ok!(freeze_chain(deps.as_mut(), source_chain.clone()));

        let msg = HubMessage::SendToHub {
            destination_chain,
            message: Message::InterchainTransfer {
                token_id: [7u8; 32].into(),
                source_address: its_address(),
                destination_address: its_address(),
                amount: Uint256::one().try_into().unwrap(),
                data: None,
            },
        };
        let res = execute_message(
            deps.as_mut(),
            CrossChainId {
                source_chain: source_chain.clone(),
                message_id: HexTxHashAndEventIndex::new([1u8; 32], 0u32)
                    .to_string()
                    .try_into()
                    .unwrap(),
            },
            ITS_ADDRESS.to_string().try_into().unwrap(),
            msg.clone().abi_encode(),
        );

        assert_err_contains!(res, Error, Error::ChainFrozen(..));

        assert_ok!(unfreeze_chain(deps.as_mut(), source_chain.clone()));

        assert_ok!(execute_message(
            deps.as_mut(),
            CrossChainId {
                source_chain,
                message_id: HexTxHashAndEventIndex::new([1u8; 32], 0u32)
                    .to_string()
                    .try_into()
                    .unwrap(),
            },
            ITS_ADDRESS.to_string().try_into().unwrap(),
            msg.clone().abi_encode(),
        ));
    }

    #[test]
    fn execution_should_fail_if_destination_chain_is_frozen() {
        let mut deps = mock_dependencies();
        init(&mut deps);

        let source_chain = ChainNameRaw::try_from(SOLANA).unwrap();
        let destination_chain = ChainNameRaw::try_from(ETHEREUM).unwrap();

        assert_ok!(freeze_chain(deps.as_mut(), destination_chain.clone()));

        let msg = HubMessage::SendToHub {
            destination_chain: destination_chain.clone(),
            message: Message::InterchainTransfer {
                token_id: [7u8; 32].into(),
                source_address: its_address(),
                destination_address: its_address(),
                amount: Uint256::one().try_into().unwrap(),
                data: None,
            },
        };
        let cc_id = CrossChainId {
            source_chain,
            message_id: HexTxHashAndEventIndex::new([1u8; 32], 0u32)
                .to_string()
                .try_into()
                .unwrap(),
        };

        let res = execute_message(
            deps.as_mut(),
            cc_id.clone(),
            ITS_ADDRESS.to_string().try_into().unwrap(),
            msg.clone().abi_encode(),
        );
        assert_err_contains!(res, Error, Error::ChainFrozen(..));

        assert_ok!(unfreeze_chain(deps.as_mut(), destination_chain));

        assert_ok!(execute_message(
            deps.as_mut(),
            cc_id,
            ITS_ADDRESS.to_string().try_into().unwrap(),
            msg.clone().abi_encode(),
        ));
    }

    #[test]
    fn frozen_chain_that_is_not_source_or_destination_should_not_affect_execution() {
        let mut deps = mock_dependencies();
        init(&mut deps);

        let source_chain = ChainNameRaw::try_from(SOLANA).unwrap();
        let destination_chain = ChainNameRaw::try_from(ETHEREUM).unwrap();
        let other_chain = ChainNameRaw::try_from(XRPL).unwrap();

        assert_ok!(freeze_chain(deps.as_mut(), other_chain.clone()));

        let msg = HubMessage::SendToHub {
            destination_chain: destination_chain.clone(),
            message: Message::InterchainTransfer {
                token_id: [7u8; 32].into(),
                source_address: its_address(),
                destination_address: its_address(),
                amount: Uint256::one().try_into().unwrap(),
                data: None,
            },
        };
        let cc_id = CrossChainId {
            source_chain,
            message_id: HexTxHashAndEventIndex::new([1u8; 32], 0u32)
                .to_string()
                .try_into()
                .unwrap(),
        };

        assert_ok!(execute_message(
            deps.as_mut(),
            cc_id.clone(),
            ITS_ADDRESS.to_string().try_into().unwrap(),
            msg.clone().abi_encode(),
        ));
    }

    fn init(deps: &mut OwnedDeps<MemoryStorage, MockApi, MockQuerier>) {
        assert_ok!(permission_control::set_admin(
            deps.as_mut().storage,
            &Addr::unchecked(ADMIN)
        ));
        assert_ok!(permission_control::set_governance(
            deps.as_mut().storage,
            &Addr::unchecked(GOVERNANCE)
        ));

        assert_ok!(state::save_config(
            deps.as_mut().storage,
            &Config {
                axelarnet_gateway: Addr::unchecked(AXELARNET_GATEWAY),
            },
        ));

        assert_ok!(killswitch::init(
            deps.as_mut().storage,
            killswitch::State::Disengaged
        ));

        for chain_name in [SOLANA, ETHEREUM, XRPL] {
            let chain = ChainNameRaw::try_from(chain_name).unwrap();
            assert_ok!(register_its_contract(
                deps.as_mut(),
                chain.clone(),
                ITS_ADDRESS.to_string().try_into().unwrap(),
            ));
            assert_ok!(set_chain_config(
                deps.as_mut(),
                chain,
                Uint256::one().try_into().unwrap(),
                16u8
            ));
        }
    }
}<|MERGE_RESOLUTION|>--- conflicted
+++ resolved
@@ -5,12 +5,8 @@
 
 use crate::events::Event;
 use crate::primitives::HubMessage;
-<<<<<<< HEAD
-use crate::state::{self, load_config, load_its_contract, MessageDirection, TokenDeploymentType};
+use crate::state::{self, is_chain_frozen, load_config, load_its_contract, MessageDirection, TokenDeploymentType};
 use crate::{Message, TokenChainInfo, TokenConfig, TokenId};
-=======
-use crate::state::{self, is_chain_frozen, load_config, load_its_contract};
->>>>>>> 03f7fb45
 
 #[derive(thiserror::Error, Debug, IntoContractError)]
 pub enum Error {
@@ -30,13 +26,16 @@
     FailedExecuteMessage,
     #[error("execution is currently disabled")]
     ExecutionDisabled,
+    #[error("chain {0} is frozen")]
+    ChainFrozen(ChainNameRaw),
+    #[error("state error")]
+    State,
     #[error("chain config for {0} already set")]
     ChainConfigAlreadySet(ChainNameRaw),
     #[error("failed to load chain config for chain {0}")]
     LoadChainConfig(ChainNameRaw),
     #[error("failed to save chain config for chain {0}")]
     SaveChainConfig(ChainNameRaw),
-<<<<<<< HEAD
     #[error("failed to load token info for token {0}")]
     LoadTokenInfo(TokenId),
     #[error("failed to save token info for token {0}")]
@@ -63,12 +62,6 @@
         origin_chain: ChainNameRaw,
         chain: ChainNameRaw,
     },
-=======
-    #[error("chain {0} is frozen")]
-    ChainFrozen(ChainNameRaw),
->>>>>>> 03f7fb45
-    #[error("state error")]
-    State,
     #[error("token supply invariant violated for token {token_id} on chain {chain}")]
     TokenSupplyInvariantViolated {
         token_id: TokenId,
@@ -101,20 +94,19 @@
             let destination_address = load_its_contract(deps.storage, &destination_chain)
                 .change_context_lazy(|| Error::UnknownChain(destination_chain.clone()))?;
 
-<<<<<<< HEAD
             apply_checks(
                 deps.storage,
                 &message,
                 MessageDirection::From(cc_id.source_chain.clone()),
             )?;
+
             apply_checks(
                 deps.storage,
                 &message,
                 MessageDirection::To(destination_chain.clone()),
             )?;
-=======
+
             verify_chains_not_frozen(deps.storage, &cc_id.source_chain, &destination_chain)?;
->>>>>>> 03f7fb45
 
             let destination_payload = HubMessage::ReceiveFromHub {
                 source_chain: cc_id.source_chain.clone(),
