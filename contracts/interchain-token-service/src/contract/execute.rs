use axelar_wasm_std::{killswitch, nonempty, FnExt, IntoContractError};
use cosmwasm_std::{DepsMut, HexBinary, QuerierWrapper, Response, Storage, Uint256};
use error_stack::{bail, ensure, report, Result, ResultExt};
use router_api::{Address, ChainNameRaw, CrossChainId};

use crate::events::Event;
use crate::primitives::HubMessage;
use crate::state::{self, is_chain_frozen, load_config, load_its_contract, TokenDeploymentType};
use crate::{
    DeployInterchainToken, DeployTokenManager, InterchainTransfer, Message, TokenConfig, TokenId,
    TokenInstance,
};

#[derive(thiserror::Error, Debug, IntoContractError)]
pub enum Error {
    #[error("unknown chain {0}")]
    UnknownChain(ChainNameRaw),
    #[error("unknown its address {0}")]
    UnknownItsContract(Address),
    #[error("failed to decode payload")]
    InvalidPayload,
    #[error("invalid message type")]
    InvalidMessageType,
    #[error("failed to register its contract for chain {0}")]
    FailedItsContractRegistration(ChainNameRaw),
    #[error("failed to deregister its contract for chain {0}")]
    FailedItsContractDeregistration(ChainNameRaw),
    #[error("failed to execute message")]
    FailedExecuteMessage,
    #[error("execution is currently disabled")]
    ExecutionDisabled,
    #[error("chain {0} is frozen")]
    ChainFrozen(ChainNameRaw),
    #[error(
        "invalid transfer amount {amount} from chain {source_chain} to chain {destination_chain}"
    )]
    InvalidTransferAmount {
        source_chain: ChainNameRaw,
        destination_chain: ChainNameRaw,
        amount: nonempty::Uint256,
    },
    #[error("state error")]
    State,
    #[error("chain config for {0} already set")]
    ChainConfigAlreadySet(ChainNameRaw),
    #[error("token {token_id} not deployed on chain {chain}")]
    TokenNotDeployed {
        token_id: TokenId,
        chain: ChainNameRaw,
    },
    #[error("token {token_id} already deployed on chain {chain}")]
    TokenAlreadyDeployed {
        token_id: TokenId,
        chain: ChainNameRaw,
    },
    #[error("token {token_id} can only be deployed from its origin chain {origin_chain} and not from {chain}")]
    TokenDeployedFromNonOriginChain {
        token_id: TokenId,
        origin_chain: ChainNameRaw,
        chain: ChainNameRaw,
    },
    #[error(
        "token {token_id} deployed from chain {chain} has different decimals than the original one"
    )]
    TokenDeployedDecimalsMismatch {
        token_id: TokenId,
        chain: ChainNameRaw,
    },
    #[error("token supply invariant violated for token {token_id} on chain {chain}")]
    TokenSupplyInvariantViolated {
        token_id: TokenId,
        chain: ChainNameRaw,
    },
}

/// Executes an incoming ITS message.
///
/// This function handles the execution of ITS (Interchain Token Service) messages received from
/// its sources. It verifies the source address, decodes the message, applies various checks and transformations,
/// and forwards the message to the destination chain.
pub fn execute_message(
    deps: DepsMut,
    cc_id: CrossChainId,
    source_address: Address,
    payload: HexBinary,
) -> Result<Response, Error> {
    ensure!(
        killswitch::is_contract_active(deps.storage),
        Error::ExecutionDisabled
    );
    ensure_is_its_source_address(deps.storage, &cc_id.source_chain, &source_address)?;

    match HubMessage::abi_decode(&payload).change_context(Error::InvalidPayload)? {
        HubMessage::SendToHub {
            destination_chain,
            message,
        } => execute_message_on_hub(deps, cc_id, destination_chain, message),
        _ => bail!(Error::InvalidMessageType),
    }
}

fn execute_message_on_hub(
    deps: DepsMut,
    cc_id: CrossChainId,
    destination_chain: ChainNameRaw,
    message: Message,
) -> Result<Response, Error> {
    let destination_address = load_its_contract(deps.storage, &destination_chain)
        .change_context_lazy(|| Error::UnknownChain(destination_chain.clone()))?;

    let message = apply_to_hub(
        deps.storage,
        cc_id.source_chain.clone(),
        destination_chain.clone(),
        message,
    )?;

    let destination_payload = HubMessage::ReceiveFromHub {
        source_chain: cc_id.source_chain.clone(),
        message: message.clone(),
    }
    .abi_encode();

    Ok(send_to_destination(
        deps.storage,
        deps.querier,
        &destination_chain,
        destination_address,
        destination_payload,
    )?
    .add_event(
        Event::MessageReceived {
            cc_id,
            destination_chain,
            message,
        }
        .into(),
    ))
}

fn apply_to_hub(
    storage: &mut dyn Storage,
    source_chain: ChainNameRaw,
    destination_chain: ChainNameRaw,
    message: Message,
) -> Result<Message, Error> {
    ensure_chain_not_frozen(storage, &source_chain)?;
    ensure_chain_not_frozen(storage, &destination_chain)?;

    match message {
        Message::InterchainTransfer(transfer) => {
            apply_transfer(storage, source_chain, destination_chain, &transfer)
                .map(|_| Message::InterchainTransfer(transfer))?
        }
        Message::DeployInterchainToken(deploy_token) => {
            apply_token_deployment(storage, &source_chain, &destination_chain, deploy_token)
                .map(Message::DeployInterchainToken)?
        }
        Message::DeployTokenManager(deploy_manager) => apply_token_manager_deployment(
            storage,
            &source_chain,
            &destination_chain,
            deploy_manager,
        )
        .map(Message::DeployTokenManager)?,
    }
    .then(Result::Ok)
}

fn ensure_chain_not_frozen(storage: &dyn Storage, chain: &ChainNameRaw) -> Result<(), Error> {
    ensure!(
        !is_chain_frozen(storage, chain).change_context(Error::State)?,
        Error::ChainFrozen(chain.to_owned())
    );

    Ok(())
}

/// Ensures that the source address of the cross-chain message is the registered ITS contract for the source chain.
fn ensure_is_its_source_address(
    storage: &dyn Storage,
    source_chain: &ChainNameRaw,
    source_address: &Address,
) -> Result<(), Error> {
    let source_its_contract = load_its_contract(storage, source_chain)
        .change_context_lazy(|| Error::UnknownChain(source_chain.clone()))?;

    ensure!(
        source_address == &source_its_contract,
        Error::UnknownItsContract(source_address.clone())
    );

    Ok(())
}

fn send_to_destination(
    storage: &dyn Storage,
    querier: QuerierWrapper,
    destination_chain: &ChainNameRaw,
    destination_address: Address,
    payload: HexBinary,
) -> Result<Response, Error> {
    let config = load_config(storage);

    let gateway: axelarnet_gateway::Client =
        client::ContractClient::new(querier, &config.axelarnet_gateway).into();

    let call_contract_msg =
        gateway.call_contract(destination_chain.normalize(), destination_address, payload);

    Ok(Response::new().add_message(call_contract_msg))
}

pub fn register_its_contract(
    deps: DepsMut,
    chain: ChainNameRaw,
    address: Address,
) -> Result<Response, Error> {
    state::save_its_contract(deps.storage, &chain, &address)
        .change_context_lazy(|| Error::FailedItsContractRegistration(chain.clone()))?;

    Ok(Response::new().add_event(Event::ItsContractRegistered { chain, address }.into()))
}

pub fn deregister_its_contract(deps: DepsMut, chain: ChainNameRaw) -> Result<Response, Error> {
    state::remove_its_contract(deps.storage, &chain)
        .change_context_lazy(|| Error::FailedItsContractDeregistration(chain.clone()))?;

    Ok(Response::new().add_event(Event::ItsContractDeregistered { chain }.into()))
}

pub fn freeze_chain(deps: DepsMut, chain: ChainNameRaw) -> Result<Response, Error> {
    state::freeze_chain(deps.storage, &chain).change_context(Error::State)?;

    Ok(Response::new())
}

pub fn unfreeze_chain(deps: DepsMut, chain: ChainNameRaw) -> Result<Response, Error> {
    state::unfreeze_chain(deps.storage, &chain).change_context(Error::State)?;

    Ok(Response::new())
}

pub fn disable_execution(deps: DepsMut) -> Result<Response, Error> {
    killswitch::engage(deps.storage, Event::ExecutionDisabled).change_context(Error::State)
}

pub fn enable_execution(deps: DepsMut) -> Result<Response, Error> {
    killswitch::disengage(deps.storage, Event::ExecutionEnabled).change_context(Error::State)
}

pub fn set_chain_config(
    deps: DepsMut,
    chain: ChainNameRaw,
    max_uint: nonempty::Uint256,
    max_target_decimals: u8,
) -> Result<Response, Error> {
    match state::may_load_chain_config(deps.storage, &chain).change_context(Error::State)? {
        Some(_) => bail!(Error::ChainConfigAlreadySet(chain)),
        None => state::save_chain_config(deps.storage, &chain, max_uint, max_target_decimals)
            .change_context(Error::State)?
            .then(|_| Ok(Response::new())),
    }
}

<<<<<<< HEAD
fn translate_amount(
    amount: nonempty::Uint256,
    src_chain: &ChainNameRaw,
    dest_chain: &ChainNameRaw,
    src_chain_decimals: u8,
    dest_chain_decimals: u8,
    dest_chain_max_uint: nonempty::Uint256,
) -> Result<nonempty::Uint256, Error> {
    // dest_chain_amount = amount * 10 ^ (dest_chain_decimals - src_chain_decimals)
    // It's intentionally written in this way since the end result may still be fine even if
    //     1) amount * (10 ^ (dest_chain_decimals)) overflows
    //     2) amount / (10 ^ (src_chain_decimals)) is zero
    let dest_chain_amount = if src_chain_decimals > dest_chain_decimals {
        amount
            .checked_div(
                Uint256::from_u128(10)
                    .checked_pow(
                        src_chain_decimals
                            .checked_sub(dest_chain_decimals)
                            .expect("decimals subtraction overflow")
                            .into(),
                    )
                    .change_context_lazy(|| Error::InvalidTransferAmount {
                        source_chain: src_chain.to_owned(),
                        destination_chain: dest_chain.to_owned(),
                        amount,
                    })?,
            )
            .expect("(10 ^ (src_chain_decimals-dest_chain_decimals)) must be non-zero")
    } else {
        amount
            .checked_mul(
                Uint256::from_u128(10)
                    .checked_pow(
                        dest_chain_decimals
                            .checked_sub(src_chain_decimals)
                            .expect("decimals subtraction overflow")
                            .into(),
                    )
                    .change_context_lazy(|| Error::InvalidTransferAmount {
                        source_chain: src_chain.to_owned(),
                        destination_chain: dest_chain.to_owned(),
                        amount,
                    })?,
            )
            .change_context_lazy(|| Error::InvalidTransferAmount {
                source_chain: src_chain.to_owned(),
                destination_chain: dest_chain.to_owned(),
                amount,
            })?
    };

    if dest_chain_amount.gt(&dest_chain_max_uint) {
        bail!(Error::InvalidTransferAmount {
            source_chain: src_chain.to_owned(),
            destination_chain: dest_chain.to_owned(),
            amount,
        })
    }

    nonempty::Uint256::try_from(dest_chain_amount).change_context_lazy(|| {
        Error::InvalidTransferAmount {
            source_chain: src_chain.to_owned(),
            destination_chain: dest_chain.to_owned(),
            amount,
        }
    })
}

#[allow(unused)]
/// Translates the amount on token transfer.
///
/// The amount is translated from the source chain to the destination chain based on the token
/// decimals of the source and destination chains. The translation is done as following:
/// 1) new_amount = amount * 10 ^ (dest_chain_decimals - src_chain_decimals)
/// 3) If new_amount is greater than the destination chain's `max_uint`, the translation
/// fails.
/// 4) If new_amount is zero, the translation fails.
fn translate_amount_on_token_transfer(
    storage: &dyn Storage,
    src_chain: &ChainNameRaw,
    dest_chain: &ChainNameRaw,
    message: Message,
) -> Result<Message, Error> {
    match message {
        Message::InterchainTransfer {
            token_id,
            source_address,
            destination_address,
            amount,
            data,
        } => {
            let src_chain_decimals = state::load_token_decimals(storage, src_chain, token_id)
                .change_context(Error::State)?;
            let dest_chain_decimals = state::load_token_decimals(storage, dest_chain, token_id)
                .change_context(Error::State)?;
            let dest_chain_max_uint = state::load_chain_config(storage, dest_chain)
                .change_context(Error::State)?
                .max_uint;

            Ok(Message::InterchainTransfer {
                token_id,
                source_address,
                destination_address,
                amount: translate_amount(
                    amount,
                    src_chain,
                    dest_chain,
                    src_chain_decimals,
                    src_chain_decimals,
                    dest_chain_max_uint,
                )?,
                data,
            })
        }
        _ => Ok(message),
    }
}

#[allow(unused)]
/// Translates and saves token decimals for the source/destination chains on token deployment.
=======
/// Calculates the destination token decimals.
>>>>>>> 08bb9c3c
///
/// The destination chain's token decimals are calculated and saved as following:
/// 1) If the source chain's `max_uint` is less than or equal to the destination chain's `max_uint`,
///   the source chain's token decimals are used.
/// 2) Otherwise, the minimum of the source chain's token decimals and the source chain's
///  `max_target_decimals` is used.
fn destination_token_decimals(
    storage: &mut dyn Storage,
    source_chain: &ChainNameRaw,
    destination_chain: &ChainNameRaw,
    source_chain_decimals: u8,
) -> Result<u8, Error> {
    let source_chain_config =
        state::load_chain_config(storage, source_chain).change_context(Error::State)?;
    let destination_chain_config =
        state::load_chain_config(storage, destination_chain).change_context(Error::State)?;

    if source_chain_config
        .max_uint
        .le(&destination_chain_config.max_uint)
    {
        source_chain_decimals
    } else {
        source_chain_config
            .max_target_decimals
            .min(source_chain_decimals)
    }
    .then(Result::Ok)
}

fn apply_transfer(
    storage: &mut dyn Storage,
    source_chain: ChainNameRaw,
    destination_chain: ChainNameRaw,
    transfer: &InterchainTransfer,
) -> Result<(), Error> {
    subtract_amount_from_source(storage, source_chain, transfer)?;
    add_amount_to_destination(storage, destination_chain, transfer)
}

fn subtract_amount_from_source(
    storage: &mut dyn Storage,
    source_chain: ChainNameRaw,
    transfer: &InterchainTransfer,
) -> Result<(), Error> {
    let mut source_instance =
        try_load_token_instance(storage, source_chain.clone(), transfer.token_id)?;

    source_instance.supply = source_instance
        .supply
        .checked_sub(transfer.amount)
        .change_context_lazy(|| Error::TokenSupplyInvariantViolated {
            token_id: transfer.token_id,
            chain: source_chain.clone(),
        })?;

    state::save_token_instance(storage, source_chain, transfer.token_id, &source_instance)
        .change_context(Error::State)
}

fn add_amount_to_destination(
    storage: &mut dyn Storage,
    destination_chain: ChainNameRaw,
    transfer: &InterchainTransfer,
) -> Result<(), Error> {
    let mut destination_instance =
        try_load_token_instance(storage, destination_chain.clone(), transfer.token_id)?;

    destination_instance.supply = destination_instance
        .supply
        .checked_add(transfer.amount)
        .change_context_lazy(|| Error::TokenSupplyInvariantViolated {
            token_id: transfer.token_id,
            chain: destination_chain.clone(),
        })?;

    state::save_token_instance(
        storage,
        destination_chain,
        transfer.token_id,
        &destination_instance,
    )
    .change_context(Error::State)
}

fn apply_token_deployment(
    storage: &mut dyn Storage,
    source_chain: &ChainNameRaw,
    destination_chain: &ChainNameRaw,
    deploy_token: DeployInterchainToken,
) -> Result<DeployInterchainToken, Error> {
    let destination_token_decimals = destination_token_decimals(
        storage,
        source_chain,
        destination_chain,
        deploy_token.decimals,
    )?;

    save_token_instances(
        storage,
        source_chain,
        destination_chain,
        Some(deploy_token.decimals),
        Some(destination_token_decimals),
        deploy_token.token_id,
        &deploy_token.deployment_type(),
    )
    .map(|_| DeployInterchainToken {
        decimals: destination_token_decimals,

        ..deploy_token
    })
}

fn apply_token_manager_deployment(
    storage: &mut dyn Storage,
    source_chain: &ChainNameRaw,
    destination_chain: &ChainNameRaw,
    deploy_token_manager: DeployTokenManager,
) -> Result<DeployTokenManager, Error> {
    save_token_instances(
        storage,
        source_chain,
        destination_chain,
        None,
        None,
        deploy_token_manager.token_id,
        &deploy_token_manager.deployment_type(),
    )
    .map(|_| deploy_token_manager)
}

fn save_token_instances(
    storage: &mut dyn Storage,
    source_chain: &ChainNameRaw,
    destination_chain: &ChainNameRaw,
    source_token_decimals: Option<u8>,
    destination_token_decimals: Option<u8>,
    token_id: TokenId,
    deployment_type: &TokenDeploymentType,
) -> Result<(), Error> {
    ensure_token_not_deployed_on_destination(storage, token_id, destination_chain.clone())?;

    let token_config =
        state::may_load_token_config(storage, &token_id).change_context(Error::State)?;

    if let Some(TokenConfig { origin_chain, .. }) = token_config {
        ensure_matching_original_deployment(
            origin_chain,
            source_chain,
            token_id,
            storage,
            source_token_decimals,
        )?;
    } else {
        initialize_token_on_origin(storage, source_chain, token_id, source_token_decimals)?;
    }

    let destination_instance = TokenInstance::new(deployment_type, destination_token_decimals);

    state::save_token_instance(
        storage,
        destination_chain.clone(),
        token_id,
        &destination_instance,
    )
    .change_context(Error::State)
}

fn ensure_matching_original_deployment(
    origin_chain: ChainNameRaw,
    source_chain: &ChainNameRaw,
    token_id: TokenId,
    storage: &mut dyn Storage,
    source_token_decimals: Option<u8>,
) -> Result<(), Error> {
    ensure!(
        origin_chain == *source_chain,
        Error::TokenDeployedFromNonOriginChain {
            token_id,
            origin_chain: origin_chain.to_owned(),
            chain: source_chain.clone(),
        }
    );
    ensure!(
        state::may_load_token_instance(storage, source_chain.clone(), token_id)
            .change_context(Error::State)?
            .is_some_and(|token_instance| token_instance.decimals == source_token_decimals),
        Error::TokenDeployedDecimalsMismatch {
            token_id,
            chain: source_chain.clone()
        }
    );

    Ok(())
}

fn try_load_token_instance(
    storage: &mut dyn Storage,
    chain: ChainNameRaw,
    token_id: TokenId,
) -> Result<TokenInstance, Error> {
    state::may_load_token_instance(storage, chain.clone(), token_id)
        .change_context(Error::State)?
        .ok_or(report!(Error::TokenNotDeployed { token_id, chain }))
}

fn initialize_token_on_origin(
    storage: &mut dyn Storage,
    source_chain: &ChainNameRaw,
    token_id: TokenId,
    decimals: Option<u8>,
) -> Result<(), Error> {
    // Token is being deployed for the first time
    let token_config = TokenConfig {
        origin_chain: source_chain.clone(),
    };
    let instance = TokenInstance::new_on_origin(decimals);

    state::save_token_config(storage, &token_id, &token_config)
        .and_then(|_| {
            state::save_token_instance(storage, source_chain.clone(), token_id, &instance)
        })
        .change_context(Error::State)?;
    Ok(())
}

/// Ensures that the token is not being redeployed to the same destination chain.
fn ensure_token_not_deployed_on_destination(
    storage: &dyn Storage,
    token_id: TokenId,
    destination_chain: ChainNameRaw,
) -> Result<(), Error> {
    let token_instance =
        state::may_load_token_instance(storage, destination_chain.clone(), token_id)
            .change_context(Error::State)?;

    ensure!(
        token_instance.is_none(),
        Error::TokenAlreadyDeployed {
            token_id,
            chain: destination_chain,
        }
    );

    Ok(())
}

trait DeploymentType {
    fn deployment_type(&self) -> TokenDeploymentType;
}

impl DeploymentType for DeployInterchainToken {
    fn deployment_type(&self) -> TokenDeploymentType {
        if self.minter.is_some() {
            TokenDeploymentType::CustomMinter
        } else {
            TokenDeploymentType::Trustless
        }
    }
}

impl DeploymentType for DeployTokenManager {
    fn deployment_type(&self) -> TokenDeploymentType {
        TokenDeploymentType::CustomMinter
    }
}

#[cfg(test)]
mod tests {
    use assert_ok::assert_ok;
    use axelar_wasm_std::msg_id::HexTxHashAndEventIndex;
    use axelar_wasm_std::{assert_err_contains, killswitch, nonempty, permission_control};
    use cosmwasm_std::testing::{mock_dependencies, MockApi, MockQuerier};
    use cosmwasm_std::{Addr, HexBinary, MemoryStorage, OwnedDeps, Uint256};
    use router_api::{ChainNameRaw, CrossChainId};

    use crate::contract::execute::{
        disable_execution, enable_execution, execute_message, freeze_chain, register_its_contract,
        set_chain_config, unfreeze_chain, Error,
    };
    use crate::state::{self, Config};
    use crate::{DeployInterchainToken, HubMessage, InterchainTransfer};

    const SOLANA: &str = "solana";
    const ETHEREUM: &str = "ethereum";
    const XRPL: &str = "xrpl";

    const ITS_ADDRESS: &str = "68d30f47F19c07bCCEf4Ac7FAE2Dc12FCa3e0dC9";

    const ADMIN: &str = "admin";
    const GOVERNANCE: &str = "governance";
    const AXELARNET_GATEWAY: &str = "axelarnet-gateway";

    fn its_address() -> nonempty::HexBinary {
        HexBinary::from_hex(ITS_ADDRESS)
            .unwrap()
            .try_into()
            .unwrap()
    }

    #[test]
    fn should_be_able_to_disable_and_enable_execution() {
        let mut deps = mock_dependencies();
        init(&mut deps);

        let msg = HubMessage::SendToHub {
            destination_chain: ChainNameRaw::try_from(SOLANA).unwrap(),
            message: DeployInterchainToken {
                token_id: [7u8; 32].into(),
                name: "Test".parse().unwrap(),
                symbol: "TEST".parse().unwrap(),
                decimals: 18,
                minter: None,
            }
            .into(),
        };
        let cc_id = CrossChainId {
            source_chain: ChainNameRaw::try_from(ETHEREUM).unwrap(),
            message_id: HexTxHashAndEventIndex::new([1u8; 32], 0u32).into(),
        };

        assert_ok!(execute_message(
            deps.as_mut(),
            cc_id.clone(),
            ITS_ADDRESS.to_string().try_into().unwrap(),
            msg.clone().abi_encode(),
        ));

        assert_ok!(disable_execution(deps.as_mut()));

        let msg = HubMessage::SendToHub {
            destination_chain: ChainNameRaw::try_from(SOLANA).unwrap(),
            message: InterchainTransfer {
                token_id: [7u8; 32].into(),
                amount: Uint256::one().try_into().unwrap(),
                source_address: its_address(),
                destination_address: its_address(),
                data: None,
            }
            .into(),
        };

        let res = execute_message(
            deps.as_mut(),
            cc_id.clone(),
            ITS_ADDRESS.to_string().try_into().unwrap(),
            msg.clone().abi_encode(),
        );
        assert_err_contains!(res, Error, Error::ExecutionDisabled);

        assert_ok!(enable_execution(deps.as_mut()));

        let msg = HubMessage::SendToHub {
            destination_chain: ChainNameRaw::try_from(SOLANA).unwrap(),
            message: DeployInterchainToken {
                token_id: [1u8; 32].into(),
                name: "Test".parse().unwrap(),
                symbol: "TEST".parse().unwrap(),
                decimals: 18,
                minter: None,
            }
            .into(),
        };
        assert_ok!(execute_message(
            deps.as_mut(),
            cc_id.clone(),
            ITS_ADDRESS.to_string().try_into().unwrap(),
            msg.abi_encode(),
        ));
    }

    #[test]
    fn execution_should_fail_if_source_chain_is_frozen() {
        let mut deps = mock_dependencies();
        init(&mut deps);

        let source_chain = ChainNameRaw::try_from(SOLANA).unwrap();
        let destination_chain = ChainNameRaw::try_from(ETHEREUM).unwrap();

        assert_ok!(freeze_chain(deps.as_mut(), source_chain.clone()));

        let msg = HubMessage::SendToHub {
            destination_chain,
            message: DeployInterchainToken {
                token_id: [7u8; 32].into(),
                name: "Test".parse().unwrap(),
                symbol: "TEST".parse().unwrap(),
                decimals: 18,
                minter: None,
            }
            .into(),
        };
        let res = execute_message(
            deps.as_mut(),
            CrossChainId {
                source_chain: source_chain.clone(),
                message_id: HexTxHashAndEventIndex::new([1u8; 32], 0u32)
                    .to_string()
                    .try_into()
                    .unwrap(),
            },
            ITS_ADDRESS.to_string().try_into().unwrap(),
            msg.clone().abi_encode(),
        );

        assert_err_contains!(res, Error, Error::ChainFrozen(..));

        assert_ok!(unfreeze_chain(deps.as_mut(), source_chain.clone()));

        assert_ok!(execute_message(
            deps.as_mut(),
            CrossChainId {
                source_chain,
                message_id: HexTxHashAndEventIndex::new([1u8; 32], 0u32)
                    .to_string()
                    .try_into()
                    .unwrap(),
            },
            ITS_ADDRESS.to_string().try_into().unwrap(),
            msg.clone().abi_encode(),
        ));
    }

    #[test]
    fn execution_should_fail_if_destination_chain_is_frozen() {
        let mut deps = mock_dependencies();
        init(&mut deps);

        let source_chain = ChainNameRaw::try_from(SOLANA).unwrap();
        let destination_chain = ChainNameRaw::try_from(ETHEREUM).unwrap();

        assert_ok!(freeze_chain(deps.as_mut(), destination_chain.clone()));

        let msg = HubMessage::SendToHub {
            destination_chain: destination_chain.clone(),
            message: DeployInterchainToken {
                token_id: [7u8; 32].into(),
                name: "Test".parse().unwrap(),
                symbol: "TEST".parse().unwrap(),
                decimals: 18,
                minter: None,
            }
            .into(),
        };
        let cc_id = CrossChainId {
            source_chain,
            message_id: HexTxHashAndEventIndex::new([1u8; 32], 0u32)
                .to_string()
                .try_into()
                .unwrap(),
        };

        let res = execute_message(
            deps.as_mut(),
            cc_id.clone(),
            ITS_ADDRESS.to_string().try_into().unwrap(),
            msg.clone().abi_encode(),
        );
        assert_err_contains!(res, Error, Error::ChainFrozen(..));

        assert_ok!(unfreeze_chain(deps.as_mut(), destination_chain));

        assert_ok!(execute_message(
            deps.as_mut(),
            cc_id,
            ITS_ADDRESS.to_string().try_into().unwrap(),
            msg.clone().abi_encode(),
        ));
    }

    #[test]
    fn frozen_chain_that_is_not_source_or_destination_should_not_affect_execution() {
        let mut deps = mock_dependencies();
        init(&mut deps);

        let source_chain = ChainNameRaw::try_from(SOLANA).unwrap();
        let destination_chain = ChainNameRaw::try_from(ETHEREUM).unwrap();
        let other_chain = ChainNameRaw::try_from(XRPL).unwrap();

        assert_ok!(freeze_chain(deps.as_mut(), other_chain.clone()));

        let msg = HubMessage::SendToHub {
            destination_chain: destination_chain.clone(),
            message: DeployInterchainToken {
                token_id: [7u8; 32].into(),
                name: "Test".parse().unwrap(),
                symbol: "TEST".parse().unwrap(),
                decimals: 18,
                minter: None,
            }
            .into(),
        };
        let cc_id = CrossChainId {
            source_chain,
            message_id: HexTxHashAndEventIndex::new([1u8; 32], 0u32)
                .to_string()
                .try_into()
                .unwrap(),
        };

        assert_ok!(execute_message(
            deps.as_mut(),
            cc_id.clone(),
            ITS_ADDRESS.to_string().try_into().unwrap(),
            msg.clone().abi_encode(),
        ));
    }

    fn init(deps: &mut OwnedDeps<MemoryStorage, MockApi, MockQuerier>) {
        assert_ok!(permission_control::set_admin(
            deps.as_mut().storage,
            &Addr::unchecked(ADMIN)
        ));
        assert_ok!(permission_control::set_governance(
            deps.as_mut().storage,
            &Addr::unchecked(GOVERNANCE)
        ));

        assert_ok!(state::save_config(
            deps.as_mut().storage,
            &Config {
                axelarnet_gateway: Addr::unchecked(AXELARNET_GATEWAY),
            },
        ));

        assert_ok!(killswitch::init(
            deps.as_mut().storage,
            killswitch::State::Disengaged
        ));

        for chain_name in [SOLANA, ETHEREUM, XRPL] {
            let chain = ChainNameRaw::try_from(chain_name).unwrap();
            assert_ok!(register_its_contract(
                deps.as_mut(),
                chain.clone(),
                ITS_ADDRESS.to_string().try_into().unwrap(),
            ));
            assert_ok!(set_chain_config(
                deps.as_mut(),
                chain,
                Uint256::one().try_into().unwrap(),
                16u8
            ));
        }
    }
}<|MERGE_RESOLUTION|>--- conflicted
+++ resolved
@@ -263,131 +263,92 @@
     }
 }
 
-<<<<<<< HEAD
-fn translate_amount(
-    amount: nonempty::Uint256,
-    src_chain: &ChainNameRaw,
-    dest_chain: &ChainNameRaw,
-    src_chain_decimals: u8,
-    dest_chain_decimals: u8,
-    dest_chain_max_uint: nonempty::Uint256,
+#[allow(unused)]
+/// Calculates the destination on token transfer amount.
+///
+/// The amount is calculated based on the token decimals on the source and destination chains.
+/// The calculation is done as following:
+/// 1) `destination_amount` = `source_amount` * 10 ^ (`destination_chain_decimals` - `source_chain_decimals`)
+/// 3) If new_amount is greater than the destination chain's `max_uint`, the translation
+/// fails.
+/// 4) If new_amount is zero, the translation fails.
+fn destination_amount(
+    storage: &dyn Storage,
+    source_chain: &ChainNameRaw,
+    destination_chain: &ChainNameRaw,
+    token_id: TokenId,
+    source_amount: nonempty::Uint256,
 ) -> Result<nonempty::Uint256, Error> {
+    let source_chain_decimals =
+        state::load_token_decimals(storage, source_chain, token_id).change_context(Error::State)?;
+    let destination_chain_decimals =
+        state::load_token_decimals(storage, destination_chain, token_id)
+            .change_context(Error::State)?;
+    let destination_chain_max_uint = state::load_chain_config(storage, destination_chain)
+        .change_context(Error::State)?
+        .max_uint;
     // dest_chain_amount = amount * 10 ^ (dest_chain_decimals - src_chain_decimals)
     // It's intentionally written in this way since the end result may still be fine even if
     //     1) amount * (10 ^ (dest_chain_decimals)) overflows
     //     2) amount / (10 ^ (src_chain_decimals)) is zero
-    let dest_chain_amount = if src_chain_decimals > dest_chain_decimals {
-        amount
+    let destination_amount = if source_chain_decimals > destination_chain_decimals {
+        source_amount
             .checked_div(
                 Uint256::from_u128(10)
                     .checked_pow(
-                        src_chain_decimals
-                            .checked_sub(dest_chain_decimals)
+                        source_chain_decimals
+                            .checked_sub(destination_chain_decimals)
                             .expect("decimals subtraction overflow")
                             .into(),
                     )
                     .change_context_lazy(|| Error::InvalidTransferAmount {
-                        source_chain: src_chain.to_owned(),
-                        destination_chain: dest_chain.to_owned(),
-                        amount,
+                        source_chain: source_chain.to_owned(),
+                        destination_chain: destination_chain.to_owned(),
+                        amount: source_amount,
                     })?,
             )
             .expect("(10 ^ (src_chain_decimals-dest_chain_decimals)) must be non-zero")
     } else {
-        amount
+        source_amount
             .checked_mul(
                 Uint256::from_u128(10)
                     .checked_pow(
-                        dest_chain_decimals
-                            .checked_sub(src_chain_decimals)
+                        destination_chain_decimals
+                            .checked_sub(source_chain_decimals)
                             .expect("decimals subtraction overflow")
                             .into(),
                     )
                     .change_context_lazy(|| Error::InvalidTransferAmount {
-                        source_chain: src_chain.to_owned(),
-                        destination_chain: dest_chain.to_owned(),
-                        amount,
+                        source_chain: source_chain.to_owned(),
+                        destination_chain: destination_chain.to_owned(),
+                        amount: source_amount,
                     })?,
             )
             .change_context_lazy(|| Error::InvalidTransferAmount {
-                source_chain: src_chain.to_owned(),
-                destination_chain: dest_chain.to_owned(),
-                amount,
+                source_chain: source_chain.to_owned(),
+                destination_chain: destination_chain.to_owned(),
+                amount: source_amount,
             })?
     };
 
-    if dest_chain_amount.gt(&dest_chain_max_uint) {
+    if destination_amount.gt(&destination_chain_max_uint) {
         bail!(Error::InvalidTransferAmount {
-            source_chain: src_chain.to_owned(),
-            destination_chain: dest_chain.to_owned(),
-            amount,
+            source_chain: source_chain.to_owned(),
+            destination_chain: destination_chain.to_owned(),
+            amount: source_amount,
         })
     }
 
-    nonempty::Uint256::try_from(dest_chain_amount).change_context_lazy(|| {
+    nonempty::Uint256::try_from(destination_amount).change_context_lazy(|| {
         Error::InvalidTransferAmount {
-            source_chain: src_chain.to_owned(),
-            destination_chain: dest_chain.to_owned(),
-            amount,
+            source_chain: source_chain.to_owned(),
+            destination_chain: destination_chain.to_owned(),
+            amount: source_amount,
         }
     })
 }
 
-#[allow(unused)]
-/// Translates the amount on token transfer.
-///
-/// The amount is translated from the source chain to the destination chain based on the token
-/// decimals of the source and destination chains. The translation is done as following:
-/// 1) new_amount = amount * 10 ^ (dest_chain_decimals - src_chain_decimals)
-/// 3) If new_amount is greater than the destination chain's `max_uint`, the translation
-/// fails.
-/// 4) If new_amount is zero, the translation fails.
-fn translate_amount_on_token_transfer(
-    storage: &dyn Storage,
-    src_chain: &ChainNameRaw,
-    dest_chain: &ChainNameRaw,
-    message: Message,
-) -> Result<Message, Error> {
-    match message {
-        Message::InterchainTransfer {
-            token_id,
-            source_address,
-            destination_address,
-            amount,
-            data,
-        } => {
-            let src_chain_decimals = state::load_token_decimals(storage, src_chain, token_id)
-                .change_context(Error::State)?;
-            let dest_chain_decimals = state::load_token_decimals(storage, dest_chain, token_id)
-                .change_context(Error::State)?;
-            let dest_chain_max_uint = state::load_chain_config(storage, dest_chain)
-                .change_context(Error::State)?
-                .max_uint;
-
-            Ok(Message::InterchainTransfer {
-                token_id,
-                source_address,
-                destination_address,
-                amount: translate_amount(
-                    amount,
-                    src_chain,
-                    dest_chain,
-                    src_chain_decimals,
-                    src_chain_decimals,
-                    dest_chain_max_uint,
-                )?,
-                data,
-            })
-        }
-        _ => Ok(message),
-    }
-}
-
-#[allow(unused)]
-/// Translates and saves token decimals for the source/destination chains on token deployment.
-=======
 /// Calculates the destination token decimals.
->>>>>>> 08bb9c3c
 ///
 /// The destination chain's token decimals are calculated and saved as following:
 /// 1) If the source chain's `max_uint` is less than or equal to the destination chain's `max_uint`,
