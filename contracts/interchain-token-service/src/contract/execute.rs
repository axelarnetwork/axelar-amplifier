use axelar_wasm_std::{killswitch, nonempty, FnExt, IntoContractError};
use cosmwasm_std::{DepsMut, HexBinary, QuerierWrapper, Response, Storage};
use error_stack::{bail, ensure, report, Result, ResultExt};
use router_api::{Address, ChainName, ChainNameRaw, CrossChainId};

use crate::events::Event;
use crate::primitives::HubMessage;
use crate::state::{self, load_config, load_its_contract};
use crate::{Message, TokenId};

#[derive(thiserror::Error, Debug, IntoContractError)]
pub enum Error {
    #[error("unknown chain {0}")]
    UnknownChain(ChainNameRaw),
    #[error("unknown its address {0}")]
    UnknownItsContract(Address),
    #[error("failed to decode payload")]
    InvalidPayload,
    #[error("invalid message type")]
    InvalidMessageType,
    #[error("failed to register its contract for chain {0}")]
    FailedItsContractRegistration(ChainNameRaw),
    #[error("failed to deregister its contract for chain {0}")]
    FailedItsContractDeregistration(ChainNameRaw),
    #[error("failed to execute message")]
    FailedExecuteMessage,
    #[error("execution is currently disabled")]
    ExecutionDisabled,
    #[error("chain config for {0} already set")]
    ChainConfigAlreadySet(ChainNameRaw),
    #[error("failed to load chain config for chain {0}")]
    LoadChainConfig(ChainNameRaw),
    #[error("failed to save chain config for chain {0}")]
    SaveChainConfig(ChainNameRaw),
<<<<<<< HEAD
    #[error("failed to apply invariants for token {0}")]
    InvariantViolated(TokenId),
=======
    #[error("state error")]
    State,
>>>>>>> a6952bbb
}

/// Executes an incoming ITS message.
///
/// This function handles the execution of ITS (Interchain Token Service) messages received from
/// its sources. It verifies the source address, decodes the message, applies balance tracking,
/// and forwards the message to the destination chain.
pub fn execute_message(
    deps: DepsMut,
    cc_id: CrossChainId,
    source_address: Address,
    payload: HexBinary,
) -> Result<Response, Error> {
    ensure!(
        killswitch::is_contract_active(deps.storage),
        Error::ExecutionDisabled
    );
    ensure_its_source_address(deps.storage, &cc_id.source_chain, &source_address)?;

    match HubMessage::abi_decode(&payload).change_context(Error::InvalidPayload)? {
        HubMessage::SendToHub {
            destination_chain,
            message,
        } => {
            let destination_address = load_its_contract(deps.storage, &destination_chain)
                .change_context_lazy(|| Error::UnknownChain(destination_chain.clone()))?;

            apply_invariants(
                deps.storage,
                cc_id.source_chain.clone(),
                destination_chain.clone(),
                &message,
            )?;

            let destination_payload = HubMessage::ReceiveFromHub {
                source_chain: cc_id.source_chain.clone(),
                message: message.clone(),
            }
            .abi_encode();

            Ok(send_to_destination(
                deps.storage,
                deps.querier,
                destination_chain.clone(),
                destination_address,
                destination_payload,
            )?
            .add_event(
                Event::MessageReceived {
                    cc_id,
                    destination_chain,
                    message,
                }
                .into(),
            ))
        }
        _ => bail!(Error::InvalidMessageType),
    }
}

fn normalize(chain: &ChainNameRaw) -> ChainName {
    ChainName::try_from(chain.as_ref()).expect("invalid chain name")
}

/// Ensures that the source address of the cross-chain message is the registered ITS contract for the source chain.
fn ensure_its_source_address(
    storage: &dyn Storage,
    source_chain: &ChainNameRaw,
    source_address: &Address,
) -> Result<(), Error> {
    let source_its_contract = load_its_contract(storage, source_chain)
        .change_context_lazy(|| Error::UnknownChain(source_chain.clone()))?;

    ensure!(
        source_address == &source_its_contract,
        Error::UnknownItsContract(source_address.clone())
    );

    Ok(())
}

fn send_to_destination(
    storage: &dyn Storage,
    querier: QuerierWrapper,
    destination_chain: ChainNameRaw,
    destination_address: Address,
    payload: HexBinary,
) -> Result<Response, Error> {
    let config = load_config(storage);

    let gateway: axelarnet_gateway::Client =
        client::ContractClient::new(querier, &config.axelarnet_gateway).into();

    let call_contract_msg =
        gateway.call_contract(normalize(&destination_chain), destination_address, payload);

    Ok(Response::new().add_message(call_contract_msg))
}

pub fn register_its_contract(
    deps: DepsMut,
    chain: ChainNameRaw,
    address: Address,
) -> Result<Response, Error> {
    state::save_its_contract(deps.storage, &chain, &address)
        .change_context_lazy(|| Error::FailedItsContractRegistration(chain.clone()))?;

    Ok(Response::new().add_event(Event::ItsContractRegistered { chain, address }.into()))
}

pub fn deregister_its_contract(deps: DepsMut, chain: ChainNameRaw) -> Result<Response, Error> {
    state::remove_its_contract(deps.storage, &chain)
        .change_context_lazy(|| Error::FailedItsContractDeregistration(chain.clone()))?;

    Ok(Response::new().add_event(Event::ItsContractDeregistered { chain }.into()))
}

pub fn disable_execution(deps: DepsMut) -> Result<Response, Error> {
    killswitch::engage(deps.storage, Event::ExecutionDisabled).change_context(Error::State)
}

pub fn enable_execution(deps: DepsMut) -> Result<Response, Error> {
    killswitch::disengage(deps.storage, Event::ExecutionEnabled).change_context(Error::State)
}

pub fn set_chain_config(
    deps: DepsMut,
    chain: ChainNameRaw,
    max_uint: nonempty::Uint256,
    max_target_decimals: u8,
) -> Result<Response, Error> {
    match state::may_load_chain_config(deps.storage, &chain)
        .change_context_lazy(|| Error::LoadChainConfig(chain.clone()))?
    {
        Some(_) => bail!(Error::ChainConfigAlreadySet(chain)),
        None => state::save_chain_config(deps.storage, &chain, max_uint, max_target_decimals)
            .change_context_lazy(|| Error::SaveChainConfig(chain))?
            .then(|_| Ok(Response::new())),
    }
}

<<<<<<< HEAD
/// Applies invariants on the ITS message.
///
/// Invariants:
/// - Token must be deployed on the source/destination chains before any transfers can be routed.
/// - Token must not be already deployed during deployment.
/// - If the token is deployed without a custom minter, then the token is considered to be owned by ITS, and total token balance moved to the chain is tracked.
/// - If the total token amount moved to a chain so far is `x`, then any transfer moving the token back from the chain and exceeding `x` will fail.
///
/// Invariants are updated depending on the ITS message type
///
/// 1. InterchainTransfer:
///    - Decreases the token balance on the source chain, unless it's the origin chain in which case it's increased.
///    - Increases the token balance on the destination chain, unless it's the origin chain in which case it's decreased.
///    - If the balance underflows for either case, an error is returned.
///
/// 2. DeployInterchainToken:
///    - If a custom minter is not set, then the token balance is tracked for the source/destination chain.
///    - If the custom minter is set, then the balance is not tracked, but the deployment is recorded.
///
/// 3. DeployTokenManager:
///    - Same as the custom minter being set above. ITS Hub can't know if the existing token on the destination chain has a custom minter set.
fn apply_invariants(
    storage: &mut dyn Storage,
    source_chain: ChainNameRaw,
    destination_chain: ChainNameRaw,
    message: &Message,
) -> Result<(), Error> {
    match message {
        Message::InterchainTransfer {
            token_id, amount, ..
        } => {
            // Update the balance on the source chain
            state::update_token_balance(
                storage,
                source_chain.clone(),
                token_id.clone(),
                *amount,
                false,
            )
            .change_context_lazy(|| Error::InvariantViolated(token_id.clone()))?;

            // Update the balance on the destination chain
            state::update_token_balance(
                storage,
                destination_chain.clone(),
                token_id.clone(),
                *amount,
                true,
            )
            .change_context_lazy(|| Error::InvariantViolated(token_id.clone()))?
        }
        // Start balance tracking for the token on the destination chain when a token deployment is seen
        // No invariants can be assumed on the source since the token might pre-exist on the source chain
        Message::DeployInterchainToken {
            token_id,
            minter: None,
            ..
        } => {
            state::start_token_balance(storage, source_chain.clone(), token_id.clone(), true, true)
                .change_context_lazy(|| Error::InvariantViolated(token_id.clone()))?;

            state::start_token_balance(
                storage,
                destination_chain.clone(),
                token_id.clone(),
                false,
                true,
            )
            .change_context_lazy(|| Error::InvariantViolated(token_id.clone()))?
        }
        Message::DeployInterchainToken {
            token_id,
            minter: Some(_),
            ..
        }
        | Message::DeployTokenManager { token_id, .. } => {
            state::start_token_balance(
                storage,
                source_chain.clone(),
                token_id.clone(),
                true,
                false,
            )
            .change_context_lazy(|| Error::InvariantViolated(token_id.clone()))?;

            state::start_token_balance(
                storage,
                destination_chain.clone(),
                token_id.clone(),
                false,
                false,
            )
            .change_context_lazy(|| Error::InvariantViolated(token_id.clone()))?
        }
    };

    Ok(())
=======
#[cfg(test)]
mod tests {
    use assert_ok::assert_ok;
    use axelar_wasm_std::msg_id::HexTxHashAndEventIndex;
    use axelar_wasm_std::{assert_err_contains, killswitch, nonempty, permission_control};
    use cosmwasm_std::testing::{mock_dependencies, MockApi, MockQuerier};
    use cosmwasm_std::{Addr, HexBinary, MemoryStorage, OwnedDeps, Uint256};
    use router_api::{ChainNameRaw, CrossChainId};

    use super::disable_execution;
    use crate::contract::execute::{
        enable_execution, execute_message, register_its_contract, Error,
    };
    use crate::state::{self, Config};
    use crate::{HubMessage, Message};

    const SOLANA: &str = "solana";
    const ETHEREUM: &str = "ethereum";

    const ITS_ADDRESS: &str = "68d30f47F19c07bCCEf4Ac7FAE2Dc12FCa3e0dC9";

    const ADMIN: &str = "admin";
    const GOVERNANCE: &str = "governance";
    const AXELARNET_GATEWAY: &str = "axelarnet-gateway";

    fn its_address() -> nonempty::HexBinary {
        HexBinary::from_hex(ITS_ADDRESS)
            .unwrap()
            .try_into()
            .unwrap()
    }

    #[test]
    fn should_be_able_to_disable_and_enable_execution() {
        let mut deps = mock_dependencies();
        init(&mut deps);

        assert_ok!(disable_execution(deps.as_mut()));

        let msg = HubMessage::SendToHub {
            destination_chain: ChainNameRaw::try_from(SOLANA).unwrap(),
            message: Message::InterchainTransfer {
                token_id: [7u8; 32].into(),
                source_address: its_address(),
                destination_address: its_address(),
                amount: Uint256::one().try_into().unwrap(),
                data: None,
            },
        };
        let res = execute_message(
            deps.as_mut(),
            CrossChainId {
                source_chain: ChainNameRaw::try_from(SOLANA).unwrap(),
                message_id: HexTxHashAndEventIndex::new([1u8; 32], 0u32)
                    .to_string()
                    .try_into()
                    .unwrap(),
            },
            ITS_ADDRESS.to_string().try_into().unwrap(),
            msg.clone().abi_encode(),
        );
        assert_err_contains!(res, Error, Error::ExecutionDisabled);

        assert_ok!(enable_execution(deps.as_mut()));

        assert_ok!(execute_message(
            deps.as_mut(),
            CrossChainId {
                source_chain: ChainNameRaw::try_from(SOLANA).unwrap(),
                message_id: HexTxHashAndEventIndex::new([1u8; 32], 0u32)
                    .to_string()
                    .try_into()
                    .unwrap(),
            },
            ITS_ADDRESS.to_string().try_into().unwrap(),
            msg.abi_encode(),
        ));
    }

    fn init(deps: &mut OwnedDeps<MemoryStorage, MockApi, MockQuerier>) {
        assert_ok!(permission_control::set_admin(
            deps.as_mut().storage,
            &Addr::unchecked(ADMIN)
        ));
        assert_ok!(permission_control::set_governance(
            deps.as_mut().storage,
            &Addr::unchecked(GOVERNANCE)
        ));

        assert_ok!(state::save_config(
            deps.as_mut().storage,
            &Config {
                axelarnet_gateway: Addr::unchecked(AXELARNET_GATEWAY),
            },
        ));

        assert_ok!(killswitch::init(
            deps.as_mut().storage,
            killswitch::State::Disengaged
        ));
        let amplifier_chain = ChainNameRaw::try_from(SOLANA).unwrap();
        let core_chain = ChainNameRaw::try_from(ETHEREUM).unwrap();

        assert_ok!(register_its_contract(
            deps.as_mut(),
            core_chain.clone(),
            ITS_ADDRESS.to_string().try_into().unwrap(),
        ));

        assert_ok!(register_its_contract(
            deps.as_mut(),
            amplifier_chain.clone(),
            ITS_ADDRESS.to_string().try_into().unwrap(),
        ));
    }
>>>>>>> a6952bbb
}<|MERGE_RESOLUTION|>--- conflicted
+++ resolved
@@ -32,13 +32,10 @@
     LoadChainConfig(ChainNameRaw),
     #[error("failed to save chain config for chain {0}")]
     SaveChainConfig(ChainNameRaw),
-<<<<<<< HEAD
     #[error("failed to apply invariants for token {0}")]
     InvariantViolated(TokenId),
-=======
     #[error("state error")]
     State,
->>>>>>> a6952bbb
 }
 
 /// Executes an incoming ITS message.
@@ -180,7 +177,6 @@
     }
 }
 
-<<<<<<< HEAD
 /// Applies invariants on the ITS message.
 ///
 /// Invariants:
@@ -278,7 +274,8 @@
     };
 
     Ok(())
-=======
+}
+
 #[cfg(test)]
 mod tests {
     use assert_ok::assert_ok;
@@ -394,5 +391,4 @@
             ITS_ADDRESS.to_string().try_into().unwrap(),
         ));
     }
->>>>>>> a6952bbb
 }