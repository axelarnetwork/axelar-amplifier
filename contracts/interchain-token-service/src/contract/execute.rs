use axelar_wasm_std::{killswitch, nonempty, FnExt, IntoContractError};
use cosmwasm_std::{DepsMut, HexBinary, QuerierWrapper, Response, Storage};
use error_stack::{bail, ensure, report, Result, ResultExt};
use router_api::{Address, ChainName, ChainNameRaw, CrossChainId};

use crate::events::Event;
use crate::primitives::HubMessage;
use crate::state::{self, is_chain_frozen, load_config, load_its_contract};

#[derive(thiserror::Error, Debug, IntoContractError)]
pub enum Error {
    #[error("unknown chain {0}")]
    UnknownChain(ChainNameRaw),
    #[error("unknown its address {0}")]
    UnknownItsContract(Address),
    #[error("failed to decode payload")]
    InvalidPayload,
    #[error("invalid message type")]
    InvalidMessageType,
    #[error("failed to register its contract for chain {0}")]
    FailedItsContractRegistration(ChainNameRaw),
    #[error("failed to deregister its contract for chain {0}")]
    FailedItsContractDeregistration(ChainNameRaw),
<<<<<<< HEAD
    #[error("failed to query nexus")]
    NexusQueryError,
    #[error("state error")]
    StateError,
    #[error("chain {0} is frozen")]
    ChainFrozen(ChainNameRaw),
=======
    #[error("failed to execute message")]
    FailedExecuteMessage,
    #[error("execution is currently disabled")]
    ExecutionDisabled,
    #[error("chain config for {0} already set")]
    ChainConfigAlreadySet(ChainNameRaw),
    #[error("failed to load chain config for chain {0}")]
    LoadChainConfig(ChainNameRaw),
    #[error("failed to save chain config for chain {0}")]
    SaveChainConfig(ChainNameRaw),
    #[error("state error")]
    State,
>>>>>>> a6952bbb
}

/// Executes an incoming ITS message.
///
/// This function handles the execution of ITS (Interchain Token Service) messages received from
/// its sources. It verifies the source address, decodes the message, applies balance tracking,
/// and forwards the message to the destination chain.
pub fn execute_message(
    deps: DepsMut,
    cc_id: CrossChainId,
    source_address: Address,
    payload: HexBinary,
) -> Result<Response, Error> {
    ensure!(
        killswitch::is_contract_active(deps.storage),
        Error::ExecutionDisabled
    );
    ensure_its_source_address(deps.storage, &cc_id.source_chain, &source_address)?;
    ensure!(
        !is_chain_frozen(deps.storage, &cc_id.source_chain).change_context(Error::StateError)?,
        Error::ChainFrozen(cc_id.source_chain)
    );

    match HubMessage::abi_decode(&payload).change_context(Error::InvalidPayload)? {
        HubMessage::SendToHub {
            destination_chain,
            message,
        } => {
            ensure!(
                !is_chain_frozen(deps.storage, &destination_chain)
                    .change_context(Error::StateError)?,
                Error::ChainFrozen(destination_chain)
            );
            let destination_address = load_its_contract(deps.storage, &destination_chain)
                .change_context_lazy(|| Error::UnknownChain(destination_chain.clone()))?;

            let destination_payload = HubMessage::ReceiveFromHub {
                source_chain: cc_id.source_chain.clone(),
                message: message.clone(),
            }
            .abi_encode();

            Ok(send_to_destination(
                deps.storage,
                deps.querier,
                destination_chain.clone(),
                destination_address,
                destination_payload,
            )?
            .add_event(
                Event::MessageReceived {
                    cc_id,
                    destination_chain,
                    message,
                }
                .into(),
            ))
        }
        _ => bail!(Error::InvalidMessageType),
    }
}

fn normalize(chain: &ChainNameRaw) -> ChainName {
    ChainName::try_from(chain.as_ref()).expect("invalid chain name")
}

/// Ensures that the source address of the cross-chain message is the registered ITS contract for the source chain.
fn ensure_its_source_address(
    storage: &dyn Storage,
    source_chain: &ChainNameRaw,
    source_address: &Address,
) -> Result<(), Error> {
    let source_its_contract = load_its_contract(storage, source_chain)
        .change_context_lazy(|| Error::UnknownChain(source_chain.clone()))?;

    ensure!(
        source_address == &source_its_contract,
        Error::UnknownItsContract(source_address.clone())
    );

    Ok(())
}

fn send_to_destination(
    storage: &dyn Storage,
    querier: QuerierWrapper,
    destination_chain: ChainNameRaw,
    destination_address: Address,
    payload: HexBinary,
) -> Result<Response, Error> {
    let config = load_config(storage);

    let gateway: axelarnet_gateway::Client =
        client::ContractClient::new(querier, &config.axelarnet_gateway).into();

    let call_contract_msg =
        gateway.call_contract(normalize(&destination_chain), destination_address, payload);

    Ok(Response::new().add_message(call_contract_msg))
}

pub fn register_its_contract(
    deps: DepsMut,
    chain: ChainNameRaw,
    address: Address,
) -> Result<Response, Error> {
    state::save_its_contract(deps.storage, &chain, &address)
        .change_context_lazy(|| Error::FailedItsContractRegistration(chain.clone()))?;

    Ok(Response::new().add_event(Event::ItsContractRegistered { chain, address }.into()))
}

pub fn deregister_its_contract(deps: DepsMut, chain: ChainNameRaw) -> Result<Response, Error> {
    state::remove_its_contract(deps.storage, &chain)
        .change_context_lazy(|| Error::FailedItsContractDeregistration(chain.clone()))?;

    Ok(Response::new().add_event(Event::ItsContractDeregistered { chain }.into()))
}

<<<<<<< HEAD
pub fn freeze_chain(deps: DepsMut, chain: ChainNameRaw) -> Result<Response, Error> {
    state::freeze_chain(deps.storage, &chain).change_context(Error::StateError)?;

    Ok(Response::new())
}

pub fn unfreeze_chain(deps: DepsMut, chain: ChainNameRaw) -> Result<Response, Error> {
    state::unfreeze_chain(deps.storage, &chain);

    Ok(Response::new())
=======
pub fn disable_execution(deps: DepsMut) -> Result<Response, Error> {
    killswitch::engage(deps.storage, Event::ExecutionDisabled).change_context(Error::State)
}

pub fn enable_execution(deps: DepsMut) -> Result<Response, Error> {
    killswitch::disengage(deps.storage, Event::ExecutionEnabled).change_context(Error::State)
}

pub fn set_chain_config(
    deps: DepsMut,
    chain: ChainNameRaw,
    max_uint: nonempty::Uint256,
    max_target_decimals: u8,
) -> Result<Response, Error> {
    match state::may_load_chain_config(deps.storage, &chain)
        .change_context_lazy(|| Error::LoadChainConfig(chain.clone()))?
    {
        Some(_) => bail!(Error::ChainConfigAlreadySet(chain)),
        None => state::save_chain_config(deps.storage, &chain, max_uint, max_target_decimals)
            .change_context_lazy(|| Error::SaveChainConfig(chain))?
            .then(|_| Ok(Response::new())),
    }
>>>>>>> a6952bbb
}

#[cfg(test)]
mod tests {
    use assert_ok::assert_ok;
    use axelar_wasm_std::msg_id::HexTxHashAndEventIndex;
    use axelar_wasm_std::{assert_err_contains, killswitch, nonempty, permission_control};
    use cosmwasm_std::testing::{mock_dependencies, MockApi, MockQuerier};
    use cosmwasm_std::{Addr, HexBinary, MemoryStorage, OwnedDeps, Uint256};
    use router_api::{ChainNameRaw, CrossChainId};

<<<<<<< HEAD
    use crate::contract::execute::{
        execute_message, freeze_chain, register_its_contract, unfreeze_chain, Error,
=======
    use super::disable_execution;
    use crate::contract::execute::{
        enable_execution, execute_message, register_its_contract, Error,
>>>>>>> a6952bbb
    };
    use crate::state::{self, Config};
    use crate::{HubMessage, Message};

    const SOLANA: &str = "solana";
    const ETHEREUM: &str = "ethereum";
<<<<<<< HEAD
    const XRPL: &str = "xrpl";
=======
>>>>>>> a6952bbb

    const ITS_ADDRESS: &str = "68d30f47F19c07bCCEf4Ac7FAE2Dc12FCa3e0dC9";

    const ADMIN: &str = "admin";
    const GOVERNANCE: &str = "governance";
    const AXELARNET_GATEWAY: &str = "axelarnet-gateway";

    fn its_address() -> nonempty::HexBinary {
        HexBinary::from_hex(ITS_ADDRESS)
            .unwrap()
            .try_into()
            .unwrap()
    }

    #[test]
<<<<<<< HEAD
    fn execution_should_fail_if_source_chain_is_frozen() {
        let mut deps = mock_dependencies();
        init(&mut deps);

        let source_chain = ChainNameRaw::try_from(SOLANA).unwrap();
        let destination_chain = ChainNameRaw::try_from(ETHEREUM).unwrap();

        assert_ok!(freeze_chain(deps.as_mut(), source_chain.clone()));

        let msg = HubMessage::SendToHub {
            destination_chain,
=======
    fn should_be_able_to_disable_and_enable_execution() {
        let mut deps = mock_dependencies();
        init(&mut deps);

        assert_ok!(disable_execution(deps.as_mut()));

        let msg = HubMessage::SendToHub {
            destination_chain: ChainNameRaw::try_from(SOLANA).unwrap(),
>>>>>>> a6952bbb
            message: Message::InterchainTransfer {
                token_id: [7u8; 32].into(),
                source_address: its_address(),
                destination_address: its_address(),
                amount: Uint256::one().try_into().unwrap(),
                data: None,
            },
        };
        let res = execute_message(
            deps.as_mut(),
            CrossChainId {
<<<<<<< HEAD
                source_chain: source_chain.clone(),
=======
                source_chain: ChainNameRaw::try_from(SOLANA).unwrap(),
>>>>>>> a6952bbb
                message_id: HexTxHashAndEventIndex::new([1u8; 32], 0u32)
                    .to_string()
                    .try_into()
                    .unwrap(),
            },
            ITS_ADDRESS.to_string().try_into().unwrap(),
            msg.clone().abi_encode(),
        );
<<<<<<< HEAD

        assert_err_contains!(res, Error, Error::ChainFrozen(..));

        assert_ok!(unfreeze_chain(deps.as_mut(), source_chain.clone()));
=======
        assert_err_contains!(res, Error, Error::ExecutionDisabled);

        assert_ok!(enable_execution(deps.as_mut()));
>>>>>>> a6952bbb

        assert_ok!(execute_message(
            deps.as_mut(),
            CrossChainId {
<<<<<<< HEAD
                source_chain,
=======
                source_chain: ChainNameRaw::try_from(SOLANA).unwrap(),
>>>>>>> a6952bbb
                message_id: HexTxHashAndEventIndex::new([1u8; 32], 0u32)
                    .to_string()
                    .try_into()
                    .unwrap(),
            },
            ITS_ADDRESS.to_string().try_into().unwrap(),
<<<<<<< HEAD
            msg.clone().abi_encode(),
        ));
    }

    #[test]
    fn execution_should_fail_if_destination_chain_is_frozen() {
        let mut deps = mock_dependencies();
        init(&mut deps);

        let source_chain = ChainNameRaw::try_from(SOLANA).unwrap();
        let destination_chain = ChainNameRaw::try_from(ETHEREUM).unwrap();

        assert_ok!(freeze_chain(deps.as_mut(), destination_chain.clone()));

        let msg = HubMessage::SendToHub {
            destination_chain: destination_chain.clone(),
            message: Message::InterchainTransfer {
                token_id: [7u8; 32].into(),
                source_address: its_address(),
                destination_address: its_address(),
                amount: Uint256::one().try_into().unwrap(),
                data: None,
            },
        };
        let cc_id = CrossChainId {
            source_chain,
            message_id: HexTxHashAndEventIndex::new([1u8; 32], 0u32)
                .to_string()
                .try_into()
                .unwrap(),
        };

        let res = execute_message(
            deps.as_mut(),
            cc_id.clone(),
            ITS_ADDRESS.to_string().try_into().unwrap(),
            msg.clone().abi_encode(),
        );
        assert_err_contains!(res, Error, Error::ChainFrozen(..));

        assert_ok!(unfreeze_chain(deps.as_mut(), destination_chain));

        assert_ok!(execute_message(
            deps.as_mut(),
            cc_id,
            ITS_ADDRESS.to_string().try_into().unwrap(),
            msg.clone().abi_encode(),
        ));
    }

    #[test]
    fn frozen_chain_that_is_not_source_or_destination_should_not_affect_execution() {
        let mut deps = mock_dependencies();
        init(&mut deps);

        let source_chain = ChainNameRaw::try_from(SOLANA).unwrap();
        let destination_chain = ChainNameRaw::try_from(ETHEREUM).unwrap();
        let other_chain = ChainNameRaw::try_from(XRPL).unwrap();

        assert_ok!(freeze_chain(deps.as_mut(), other_chain.clone()));

        let msg = HubMessage::SendToHub {
            destination_chain: destination_chain.clone(),
            message: Message::InterchainTransfer {
                token_id: [7u8; 32].into(),
                source_address: its_address(),
                destination_address: its_address(),
                amount: Uint256::one().try_into().unwrap(),
                data: None,
            },
        };
        let cc_id = CrossChainId {
            source_chain,
            message_id: HexTxHashAndEventIndex::new([1u8; 32], 0u32)
                .to_string()
                .try_into()
                .unwrap(),
        };

        assert_ok!(execute_message(
            deps.as_mut(),
            cc_id.clone(),
            ITS_ADDRESS.to_string().try_into().unwrap(),
            msg.clone().abi_encode(),
=======
            msg.abi_encode(),
>>>>>>> a6952bbb
        ));
    }

    fn init(deps: &mut OwnedDeps<MemoryStorage, MockApi, MockQuerier>) {
        assert_ok!(permission_control::set_admin(
            deps.as_mut().storage,
            &Addr::unchecked(ADMIN)
        ));
        assert_ok!(permission_control::set_governance(
            deps.as_mut().storage,
            &Addr::unchecked(GOVERNANCE)
        ));

        assert_ok!(state::save_config(
            deps.as_mut().storage,
            &Config {
                axelarnet_gateway: Addr::unchecked(AXELARNET_GATEWAY),
            },
        ));

        assert_ok!(killswitch::init(
            deps.as_mut().storage,
            killswitch::State::Disengaged
        ));
<<<<<<< HEAD

        for chain_name in [SOLANA, ETHEREUM, XRPL] {
            let chain = ChainNameRaw::try_from(chain_name).unwrap();
            assert_ok!(register_its_contract(
                deps.as_mut(),
                chain.clone(),
                ITS_ADDRESS.to_string().try_into().unwrap(),
            ));
        }
=======
        let amplifier_chain = ChainNameRaw::try_from(SOLANA).unwrap();
        let core_chain = ChainNameRaw::try_from(ETHEREUM).unwrap();

        assert_ok!(register_its_contract(
            deps.as_mut(),
            core_chain.clone(),
            ITS_ADDRESS.to_string().try_into().unwrap(),
        ));

        assert_ok!(register_its_contract(
            deps.as_mut(),
            amplifier_chain.clone(),
            ITS_ADDRESS.to_string().try_into().unwrap(),
        ));
>>>>>>> a6952bbb
    }
}<|MERGE_RESOLUTION|>--- conflicted
+++ resolved
@@ -21,14 +21,6 @@
     FailedItsContractRegistration(ChainNameRaw),
     #[error("failed to deregister its contract for chain {0}")]
     FailedItsContractDeregistration(ChainNameRaw),
-<<<<<<< HEAD
-    #[error("failed to query nexus")]
-    NexusQueryError,
-    #[error("state error")]
-    StateError,
-    #[error("chain {0} is frozen")]
-    ChainFrozen(ChainNameRaw),
-=======
     #[error("failed to execute message")]
     FailedExecuteMessage,
     #[error("execution is currently disabled")]
@@ -39,9 +31,10 @@
     LoadChainConfig(ChainNameRaw),
     #[error("failed to save chain config for chain {0}")]
     SaveChainConfig(ChainNameRaw),
+    #[error("chain {0} is frozen")]
+    ChainFrozen(ChainNameRaw),
     #[error("state error")]
     State,
->>>>>>> a6952bbb
 }
 
 /// Executes an incoming ITS message.
@@ -61,7 +54,7 @@
     );
     ensure_its_source_address(deps.storage, &cc_id.source_chain, &source_address)?;
     ensure!(
-        !is_chain_frozen(deps.storage, &cc_id.source_chain).change_context(Error::StateError)?,
+        !is_chain_frozen(deps.storage, &cc_id.source_chain).change_context(Error::State)?,
         Error::ChainFrozen(cc_id.source_chain)
     );
 
@@ -72,7 +65,7 @@
         } => {
             ensure!(
                 !is_chain_frozen(deps.storage, &destination_chain)
-                    .change_context(Error::StateError)?,
+                    .change_context(Error::State)?,
                 Error::ChainFrozen(destination_chain)
             );
             let destination_address = load_its_contract(deps.storage, &destination_chain)
@@ -161,9 +154,8 @@
     Ok(Response::new().add_event(Event::ItsContractDeregistered { chain }.into()))
 }
 
-<<<<<<< HEAD
 pub fn freeze_chain(deps: DepsMut, chain: ChainNameRaw) -> Result<Response, Error> {
-    state::freeze_chain(deps.storage, &chain).change_context(Error::StateError)?;
+    state::freeze_chain(deps.storage, &chain).change_context(Error::State)?;
 
     Ok(Response::new())
 }
@@ -172,7 +164,8 @@
     state::unfreeze_chain(deps.storage, &chain);
 
     Ok(Response::new())
-=======
+}
+
 pub fn disable_execution(deps: DepsMut) -> Result<Response, Error> {
     killswitch::engage(deps.storage, Event::ExecutionDisabled).change_context(Error::State)
 }
@@ -180,6 +173,7 @@
 pub fn enable_execution(deps: DepsMut) -> Result<Response, Error> {
     killswitch::disengage(deps.storage, Event::ExecutionEnabled).change_context(Error::State)
 }
+
 
 pub fn set_chain_config(
     deps: DepsMut,
@@ -195,7 +189,6 @@
             .change_context_lazy(|| Error::SaveChainConfig(chain))?
             .then(|_| Ok(Response::new())),
     }
->>>>>>> a6952bbb
 }
 
 #[cfg(test)]
@@ -207,24 +200,15 @@
     use cosmwasm_std::{Addr, HexBinary, MemoryStorage, OwnedDeps, Uint256};
     use router_api::{ChainNameRaw, CrossChainId};
 
-<<<<<<< HEAD
     use crate::contract::execute::{
-        execute_message, freeze_chain, register_its_contract, unfreeze_chain, Error,
-=======
-    use super::disable_execution;
-    use crate::contract::execute::{
-        enable_execution, execute_message, register_its_contract, Error,
->>>>>>> a6952bbb
+        disable_execution, enable_execution, execute_message, freeze_chain, register_its_contract, unfreeze_chain, Error
     };
     use crate::state::{self, Config};
     use crate::{HubMessage, Message};
 
     const SOLANA: &str = "solana";
     const ETHEREUM: &str = "ethereum";
-<<<<<<< HEAD
     const XRPL: &str = "xrpl";
-=======
->>>>>>> a6952bbb
 
     const ITS_ADDRESS: &str = "68d30f47F19c07bCCEf4Ac7FAE2Dc12FCa3e0dC9";
 
@@ -240,19 +224,6 @@
     }
 
     #[test]
-<<<<<<< HEAD
-    fn execution_should_fail_if_source_chain_is_frozen() {
-        let mut deps = mock_dependencies();
-        init(&mut deps);
-
-        let source_chain = ChainNameRaw::try_from(SOLANA).unwrap();
-        let destination_chain = ChainNameRaw::try_from(ETHEREUM).unwrap();
-
-        assert_ok!(freeze_chain(deps.as_mut(), source_chain.clone()));
-
-        let msg = HubMessage::SendToHub {
-            destination_chain,
-=======
     fn should_be_able_to_disable_and_enable_execution() {
         let mut deps = mock_dependencies();
         init(&mut deps);
@@ -261,7 +232,6 @@
 
         let msg = HubMessage::SendToHub {
             destination_chain: ChainNameRaw::try_from(SOLANA).unwrap(),
->>>>>>> a6952bbb
             message: Message::InterchainTransfer {
                 token_id: [7u8; 32].into(),
                 source_address: its_address(),
@@ -273,11 +243,7 @@
         let res = execute_message(
             deps.as_mut(),
             CrossChainId {
-<<<<<<< HEAD
-                source_chain: source_chain.clone(),
-=======
                 source_chain: ChainNameRaw::try_from(SOLANA).unwrap(),
->>>>>>> a6952bbb
                 message_id: HexTxHashAndEventIndex::new([1u8; 32], 0u32)
                     .to_string()
                     .try_into()
@@ -286,32 +252,71 @@
             ITS_ADDRESS.to_string().try_into().unwrap(),
             msg.clone().abi_encode(),
         );
-<<<<<<< HEAD
-
-        assert_err_contains!(res, Error, Error::ChainFrozen(..));
-
-        assert_ok!(unfreeze_chain(deps.as_mut(), source_chain.clone()));
-=======
         assert_err_contains!(res, Error, Error::ExecutionDisabled);
 
         assert_ok!(enable_execution(deps.as_mut()));
->>>>>>> a6952bbb
 
         assert_ok!(execute_message(
             deps.as_mut(),
             CrossChainId {
-<<<<<<< HEAD
-                source_chain,
-=======
                 source_chain: ChainNameRaw::try_from(SOLANA).unwrap(),
->>>>>>> a6952bbb
                 message_id: HexTxHashAndEventIndex::new([1u8; 32], 0u32)
                     .to_string()
                     .try_into()
                     .unwrap(),
             },
             ITS_ADDRESS.to_string().try_into().unwrap(),
-<<<<<<< HEAD
+            msg.abi_encode(),
+        ));
+    }
+
+    #[test]
+    fn execution_should_fail_if_source_chain_is_frozen() {
+        let mut deps = mock_dependencies();
+        init(&mut deps);
+
+        let source_chain = ChainNameRaw::try_from(SOLANA).unwrap();
+        let destination_chain = ChainNameRaw::try_from(ETHEREUM).unwrap();
+
+        assert_ok!(freeze_chain(deps.as_mut(), source_chain.clone()));
+
+        let msg = HubMessage::SendToHub {
+            destination_chain,
+            message: Message::InterchainTransfer {
+                token_id: [7u8; 32].into(),
+                source_address: its_address(),
+                destination_address: its_address(),
+                amount: Uint256::one().try_into().unwrap(),
+                data: None,
+            },
+        };
+        let res = execute_message(
+            deps.as_mut(),
+            CrossChainId {
+                source_chain: source_chain.clone(),
+                message_id: HexTxHashAndEventIndex::new([1u8; 32], 0u32)
+                    .to_string()
+                    .try_into()
+                    .unwrap(),
+            },
+            ITS_ADDRESS.to_string().try_into().unwrap(),
+            msg.clone().abi_encode(),
+        );
+
+        assert_err_contains!(res, Error, Error::ChainFrozen(..));
+
+        assert_ok!(unfreeze_chain(deps.as_mut(), source_chain.clone()));
+
+        assert_ok!(execute_message(
+            deps.as_mut(),
+            CrossChainId {
+                source_chain,
+                message_id: HexTxHashAndEventIndex::new([1u8; 32], 0u32)
+                    .to_string()
+                    .try_into()
+                    .unwrap(),
+            },
+            ITS_ADDRESS.to_string().try_into().unwrap(),
             msg.clone().abi_encode(),
         ));
     }
@@ -396,9 +401,6 @@
             cc_id.clone(),
             ITS_ADDRESS.to_string().try_into().unwrap(),
             msg.clone().abi_encode(),
-=======
-            msg.abi_encode(),
->>>>>>> a6952bbb
         ));
     }
 
@@ -423,7 +425,6 @@
             deps.as_mut().storage,
             killswitch::State::Disengaged
         ));
-<<<<<<< HEAD
 
         for chain_name in [SOLANA, ETHEREUM, XRPL] {
             let chain = ChainNameRaw::try_from(chain_name).unwrap();
@@ -433,21 +434,5 @@
                 ITS_ADDRESS.to_string().try_into().unwrap(),
             ));
         }
-=======
-        let amplifier_chain = ChainNameRaw::try_from(SOLANA).unwrap();
-        let core_chain = ChainNameRaw::try_from(ETHEREUM).unwrap();
-
-        assert_ok!(register_its_contract(
-            deps.as_mut(),
-            core_chain.clone(),
-            ITS_ADDRESS.to_string().try_into().unwrap(),
-        ));
-
-        assert_ok!(register_its_contract(
-            deps.as_mut(),
-            amplifier_chain.clone(),
-            ITS_ADDRESS.to_string().try_into().unwrap(),
-        ));
->>>>>>> a6952bbb
     }
 }