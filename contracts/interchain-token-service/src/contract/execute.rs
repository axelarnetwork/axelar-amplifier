use axelar_wasm_std::{killswitch, nonempty, FnExt, IntoContractError};
use cosmwasm_std::{DepsMut, HexBinary, QuerierWrapper, Response, Storage};
use error_stack::{bail, ensure, report, Result, ResultExt};
use router_api::{Address, ChainNameRaw, CrossChainId};

use crate::events::Event;
use crate::primitives::HubMessage;
<<<<<<< HEAD
use crate::state::{self, is_chain_frozen, load_config, load_its_contract};
use crate::Message;
=======
use crate::state::{self, is_chain_frozen, load_config, load_its_contract, TokenDeploymentType};
use crate::{
    DeployInterchainToken, DeployTokenManager, InterchainTransfer, Message, TokenConfig, TokenId,
    TokenInstance,
};
>>>>>>> ab3f01d3

#[derive(thiserror::Error, Debug, IntoContractError)]
pub enum Error {
    #[error("unknown chain {0}")]
    UnknownChain(ChainNameRaw),
    #[error("unknown its address {0}")]
    UnknownItsContract(Address),
    #[error("failed to decode payload")]
    InvalidPayload,
    #[error("invalid message type")]
    InvalidMessageType,
    #[error("failed to register its contract for chain {0}")]
    FailedItsContractRegistration(ChainNameRaw),
    #[error("failed to deregister its contract for chain {0}")]
    FailedItsContractDeregistration(ChainNameRaw),
    #[error("failed to execute message")]
    FailedExecuteMessage,
    #[error("execution is currently disabled")]
    ExecutionDisabled,
    #[error("chain {0} is frozen")]
    ChainFrozen(ChainNameRaw),
    #[error("state error")]
    State,
    #[error("chain config for {0} already set")]
    ChainConfigAlreadySet(ChainNameRaw),
    #[error("token {token_id} not deployed on chain {chain}")]
    TokenNotDeployed {
        token_id: TokenId,
        chain: ChainNameRaw,
    },
    #[error("token {token_id} already deployed on chain {chain}")]
    TokenAlreadyDeployed {
        token_id: TokenId,
        chain: ChainNameRaw,
    },
    #[error("token {token_id} can only be deployed from its origin chain {origin_chain} and not from {chain}")]
    TokenDeployedFromNonOriginChain {
        token_id: TokenId,
        origin_chain: ChainNameRaw,
        chain: ChainNameRaw,
    },
    #[error("token supply invariant violated for token {token_id} on chain {chain}")]
    TokenSupplyInvariantViolated {
        token_id: TokenId,
        chain: ChainNameRaw,
    },
}

/// Executes an incoming ITS message.
///
/// This function handles the execution of ITS (Interchain Token Service) messages received from
/// its sources. It verifies the source address, decodes the message, applies various checks and transformations,
/// and forwards the message to the destination chain.
pub fn execute_message(
    deps: DepsMut,
    cc_id: CrossChainId,
    source_address: Address,
    payload: HexBinary,
) -> Result<Response, Error> {
    ensure!(
        killswitch::is_contract_active(deps.storage),
        Error::ExecutionDisabled
    );
    ensure_is_its_source_address(deps.storage, &cc_id.source_chain, &source_address)?;

    match HubMessage::abi_decode(&payload).change_context(Error::InvalidPayload)? {
        HubMessage::SendToHub {
            destination_chain,
            message,
        } => execute_message_on_hub(deps, cc_id, destination_chain, message),
        _ => bail!(Error::InvalidMessageType),
    }
}

fn execute_message_on_hub(
    deps: DepsMut,
    cc_id: CrossChainId,
    destination_chain: ChainNameRaw,
    message: Message,
) -> Result<Response, Error> {
    let destination_address = load_its_contract(deps.storage, &destination_chain)
        .change_context_lazy(|| Error::UnknownChain(destination_chain.clone()))?;

    apply_to_hub(
        deps.storage,
        cc_id.source_chain.clone(),
        destination_chain.clone(),
        &message,
    )?;

    let destination_payload = HubMessage::ReceiveFromHub {
        source_chain: cc_id.source_chain.clone(),
        message: message.clone(),
    }
    .abi_encode();

    Ok(send_to_destination(
        deps.storage,
        deps.querier,
        &destination_chain,
        destination_address,
        destination_payload,
    )?
    .add_event(
        Event::MessageReceived {
            cc_id,
            destination_chain,
            message,
        }
        .into(),
    ))
}

fn apply_to_hub(
    storage: &mut dyn Storage,
    source_chain: ChainNameRaw,
    destination_chain: ChainNameRaw,
    message: &Message,
) -> Result<(), Error> {
    ensure_chain_not_frozen(storage, &source_chain)?;
    ensure_chain_not_frozen(storage, &destination_chain)?;

    match message {
        Message::InterchainTransfer(transfer) => {
            apply_transfer(storage, source_chain, destination_chain, transfer)?;
        }
        Message::DeployInterchainToken(deploy_token) => {
            apply_token_deployment(
                storage,
                source_chain,
                destination_chain,
                deploy_token.token_id.clone(),
                &deploy_token.deployment_type(),
            )?;
        }
        Message::DeployTokenManager(deploy_manager) => {
            apply_token_deployment(
                storage,
                source_chain,
                destination_chain,
                deploy_manager.token_id.clone(),
                &deploy_manager.deployment_type(),
            )?;
        }
    }

    Ok(())
}

fn ensure_chain_not_frozen(storage: &dyn Storage, chain: &ChainNameRaw) -> Result<(), Error> {
    ensure!(
        !is_chain_frozen(storage, chain).change_context(Error::State)?,
        Error::ChainFrozen(chain.to_owned())
    );

    Ok(())
}

/// Ensures that the source address of the cross-chain message is the registered ITS contract for the source chain.
fn ensure_is_its_source_address(
    storage: &dyn Storage,
    source_chain: &ChainNameRaw,
    source_address: &Address,
) -> Result<(), Error> {
    let source_its_contract = load_its_contract(storage, source_chain)
        .change_context_lazy(|| Error::UnknownChain(source_chain.clone()))?;

    ensure!(
        source_address == &source_its_contract,
        Error::UnknownItsContract(source_address.clone())
    );

    Ok(())
}

fn send_to_destination(
    storage: &dyn Storage,
    querier: QuerierWrapper,
    destination_chain: &ChainNameRaw,
    destination_address: Address,
    payload: HexBinary,
) -> Result<Response, Error> {
    let config = load_config(storage);

    let gateway: axelarnet_gateway::Client =
        client::ContractClient::new(querier, &config.axelarnet_gateway).into();

    let call_contract_msg =
        gateway.call_contract(destination_chain.normalize(), destination_address, payload);

    Ok(Response::new().add_message(call_contract_msg))
}

pub fn register_its_contract(
    deps: DepsMut,
    chain: ChainNameRaw,
    address: Address,
) -> Result<Response, Error> {
    state::save_its_contract(deps.storage, &chain, &address)
        .change_context_lazy(|| Error::FailedItsContractRegistration(chain.clone()))?;

    Ok(Response::new().add_event(Event::ItsContractRegistered { chain, address }.into()))
}

pub fn deregister_its_contract(deps: DepsMut, chain: ChainNameRaw) -> Result<Response, Error> {
    state::remove_its_contract(deps.storage, &chain)
        .change_context_lazy(|| Error::FailedItsContractDeregistration(chain.clone()))?;

    Ok(Response::new().add_event(Event::ItsContractDeregistered { chain }.into()))
}

pub fn freeze_chain(deps: DepsMut, chain: ChainNameRaw) -> Result<Response, Error> {
    state::freeze_chain(deps.storage, &chain).change_context(Error::State)?;

    Ok(Response::new())
}

pub fn unfreeze_chain(deps: DepsMut, chain: ChainNameRaw) -> Result<Response, Error> {
    state::unfreeze_chain(deps.storage, &chain).change_context(Error::State)?;

    Ok(Response::new())
}

pub fn disable_execution(deps: DepsMut) -> Result<Response, Error> {
    killswitch::engage(deps.storage, Event::ExecutionDisabled).change_context(Error::State)
}

pub fn enable_execution(deps: DepsMut) -> Result<Response, Error> {
    killswitch::disengage(deps.storage, Event::ExecutionEnabled).change_context(Error::State)
}

pub fn set_chain_config(
    deps: DepsMut,
    chain: ChainNameRaw,
    max_uint: nonempty::Uint256,
    max_target_decimals: u8,
) -> Result<Response, Error> {
    match state::may_load_chain_config(deps.storage, &chain).change_context(Error::State)? {
        Some(_) => bail!(Error::ChainConfigAlreadySet(chain)),
        None => state::save_chain_config(deps.storage, &chain, max_uint, max_target_decimals)
            .change_context(Error::State)?
            .then(|_| Ok(Response::new())),
    }
}

<<<<<<< HEAD
#[allow(unused)]
/// Translates and saves token decimals for the source/destination chains on token deployment.
///
/// The source chain's token decimals are saved as-is, while the destination chain's token decimals
/// are calculated and saved as following:
/// 1) If the source chain's `max_uint` is less than or equal to the destination chain's `max_uint`,
///   the source chain's token decimals are used.
/// 2) Otherwise, the minimum of the source chain's token decimals and the source chain's
///  `max_target_decimals` is used.
fn translate_and_save_token_decimals_on_token_deployment(
    storage: &mut dyn Storage,
    source_chain: &ChainNameRaw,
    destination_chain: &ChainNameRaw,
    message: Message,
) -> Result<Message, Error> {
    match message {
        Message::DeployInterchainToken {
            token_id,
            name,
            symbol,
            decimals: source_chain_decimals,
            minter,
        } => {
            let source_chain_config =
                state::load_chain_config(storage, source_chain).change_context(Error::State)?;
            let destination_chain_config = state::load_chain_config(storage, destination_chain)
                .change_context(Error::State)?;

            let destination_chain_decimals = if source_chain_config
                .max_uint
                .le(&destination_chain_config.max_uint)
            {
                source_chain_decimals
            } else {
                source_chain_config
                    .max_target_decimals
                    .min(source_chain_decimals)
            };

            state::save_token_decimals(storage, source_chain, token_id, source_chain_decimals)
                .change_context(Error::State)?;
            state::save_token_decimals(
                storage,
                destination_chain,
                token_id,
                destination_chain_decimals,
            )
            .change_context(Error::State)?;

            Ok(Message::DeployInterchainToken {
                token_id,
                name,
                symbol,
                decimals: destination_chain_decimals,
                minter,
            })
        }
        _ => Ok(message),
=======
fn apply_transfer(
    storage: &mut dyn Storage,
    source_chain: ChainNameRaw,
    destination_chain: ChainNameRaw,
    transfer: &InterchainTransfer,
) -> Result<(), Error> {
    subtract_amount_from_source(storage, source_chain, transfer)?;
    add_amount_to_destination(storage, destination_chain, transfer)
}

fn subtract_amount_from_source(
    storage: &mut dyn Storage,
    source_chain: ChainNameRaw,
    transfer: &InterchainTransfer,
) -> Result<(), Error> {
    let mut source_instance =
        try_load_token_instance(storage, source_chain.clone(), transfer.token_id.clone())?;

    source_instance.supply = source_instance
        .supply
        .checked_sub(transfer.amount)
        .change_context_lazy(|| Error::TokenSupplyInvariantViolated {
            token_id: transfer.token_id.clone(),
            chain: source_chain.clone(),
        })?;

    state::save_token_instance(
        storage,
        source_chain,
        transfer.token_id.clone(),
        &source_instance,
    )
    .change_context(Error::State)
}

fn add_amount_to_destination(
    storage: &mut dyn Storage,
    destination_chain: ChainNameRaw,
    transfer: &InterchainTransfer,
) -> Result<(), Error> {
    let mut destination_instance = try_load_token_instance(
        storage,
        destination_chain.clone(),
        transfer.token_id.clone(),
    )?;

    destination_instance.supply = destination_instance
        .supply
        .checked_add(transfer.amount)
        .change_context_lazy(|| Error::TokenSupplyInvariantViolated {
            token_id: transfer.token_id.clone(),
            chain: destination_chain.clone(),
        })?;

    state::save_token_instance(
        storage,
        destination_chain,
        transfer.token_id.clone(),
        &destination_instance,
    )
    .change_context(Error::State)
}

fn apply_token_deployment(
    storage: &mut dyn Storage,
    source_chain: ChainNameRaw,
    destination_chain: ChainNameRaw,
    token_id: TokenId,
    deployment_type: &TokenDeploymentType,
) -> Result<(), Error> {
    ensure_token_not_deployed_on_destination(storage, token_id.clone(), destination_chain.clone())?;

    let token_config =
        state::may_load_token_config(storage, &token_id).change_context(Error::State)?;

    if let Some(TokenConfig { origin_chain, .. }) = token_config {
        ensure_origin_matches_source_chain(source_chain, origin_chain, token_id.clone())?;
    } else {
        initialize_token_on_origin(storage, source_chain, token_id.clone())?;
    }

    let destination_instance = TokenInstance::new(deployment_type);

    state::save_token_instance(storage, destination_chain, token_id, &destination_instance)
        .change_context(Error::State)
}

fn try_load_token_instance(
    storage: &mut dyn Storage,
    chain: ChainNameRaw,
    token_id: TokenId,
) -> Result<TokenInstance, Error> {
    state::may_load_token_instance(storage, chain.clone(), token_id.clone())
        .change_context(Error::State)?
        .ok_or(report!(Error::TokenNotDeployed {
            token_id: token_id.clone(),
            chain,
        }))
}

fn ensure_origin_matches_source_chain(
    source_chain: ChainNameRaw,
    origin_chain: ChainNameRaw,
    token_id: TokenId,
) -> Result<(), Error> {
    ensure!(
        origin_chain == source_chain,
        Error::TokenDeployedFromNonOriginChain {
            token_id,
            origin_chain,
            chain: source_chain.clone(),
        }
    );

    Ok(())
}

fn initialize_token_on_origin(
    storage: &mut dyn Storage,
    source_chain: ChainNameRaw,
    token_id: TokenId,
) -> Result<(), Error> {
    // Token is being deployed for the first time
    let token_config = TokenConfig {
        origin_chain: source_chain.clone(),
    };
    let instance = TokenInstance::new_on_origin();

    state::save_token_config(storage, &token_id, &token_config)
        .and_then(|_| state::save_token_instance(storage, source_chain, token_id, &instance))
        .change_context(Error::State)?;
    Ok(())
}

/// Ensures that the token is not being redeployed to the same destination chain.
fn ensure_token_not_deployed_on_destination(
    storage: &dyn Storage,
    token_id: TokenId,
    destination_chain: ChainNameRaw,
) -> Result<(), Error> {
    let token_instance =
        state::may_load_token_instance(storage, destination_chain.clone(), token_id.clone())
            .change_context(Error::State)?;

    ensure!(
        token_instance.is_none(),
        Error::TokenAlreadyDeployed {
            token_id,
            chain: destination_chain,
        }
    );

    Ok(())
}

trait DeploymentType {
    fn deployment_type(&self) -> TokenDeploymentType;
}

impl DeploymentType for DeployInterchainToken {
    fn deployment_type(&self) -> TokenDeploymentType {
        if self.minter.is_some() {
            TokenDeploymentType::CustomMinter
        } else {
            TokenDeploymentType::Trustless
        }
    }
}

impl DeploymentType for DeployTokenManager {
    fn deployment_type(&self) -> TokenDeploymentType {
        TokenDeploymentType::CustomMinter
>>>>>>> ab3f01d3
    }
}

#[cfg(test)]
mod tests {
    use assert_ok::assert_ok;
    use axelar_wasm_std::msg_id::HexTxHashAndEventIndex;
    use axelar_wasm_std::{assert_err_contains, killswitch, nonempty, permission_control};
    use cosmwasm_std::testing::{mock_dependencies, MockApi, MockQuerier};
    use cosmwasm_std::{Addr, HexBinary, MemoryStorage, OwnedDeps, Uint256};
    use router_api::{ChainNameRaw, CrossChainId};

    use crate::contract::execute::{
        disable_execution, enable_execution, execute_message, freeze_chain, register_its_contract,
        set_chain_config, unfreeze_chain, Error,
    };
    use crate::state::{self, Config};
    use crate::{DeployInterchainToken, HubMessage, InterchainTransfer};

    const SOLANA: &str = "solana";
    const ETHEREUM: &str = "ethereum";
    const XRPL: &str = "xrpl";

    const ITS_ADDRESS: &str = "68d30f47F19c07bCCEf4Ac7FAE2Dc12FCa3e0dC9";

    const ADMIN: &str = "admin";
    const GOVERNANCE: &str = "governance";
    const AXELARNET_GATEWAY: &str = "axelarnet-gateway";

    fn its_address() -> nonempty::HexBinary {
        HexBinary::from_hex(ITS_ADDRESS)
            .unwrap()
            .try_into()
            .unwrap()
    }

    #[test]
    fn should_be_able_to_disable_and_enable_execution() {
        let mut deps = mock_dependencies();
        init(&mut deps);

        let msg = HubMessage::SendToHub {
            destination_chain: ChainNameRaw::try_from(SOLANA).unwrap(),
            message: DeployInterchainToken {
                token_id: [7u8; 32].into(),
                name: "Test".parse().unwrap(),
                symbol: "TEST".parse().unwrap(),
                decimals: 18,
                minter: None,
            }
            .into(),
        };
        let cc_id = CrossChainId {
            source_chain: ChainNameRaw::try_from(ETHEREUM).unwrap(),
            message_id: HexTxHashAndEventIndex::new([1u8; 32], 0u32).into(),
        };

        assert_ok!(execute_message(
            deps.as_mut(),
            cc_id.clone(),
            ITS_ADDRESS.to_string().try_into().unwrap(),
            msg.clone().abi_encode(),
        ));

        assert_ok!(disable_execution(deps.as_mut()));

        let msg = HubMessage::SendToHub {
            destination_chain: ChainNameRaw::try_from(SOLANA).unwrap(),
            message: InterchainTransfer {
                token_id: [7u8; 32].into(),
                amount: Uint256::one().try_into().unwrap(),
                source_address: its_address(),
                destination_address: its_address(),
                data: None,
            }
            .into(),
        };

        let res = execute_message(
            deps.as_mut(),
            cc_id.clone(),
            ITS_ADDRESS.to_string().try_into().unwrap(),
            msg.clone().abi_encode(),
        );
        assert_err_contains!(res, Error, Error::ExecutionDisabled);

        assert_ok!(enable_execution(deps.as_mut()));

        let msg = HubMessage::SendToHub {
            destination_chain: ChainNameRaw::try_from(SOLANA).unwrap(),
            message: DeployInterchainToken {
                token_id: [1u8; 32].into(),
                name: "Test".parse().unwrap(),
                symbol: "TEST".parse().unwrap(),
                decimals: 18,
                minter: None,
            }
            .into(),
        };
        assert_ok!(execute_message(
            deps.as_mut(),
            cc_id.clone(),
            ITS_ADDRESS.to_string().try_into().unwrap(),
            msg.abi_encode(),
        ));
    }

    #[test]
    fn execution_should_fail_if_source_chain_is_frozen() {
        let mut deps = mock_dependencies();
        init(&mut deps);

        let source_chain = ChainNameRaw::try_from(SOLANA).unwrap();
        let destination_chain = ChainNameRaw::try_from(ETHEREUM).unwrap();

        assert_ok!(freeze_chain(deps.as_mut(), source_chain.clone()));

        let msg = HubMessage::SendToHub {
            destination_chain,
            message: DeployInterchainToken {
                token_id: [7u8; 32].into(),
                name: "Test".parse().unwrap(),
                symbol: "TEST".parse().unwrap(),
                decimals: 18,
                minter: None,
            }
            .into(),
        };
        let res = execute_message(
            deps.as_mut(),
            CrossChainId {
                source_chain: source_chain.clone(),
                message_id: HexTxHashAndEventIndex::new([1u8; 32], 0u32)
                    .to_string()
                    .try_into()
                    .unwrap(),
            },
            ITS_ADDRESS.to_string().try_into().unwrap(),
            msg.clone().abi_encode(),
        );

        assert_err_contains!(res, Error, Error::ChainFrozen(..));

        assert_ok!(unfreeze_chain(deps.as_mut(), source_chain.clone()));

        assert_ok!(execute_message(
            deps.as_mut(),
            CrossChainId {
                source_chain,
                message_id: HexTxHashAndEventIndex::new([1u8; 32], 0u32)
                    .to_string()
                    .try_into()
                    .unwrap(),
            },
            ITS_ADDRESS.to_string().try_into().unwrap(),
            msg.clone().abi_encode(),
        ));
    }

    #[test]
    fn execution_should_fail_if_destination_chain_is_frozen() {
        let mut deps = mock_dependencies();
        init(&mut deps);

        let source_chain = ChainNameRaw::try_from(SOLANA).unwrap();
        let destination_chain = ChainNameRaw::try_from(ETHEREUM).unwrap();

        assert_ok!(freeze_chain(deps.as_mut(), destination_chain.clone()));

        let msg = HubMessage::SendToHub {
            destination_chain: destination_chain.clone(),
            message: DeployInterchainToken {
                token_id: [7u8; 32].into(),
                name: "Test".parse().unwrap(),
                symbol: "TEST".parse().unwrap(),
                decimals: 18,
                minter: None,
            }
            .into(),
        };
        let cc_id = CrossChainId {
            source_chain,
            message_id: HexTxHashAndEventIndex::new([1u8; 32], 0u32)
                .to_string()
                .try_into()
                .unwrap(),
        };

        let res = execute_message(
            deps.as_mut(),
            cc_id.clone(),
            ITS_ADDRESS.to_string().try_into().unwrap(),
            msg.clone().abi_encode(),
        );
        assert_err_contains!(res, Error, Error::ChainFrozen(..));

        assert_ok!(unfreeze_chain(deps.as_mut(), destination_chain));

        assert_ok!(execute_message(
            deps.as_mut(),
            cc_id,
            ITS_ADDRESS.to_string().try_into().unwrap(),
            msg.clone().abi_encode(),
        ));
    }

    #[test]
    fn frozen_chain_that_is_not_source_or_destination_should_not_affect_execution() {
        let mut deps = mock_dependencies();
        init(&mut deps);

        let source_chain = ChainNameRaw::try_from(SOLANA).unwrap();
        let destination_chain = ChainNameRaw::try_from(ETHEREUM).unwrap();
        let other_chain = ChainNameRaw::try_from(XRPL).unwrap();

        assert_ok!(freeze_chain(deps.as_mut(), other_chain.clone()));

        let msg = HubMessage::SendToHub {
            destination_chain: destination_chain.clone(),
            message: DeployInterchainToken {
                token_id: [7u8; 32].into(),
                name: "Test".parse().unwrap(),
                symbol: "TEST".parse().unwrap(),
                decimals: 18,
                minter: None,
            }
            .into(),
        };
        let cc_id = CrossChainId {
            source_chain,
            message_id: HexTxHashAndEventIndex::new([1u8; 32], 0u32)
                .to_string()
                .try_into()
                .unwrap(),
        };

        assert_ok!(execute_message(
            deps.as_mut(),
            cc_id.clone(),
            ITS_ADDRESS.to_string().try_into().unwrap(),
            msg.clone().abi_encode(),
        ));
    }

    fn init(deps: &mut OwnedDeps<MemoryStorage, MockApi, MockQuerier>) {
        assert_ok!(permission_control::set_admin(
            deps.as_mut().storage,
            &Addr::unchecked(ADMIN)
        ));
        assert_ok!(permission_control::set_governance(
            deps.as_mut().storage,
            &Addr::unchecked(GOVERNANCE)
        ));

        assert_ok!(state::save_config(
            deps.as_mut().storage,
            &Config {
                axelarnet_gateway: Addr::unchecked(AXELARNET_GATEWAY),
            },
        ));

        assert_ok!(killswitch::init(
            deps.as_mut().storage,
            killswitch::State::Disengaged
        ));

        for chain_name in [SOLANA, ETHEREUM, XRPL] {
            let chain = ChainNameRaw::try_from(chain_name).unwrap();
            assert_ok!(register_its_contract(
                deps.as_mut(),
                chain.clone(),
                ITS_ADDRESS.to_string().try_into().unwrap(),
            ));
            assert_ok!(set_chain_config(
                deps.as_mut(),
                chain,
                Uint256::one().try_into().unwrap(),
                16u8
            ));
        }
    }
}<|MERGE_RESOLUTION|>--- conflicted
+++ resolved
@@ -5,16 +5,11 @@
 
 use crate::events::Event;
 use crate::primitives::HubMessage;
-<<<<<<< HEAD
-use crate::state::{self, is_chain_frozen, load_config, load_its_contract};
-use crate::Message;
-=======
 use crate::state::{self, is_chain_frozen, load_config, load_its_contract, TokenDeploymentType};
 use crate::{
     DeployInterchainToken, DeployTokenManager, InterchainTransfer, Message, TokenConfig, TokenId,
     TokenInstance,
 };
->>>>>>> ab3f01d3
 
 #[derive(thiserror::Error, Debug, IntoContractError)]
 pub enum Error {
@@ -56,6 +51,13 @@
         origin_chain: ChainNameRaw,
         chain: ChainNameRaw,
     },
+    #[error(
+        "token {token_id} deployed from chain {chain} has different decimals than the original one"
+    )]
+    TokenDeployedDecimalsMismatch {
+        token_id: TokenId,
+        chain: ChainNameRaw,
+    },
     #[error("token supply invariant violated for token {token_id} on chain {chain}")]
     TokenSupplyInvariantViolated {
         token_id: TokenId,
@@ -98,11 +100,11 @@
     let destination_address = load_its_contract(deps.storage, &destination_chain)
         .change_context_lazy(|| Error::UnknownChain(destination_chain.clone()))?;
 
-    apply_to_hub(
+    let message = apply_to_hub(
         deps.storage,
         cc_id.source_chain.clone(),
         destination_chain.clone(),
-        &message,
+        message,
     )?;
 
     let destination_payload = HubMessage::ReceiveFromHub {
@@ -132,36 +134,29 @@
     storage: &mut dyn Storage,
     source_chain: ChainNameRaw,
     destination_chain: ChainNameRaw,
-    message: &Message,
-) -> Result<(), Error> {
+    message: Message,
+) -> Result<Message, Error> {
     ensure_chain_not_frozen(storage, &source_chain)?;
     ensure_chain_not_frozen(storage, &destination_chain)?;
 
     match message {
         Message::InterchainTransfer(transfer) => {
-            apply_transfer(storage, source_chain, destination_chain, transfer)?;
+            apply_transfer(storage, source_chain, destination_chain, &transfer)
+                .map(|_| Message::InterchainTransfer(transfer))?
         }
         Message::DeployInterchainToken(deploy_token) => {
-            apply_token_deployment(
-                storage,
-                source_chain,
-                destination_chain,
-                deploy_token.token_id.clone(),
-                &deploy_token.deployment_type(),
-            )?;
+            apply_token_deployment(storage, &source_chain, &destination_chain, deploy_token)
+                .map(Message::DeployInterchainToken)?
         }
-        Message::DeployTokenManager(deploy_manager) => {
-            apply_token_deployment(
-                storage,
-                source_chain,
-                destination_chain,
-                deploy_manager.token_id.clone(),
-                &deploy_manager.deployment_type(),
-            )?;
-        }
-    }
-
-    Ok(())
+        Message::DeployTokenManager(deploy_manager) => apply_token_manager_deployment(
+            storage,
+            &source_chain,
+            &destination_chain,
+            deploy_manager,
+        )
+        .map(Message::DeployTokenManager)?,
+    }
+    .then(Result::Ok)
 }
 
 fn ensure_chain_not_frozen(storage: &dyn Storage, chain: &ChainNameRaw) -> Result<(), Error> {
@@ -260,66 +255,37 @@
     }
 }
 
-<<<<<<< HEAD
-#[allow(unused)]
-/// Translates and saves token decimals for the source/destination chains on token deployment.
+/// Calculates the destination token decimals.
 ///
-/// The source chain's token decimals are saved as-is, while the destination chain's token decimals
-/// are calculated and saved as following:
+/// The destination chain's token decimals are calculated and saved as following:
 /// 1) If the source chain's `max_uint` is less than or equal to the destination chain's `max_uint`,
 ///   the source chain's token decimals are used.
 /// 2) Otherwise, the minimum of the source chain's token decimals and the source chain's
 ///  `max_target_decimals` is used.
-fn translate_and_save_token_decimals_on_token_deployment(
+fn destination_token_decimals(
     storage: &mut dyn Storage,
     source_chain: &ChainNameRaw,
     destination_chain: &ChainNameRaw,
-    message: Message,
-) -> Result<Message, Error> {
-    match message {
-        Message::DeployInterchainToken {
-            token_id,
-            name,
-            symbol,
-            decimals: source_chain_decimals,
-            minter,
-        } => {
-            let source_chain_config =
-                state::load_chain_config(storage, source_chain).change_context(Error::State)?;
-            let destination_chain_config = state::load_chain_config(storage, destination_chain)
-                .change_context(Error::State)?;
-
-            let destination_chain_decimals = if source_chain_config
-                .max_uint
-                .le(&destination_chain_config.max_uint)
-            {
-                source_chain_decimals
-            } else {
-                source_chain_config
-                    .max_target_decimals
-                    .min(source_chain_decimals)
-            };
-
-            state::save_token_decimals(storage, source_chain, token_id, source_chain_decimals)
-                .change_context(Error::State)?;
-            state::save_token_decimals(
-                storage,
-                destination_chain,
-                token_id,
-                destination_chain_decimals,
-            )
-            .change_context(Error::State)?;
-
-            Ok(Message::DeployInterchainToken {
-                token_id,
-                name,
-                symbol,
-                decimals: destination_chain_decimals,
-                minter,
-            })
-        }
-        _ => Ok(message),
-=======
+    source_chain_decimals: u8,
+) -> Result<u8, Error> {
+    let source_chain_config =
+        state::load_chain_config(storage, source_chain).change_context(Error::State)?;
+    let destination_chain_config =
+        state::load_chain_config(storage, destination_chain).change_context(Error::State)?;
+
+    if source_chain_config
+        .max_uint
+        .le(&destination_chain_config.max_uint)
+    {
+        source_chain_decimals
+    } else {
+        source_chain_config
+            .max_target_decimals
+            .min(source_chain_decimals)
+    }
+    .then(Result::Ok)
+}
+
 fn apply_transfer(
     storage: &mut dyn Storage,
     source_chain: ChainNameRaw,
@@ -336,23 +302,18 @@
     transfer: &InterchainTransfer,
 ) -> Result<(), Error> {
     let mut source_instance =
-        try_load_token_instance(storage, source_chain.clone(), transfer.token_id.clone())?;
+        try_load_token_instance(storage, source_chain.clone(), transfer.token_id)?;
 
     source_instance.supply = source_instance
         .supply
         .checked_sub(transfer.amount)
         .change_context_lazy(|| Error::TokenSupplyInvariantViolated {
-            token_id: transfer.token_id.clone(),
+            token_id: transfer.token_id,
             chain: source_chain.clone(),
         })?;
 
-    state::save_token_instance(
-        storage,
-        source_chain,
-        transfer.token_id.clone(),
-        &source_instance,
-    )
-    .change_context(Error::State)
+    state::save_token_instance(storage, source_chain, transfer.token_id, &source_instance)
+        .change_context(Error::State)
 }
 
 fn add_amount_to_destination(
@@ -360,24 +321,21 @@
     destination_chain: ChainNameRaw,
     transfer: &InterchainTransfer,
 ) -> Result<(), Error> {
-    let mut destination_instance = try_load_token_instance(
-        storage,
-        destination_chain.clone(),
-        transfer.token_id.clone(),
-    )?;
+    let mut destination_instance =
+        try_load_token_instance(storage, destination_chain.clone(), transfer.token_id)?;
 
     destination_instance.supply = destination_instance
         .supply
         .checked_add(transfer.amount)
         .change_context_lazy(|| Error::TokenSupplyInvariantViolated {
-            token_id: transfer.token_id.clone(),
+            token_id: transfer.token_id,
             chain: destination_chain.clone(),
         })?;
 
     state::save_token_instance(
         storage,
         destination_chain,
-        transfer.token_id.clone(),
+        transfer.token_id,
         &destination_instance,
     )
     .change_context(Error::State)
@@ -385,26 +343,114 @@
 
 fn apply_token_deployment(
     storage: &mut dyn Storage,
-    source_chain: ChainNameRaw,
-    destination_chain: ChainNameRaw,
+    source_chain: &ChainNameRaw,
+    destination_chain: &ChainNameRaw,
+    deploy_token: DeployInterchainToken,
+) -> Result<DeployInterchainToken, Error> {
+    let destination_token_decimals = destination_token_decimals(
+        storage,
+        source_chain,
+        destination_chain,
+        deploy_token.decimals,
+    )?;
+
+    save_token_instances(
+        storage,
+        source_chain,
+        destination_chain,
+        Some(deploy_token.decimals),
+        Some(destination_token_decimals),
+        deploy_token.token_id,
+        &deploy_token.deployment_type(),
+    )
+    .map(|_| DeployInterchainToken {
+        decimals: destination_token_decimals,
+
+        ..deploy_token
+    })
+}
+
+fn apply_token_manager_deployment(
+    storage: &mut dyn Storage,
+    source_chain: &ChainNameRaw,
+    destination_chain: &ChainNameRaw,
+    deploy_token_manager: DeployTokenManager,
+) -> Result<DeployTokenManager, Error> {
+    save_token_instances(
+        storage,
+        source_chain,
+        destination_chain,
+        None,
+        None,
+        deploy_token_manager.token_id,
+        &deploy_token_manager.deployment_type(),
+    )
+    .map(|_| deploy_token_manager)
+}
+
+fn save_token_instances(
+    storage: &mut dyn Storage,
+    source_chain: &ChainNameRaw,
+    destination_chain: &ChainNameRaw,
+    source_token_decimals: Option<u8>,
+    destination_token_decimals: Option<u8>,
     token_id: TokenId,
     deployment_type: &TokenDeploymentType,
 ) -> Result<(), Error> {
-    ensure_token_not_deployed_on_destination(storage, token_id.clone(), destination_chain.clone())?;
+    ensure_token_not_deployed_on_destination(storage, token_id, destination_chain.clone())?;
 
     let token_config =
         state::may_load_token_config(storage, &token_id).change_context(Error::State)?;
 
     if let Some(TokenConfig { origin_chain, .. }) = token_config {
-        ensure_origin_matches_source_chain(source_chain, origin_chain, token_id.clone())?;
+        ensure_matching_original_deployment(
+            origin_chain,
+            source_chain,
+            token_id,
+            storage,
+            source_token_decimals,
+        )?;
     } else {
-        initialize_token_on_origin(storage, source_chain, token_id.clone())?;
-    }
-
-    let destination_instance = TokenInstance::new(deployment_type);
-
-    state::save_token_instance(storage, destination_chain, token_id, &destination_instance)
-        .change_context(Error::State)
+        initialize_token_on_origin(storage, source_chain, token_id, source_token_decimals)?;
+    }
+
+    let destination_instance = TokenInstance::new(deployment_type, destination_token_decimals);
+
+    state::save_token_instance(
+        storage,
+        destination_chain.clone(),
+        token_id,
+        &destination_instance,
+    )
+    .change_context(Error::State)
+}
+
+fn ensure_matching_original_deployment(
+    origin_chain: ChainNameRaw,
+    source_chain: &ChainNameRaw,
+    token_id: TokenId,
+    storage: &mut dyn Storage,
+    source_token_decimals: Option<u8>,
+) -> Result<(), Error> {
+    ensure!(
+        origin_chain == *source_chain,
+        Error::TokenDeployedFromNonOriginChain {
+            token_id,
+            origin_chain: origin_chain.to_owned(),
+            chain: source_chain.clone(),
+        }
+    );
+    ensure!(
+        state::may_load_token_instance(storage, source_chain.clone(), token_id)
+            .change_context(Error::State)?
+            .is_some_and(|token_instance| token_instance.decimals == source_token_decimals),
+        Error::TokenDeployedDecimalsMismatch {
+            token_id,
+            chain: source_chain.clone()
+        }
+    );
+
+    Ok(())
 }
 
 fn try_load_token_instance(
@@ -412,44 +458,27 @@
     chain: ChainNameRaw,
     token_id: TokenId,
 ) -> Result<TokenInstance, Error> {
-    state::may_load_token_instance(storage, chain.clone(), token_id.clone())
+    state::may_load_token_instance(storage, chain.clone(), token_id)
         .change_context(Error::State)?
-        .ok_or(report!(Error::TokenNotDeployed {
-            token_id: token_id.clone(),
-            chain,
-        }))
-}
-
-fn ensure_origin_matches_source_chain(
-    source_chain: ChainNameRaw,
-    origin_chain: ChainNameRaw,
+        .ok_or(report!(Error::TokenNotDeployed { token_id, chain }))
+}
+
+fn initialize_token_on_origin(
+    storage: &mut dyn Storage,
+    source_chain: &ChainNameRaw,
     token_id: TokenId,
-) -> Result<(), Error> {
-    ensure!(
-        origin_chain == source_chain,
-        Error::TokenDeployedFromNonOriginChain {
-            token_id,
-            origin_chain,
-            chain: source_chain.clone(),
-        }
-    );
-
-    Ok(())
-}
-
-fn initialize_token_on_origin(
-    storage: &mut dyn Storage,
-    source_chain: ChainNameRaw,
-    token_id: TokenId,
+    decimals: Option<u8>,
 ) -> Result<(), Error> {
     // Token is being deployed for the first time
     let token_config = TokenConfig {
         origin_chain: source_chain.clone(),
     };
-    let instance = TokenInstance::new_on_origin();
+    let instance = TokenInstance::new_on_origin(decimals);
 
     state::save_token_config(storage, &token_id, &token_config)
-        .and_then(|_| state::save_token_instance(storage, source_chain, token_id, &instance))
+        .and_then(|_| {
+            state::save_token_instance(storage, source_chain.clone(), token_id, &instance)
+        })
         .change_context(Error::State)?;
     Ok(())
 }
@@ -461,7 +490,7 @@
     destination_chain: ChainNameRaw,
 ) -> Result<(), Error> {
     let token_instance =
-        state::may_load_token_instance(storage, destination_chain.clone(), token_id.clone())
+        state::may_load_token_instance(storage, destination_chain.clone(), token_id)
             .change_context(Error::State)?;
 
     ensure!(
@@ -492,7 +521,6 @@
 impl DeploymentType for DeployTokenManager {
     fn deployment_type(&self) -> TokenDeploymentType {
         TokenDeploymentType::CustomMinter
->>>>>>> ab3f01d3
     }
 }
 
