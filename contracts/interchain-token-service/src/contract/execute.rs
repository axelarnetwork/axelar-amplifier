--- conflicted
+++ resolved
@@ -152,11 +152,7 @@
     match message {
         Message::InterchainTransfer(transfer) => {
             apply_transfer(storage, source_chain, destination_chain, &transfer)
-<<<<<<< HEAD
                 .map(Message::InterchainTransfer)?
-=======
-                .map(|_| Message::InterchainTransfer(transfer))?
->>>>>>> afe253d1
         }
         Message::DeployInterchainToken(deploy_token) => {
             apply_token_deployment(storage, &source_chain, &destination_chain, deploy_token)
@@ -269,7 +265,6 @@
     }
 }
 
-<<<<<<< HEAD
 /// Calculates the destination on token transfer amount.
 ///
 /// The amount is calculated based on the token decimals on the source and destination chains.
@@ -347,8 +342,6 @@
     })
 }
 
-=======
->>>>>>> afe253d1
 /// Calculates the destination token decimals.
 ///
 /// The destination chain's token decimals are calculated and saved as following:
@@ -514,10 +507,10 @@
 
     if let Some(TokenConfig { origin_chain, .. }) = token_config {
         ensure_matching_original_deployment(
+            storage,
             origin_chain,
             source_chain,
             token_id,
-            storage,
             source_token_decimals,
         )?;
     } else {
@@ -536,10 +529,10 @@
 }
 
 fn ensure_matching_original_deployment(
+    storage: &dyn Storage,
     origin_chain: ChainNameRaw,
     source_chain: &ChainNameRaw,
     token_id: TokenId,
-    storage: &mut dyn Storage,
     source_token_decimals: Option<u8>,
 ) -> Result<(), Error> {
     ensure!(
@@ -547,26 +540,7 @@
         Error::TokenDeployedFromNonOriginChain {
             token_id,
             origin_chain: origin_chain.to_owned(),
-<<<<<<< HEAD
-=======
             chain: source_chain.clone(),
-        }
-    );
-
-    let token_instance = state::may_load_token_instance(storage, origin_chain.clone(), token_id)
-        .change_context(Error::State)?
-        .ok_or(report!(Error::TokenNotDeployed {
-            token_id,
-            chain: origin_chain.clone()
-        }))?;
-    ensure!(
-        token_instance.decimals == source_token_decimals,
-        Error::TokenDeployedDecimalsMismatch {
-            token_id,
->>>>>>> afe253d1
-            chain: source_chain.clone(),
-            expected: token_instance.decimals,
-            actual: source_token_decimals
         }
     );
 
@@ -590,11 +564,7 @@
 }
 
 fn try_load_token_instance(
-<<<<<<< HEAD
     storage: &dyn Storage,
-=======
-    storage: &mut dyn Storage,
->>>>>>> afe253d1
     chain: ChainNameRaw,
     token_id: TokenId,
 ) -> Result<TokenInstance, Error> {
