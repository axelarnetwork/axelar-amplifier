use axelar_wasm_std::{killswitch, nonempty, FnExt, IntoContractError};
use cosmwasm_std::{DepsMut, HexBinary, QuerierWrapper, Response, Storage, Uint256};
use error_stack::{bail, ensure, report, Result, ResultExt};
use interceptors::{deploy_token_to_destination_chain, deploy_token_to_source_chain};
use router_api::{Address, ChainName, ChainNameRaw, CrossChainId};

use crate::events::Event;
use crate::msg::SupplyModifier;
use crate::primitives::HubMessage;
use crate::state::TokenDeploymentType;
use crate::{
    msg, state, DeployInterchainToken, InterchainTransfer, LinkToken, Message,
<<<<<<< HEAD
    RegisterTokenMetadata, TokenId, TokenSupply,
=======
    RegisterTokenMetadata, TokenConfig, TokenId, TokenInstance, TokenSupply,
>>>>>>> 17be0b5f
};

mod interceptors;

#[derive(thiserror::Error, Debug, IntoContractError)]
pub enum Error {
    #[error("unknown its address {0}")]
    UnknownItsContract(Address),
    #[error("failed to decode payload")]
    InvalidPayload,
    #[error("invalid message type")]
    InvalidMessageType,
    #[error("failed to register its contract for chain {0}")]
    FailedItsContractRegistration(ChainNameRaw),
    #[error("failed to deregister its contract for chain {0}")]
    FailedItsContractDeregistration(ChainNameRaw),
    #[error("failed to execute message")]
    FailedExecuteMessage,
    #[error("execution is currently disabled")]
    ExecutionDisabled,
    #[error("chain {0} is frozen")]
    ChainFrozen(ChainNameRaw),
    #[error(
        "invalid transfer amount {amount} from chain {source_chain} to chain {destination_chain}"
    )]
    InvalidTransferAmount {
        source_chain: ChainNameRaw,
        destination_chain: ChainNameRaw,
        amount: nonempty::Uint256,
    },
    #[error("state error")]
    State,
    #[error("chain {0} already registered")]
    ChainAlreadyRegistered(ChainNameRaw),
    #[error("chain {0} not registered")]
    ChainNotRegistered(ChainNameRaw),
    #[error("token {token_id} not deployed on chain {chain}")]
    TokenNotDeployed {
        token_id: TokenId,
        chain: ChainNameRaw,
    },
    #[error("token {token_id} already deployed on chain {chain}")]
    TokenAlreadyDeployed {
        token_id: TokenId,
        chain: ChainNameRaw,
    },
    #[error("token {token_id} can only be deployed from its origin chain {origin_chain} and not from {chain}")]
    TokenDeployedFromNonOriginChain {
        token_id: TokenId,
        origin_chain: ChainNameRaw,
        chain: ChainNameRaw,
    },
    #[error("token {token_id} already registered with different origin chain {origin_chain}")]
    WrongOriginChain {
        token_id: TokenId,
        origin_chain: ChainNameRaw,
    },
    #[error(
        "token {token_id} deployed from chain {chain} with different decimals than original deployment"
    )]
    TokenDeployedDecimalsMismatch {
        token_id: TokenId,
        chain: ChainNameRaw,
        expected: u8,
        actual: u8,
    },
    #[error("token supply invariant violated for token {token_id} on chain {chain}")]
    TokenSupplyInvariantViolated {
        token_id: TokenId,
        chain: ChainNameRaw,
    },
    #[error("token not registered {0}")]
    TokenNotRegistered(nonempty::HexBinary),
    #[error("attempted to register token {token_address} with {new_decimals} but already registered with {existing_decimals} decimals")]
    TokenDecimalsMismatch {
        token_address: nonempty::HexBinary,
        existing_decimals: u8,
        new_decimals: u8,
    },
    #[error("failed to query axelarnet gateway for chain name")]
    FailedToQueryAxelarnetGateway,
    #[error("supply modification overflowed. existing supply {0:?}")]
    ModifySupplyOverflow(TokenSupply),
}

/// Executes an incoming ITS message.
///
/// This function handles the execution of ITS (Interchain Token Service) messages received from
/// its sources. It verifies the source address, decodes the message, applies various checks and transformations,
/// and forwards the message to the destination chain.
pub fn execute_message(
    deps: DepsMut,
    cc_id: CrossChainId,
    source_address: Address,
    payload: HexBinary,
) -> Result<Response, Error> {
    ensure!(
        killswitch::is_contract_active(deps.storage),
        Error::ExecutionDisabled
    );
    ensure_is_its_source_address(deps.storage, &cc_id.source_chain, &source_address)?;

    match HubMessage::abi_decode(&payload).change_context(Error::InvalidPayload)? {
        HubMessage::SendToHub {
            destination_chain,
            message,
        } => execute_message_on_hub(deps, cc_id, destination_chain, message),
        HubMessage::RegisterTokenMetadata(msg) => {
            execute_register_token_metadata(deps.storage, cc_id.source_chain, msg)
        }
        _ => bail!(Error::InvalidMessageType),
    }
}

fn axelar_chain_name(storage: &dyn Storage, querier: QuerierWrapper) -> Result<ChainName, Error> {
    let config = state::load_config(storage);
    let gateway: axelarnet_gateway::Client =
        client::ContractClient::new(querier, &config.axelarnet_gateway).into();
    gateway
        .chain_name()
        .change_context(Error::FailedToQueryAxelarnetGateway)
}

fn execute_message_on_hub(
    deps: DepsMut,
    cc_id: CrossChainId,
    destination_chain: ChainNameRaw,
    message: Message,
) -> Result<Response, Error> {
    let message = apply_to_hub(
        deps.storage,
        cc_id.source_chain.clone(),
        destination_chain.clone(),
        message,
    )?;

    let destination_payload = HubMessage::ReceiveFromHub {
        source_chain: cc_id.source_chain.clone(),
        message: message.clone(),
    }
    .abi_encode();

    Ok(send_to_destination(
        deps.storage,
        deps.querier,
        &destination_chain,
        destination_payload,
    )?
    .add_event(Event::MessageReceived {
        cc_id,
        destination_chain,
        message,
    }))
}

fn apply_to_hub(
    storage: &mut dyn Storage,
    source_chain: ChainNameRaw,
    destination_chain: ChainNameRaw,
    message: Message,
) -> Result<Message, Error> {
    ensure_chain_not_frozen(storage, &source_chain)?;
    ensure_chain_not_frozen(storage, &destination_chain)?;

    match message {
        Message::InterchainTransfer(transfer) => {
            apply_to_transfer(storage, source_chain, destination_chain, transfer)
                .map(Message::InterchainTransfer)?
        }
        Message::DeployInterchainToken(deploy_token) => {
            apply_to_token_deployment(storage, &source_chain, &destination_chain, deploy_token)
                .map(Message::DeployInterchainToken)?
        }
        Message::LinkToken(link_token) => {
            apply_to_link_token(storage, source_chain, destination_chain, link_token)
                .map(Message::LinkToken)?
        }
    }
    .then(Result::Ok)
}

fn execute_register_token_metadata(
    storage: &mut dyn Storage,
    source_chain: ChainNameRaw,
    register_token_metadata: RegisterTokenMetadata,
) -> Result<Response, Error> {
    ensure_chain_not_frozen(storage, &source_chain)?;

    interceptors::register_custom_token(
        storage,
        source_chain.clone(),
        register_token_metadata.clone(),
    )?;

    Ok(Response::new().add_event(Event::TokenMetadataRegistered {
        token_address: register_token_metadata.token_address,
        decimals: register_token_metadata.decimals,
        source_chain,
    }))
}

fn apply_to_link_token(
    storage: &mut dyn Storage,
    source_chain: ChainNameRaw,
    destination_chain: ChainNameRaw,
    link_token: LinkToken,
) -> Result<LinkToken, Error> {
    let source_token = state::may_load_custom_token(
        storage,
        source_chain.clone(),
        link_token.source_token_address.clone(),
    )
    .change_context(Error::State)?
    .ok_or(Error::TokenNotRegistered(
        link_token.source_token_address.clone(),
    ))?;

    deploy_token_to_source_chain(
        storage,
        &source_chain,
        link_token.token_id,
        source_token.decimals,
    )?;

    let destination_decimals = state::may_load_custom_token(
        storage,
        destination_chain.clone(),
        link_token.destination_token_address.clone(),
    )
    .change_context(Error::State)?
    .ok_or(Error::TokenNotRegistered(
        link_token.destination_token_address.clone(),
    ))?
    .decimals;

    deploy_token_to_destination_chain(
        storage,
        &destination_chain,
        link_token.token_id,
        destination_decimals,
        TokenDeploymentType::CustomMinter,
    )?;

    Ok(link_token)
}

fn apply_to_transfer(
    storage: &mut dyn Storage,
    source_chain: ChainNameRaw,
    destination_chain: ChainNameRaw,
    transfer: InterchainTransfer,
) -> Result<InterchainTransfer, Error> {
    interceptors::subtract_supply_amount(storage, &source_chain, &transfer)?;
    let transfer = interceptors::apply_scaling_factor_to_amount(
        storage,
        &source_chain,
        &destination_chain,
        transfer,
    )?;
    interceptors::add_supply_amount(storage, &destination_chain, &transfer)?;

    Ok(transfer)
}

fn apply_to_token_deployment(
    storage: &mut dyn Storage,
    source_chain: &ChainNameRaw,
    destination_chain: &ChainNameRaw,
    deploy_token: DeployInterchainToken,
) -> Result<DeployInterchainToken, Error> {
    interceptors::deploy_token_to_source_chain(
        storage,
        source_chain,
        deploy_token.token_id,
        deploy_token.decimals,
    )?;
    let deploy_token = interceptors::calculate_scaling_factor(
        storage,
        source_chain,
        destination_chain,
        deploy_token,
    )?;
    interceptors::deploy_token_to_destination_chain(
        storage,
        destination_chain,
        deploy_token.token_id,
        deploy_token.decimals,
        deploy_token.deployment_type(),
    )?;

    Ok(deploy_token)
}

fn ensure_chain_not_frozen(storage: &dyn Storage, chain: &ChainNameRaw) -> Result<(), Error> {
    ensure!(
        !state::is_chain_frozen(storage, chain).change_context(Error::State)?,
        Error::ChainFrozen(chain.to_owned())
    );

    Ok(())
}

/// Ensures that the source address of the cross-chain message is the registered ITS contract for the source chain.
fn ensure_is_its_source_address(
    storage: &dyn Storage,
    source_chain: &ChainNameRaw,
    source_address: &Address,
) -> Result<(), Error> {
    let source_its_contract =
        state::load_its_contract(storage, source_chain).change_context(Error::State)?;

    ensure!(
        source_address == &source_its_contract,
        Error::UnknownItsContract(source_address.clone())
    );

    Ok(())
}

fn ensure_chain_is_registered(storage: &dyn Storage, chain: ChainNameRaw) -> Result<(), Error> {
    ensure!(
        state::may_load_chain_config(storage, &chain)
            .change_context(Error::State)?
            .is_some(),
        Error::ChainNotRegistered(chain)
    );

    Ok(())
}

fn send_to_destination(
    storage: &dyn Storage,
    querier: QuerierWrapper,
    destination_chain: &ChainNameRaw,
    payload: HexBinary,
) -> Result<Response, Error> {
    if *destination_chain == axelar_chain_name(storage, querier)? {
        // right now, messages sent to the axelar chain are not forwarded on to
        // any other contract (in contrast to every other message that moves through the hub)
        // In the future, this may change, depending on the message type
        // The main use case for this at the moment is the RegisterToken message,
        // which simply informs the ITS hub of the decimals and token address of a
        // custom token, and thus needs no forwarding.
        return Ok(Response::new());
    }

    let destination_address = state::load_its_contract(storage, destination_chain)
        .change_context_lazy(|| Error::ChainNotRegistered(destination_chain.clone()))?;

    let config = state::load_config(storage);

    let gateway: axelarnet_gateway::Client =
        client::ContractClient::new(querier, &config.axelarnet_gateway).into();

    let call_contract_msg =
        gateway.call_contract(destination_chain.normalize(), destination_address, payload);

    Ok(Response::new().add_message(call_contract_msg))
}

pub fn freeze_chain(deps: DepsMut, chain: ChainNameRaw) -> Result<Response, Error> {
    state::freeze_chain(deps.storage, &chain).change_context(Error::State)?;

    Ok(Response::new())
}

pub fn unfreeze_chain(deps: DepsMut, chain: ChainNameRaw) -> Result<Response, Error> {
    state::unfreeze_chain(deps.storage, &chain).change_context(Error::State)?;

    Ok(Response::new())
}

pub fn disable_execution(deps: DepsMut) -> Result<Response, Error> {
    killswitch::engage(deps.storage, Event::ExecutionDisabled).change_context(Error::State)
}

pub fn enable_execution(deps: DepsMut) -> Result<Response, Error> {
    killswitch::disengage(deps.storage, Event::ExecutionEnabled).change_context(Error::State)
}

pub fn register_chains(deps: DepsMut, chains: Vec<msg::ChainConfig>) -> Result<Response, Error> {
    chains
        .into_iter()
        .try_for_each(|chain_config| register_chain(deps.storage, chain_config))?;

    Ok(Response::new())
}

fn register_chain(storage: &mut dyn Storage, config: msg::ChainConfig) -> Result<(), Error> {
    match state::may_load_chain_config(storage, &config.chain).change_context(Error::State)? {
        Some(_) => bail!(Error::ChainAlreadyRegistered(config.chain)),
        None => state::save_chain_config(storage, &config.chain.clone(), config)
            .change_context(Error::State)?,
    };

    Ok(())
}

pub fn update_chains(deps: DepsMut, chains: Vec<msg::ChainConfig>) -> Result<Response, Error> {
    chains
        .into_iter()
        .try_for_each(|chain_config| update_chain(deps.storage, chain_config))?;

    Ok(Response::new())
}

fn update_chain(storage: &mut dyn Storage, config: msg::ChainConfig) -> Result<(), Error> {
    match state::may_load_chain_config(storage, &config.chain).change_context(Error::State)? {
        None => bail!(Error::ChainNotRegistered(config.chain)),
        Some(_) => state::save_chain_config(storage, &config.chain.clone(), config)
            .change_context(Error::State)?,
    };

    Ok(())
}

<<<<<<< HEAD
pub fn modify_supply(
    deps: DepsMut,
    chain: ChainNameRaw,
    token_id: TokenId,
    supply_modifier: SupplyModifier,
) -> Result<Response, Error> {
    let mut token_instance = state::may_load_token_instance(deps.storage, chain.clone(), token_id)
        .change_context(Error::State)?
        .ok_or(Error::TokenNotDeployed {
            token_id,
            chain: chain.clone(),
        })?;

    // set supply to tracked if untracked
    if TokenSupply::Untracked == token_instance.supply {
        token_instance.supply = TokenSupply::Tracked(Uint256::zero());
    }

    token_instance.supply = match supply_modifier {
        SupplyModifier::IncreaseSupply(amount) => token_instance
            .supply
            .clone()
            .checked_add(amount)
            .change_context(Error::ModifySupplyOverflow(token_instance.supply))?,
        SupplyModifier::DecreaseSupply(amount) => token_instance
            .supply
            .clone()
            .checked_sub(amount)
            .change_context(Error::ModifySupplyOverflow(token_instance.supply))?,
    };

    state::save_token_instance(deps.storage, chain.clone(), token_id, &token_instance)
        .change_context(Error::State)?;
=======
pub fn register_p2p_token_instance(
    deps: DepsMut,
    token_id: TokenId,
    chain: ChainNameRaw,
    origin_chain: ChainNameRaw,
    decimals: u8,
    supply: TokenSupply,
) -> Result<Response, Error> {
    ensure_chain_is_registered(deps.storage, chain.clone())?;
    ensure_chain_is_registered(deps.storage, origin_chain.clone())?;

    match state::may_load_token_config(deps.storage, &token_id).change_context(Error::State)? {
        Some(TokenConfig {
            origin_chain: stored_origin_chain,
        }) => {
            // Each token has a single global config, which is set the first time the token is deployed
            // Subsequent deployments should not modify the existing config
            // However, if a config exists, we need to check that the origin chain matches
            ensure!(
                stored_origin_chain == origin_chain,
                Error::WrongOriginChain {
                    token_id,
                    origin_chain: stored_origin_chain
                }
            );
        }
        None => state::save_token_config(deps.storage, token_id, &TokenConfig { origin_chain })
            .change_context(Error::State)?,
    }

    if state::may_load_token_instance(deps.storage, chain.clone(), token_id)
        .change_context(Error::State)?
        .is_some()
    {
        bail!(Error::TokenAlreadyDeployed { token_id, chain });
    }

    state::save_token_instance(
        deps.storage,
        chain.clone(),
        token_id,
        &TokenInstance { supply, decimals },
    )
    .change_context(Error::State)?;
>>>>>>> 17be0b5f

    Ok(Response::new())
}

trait DeploymentType {
    fn deployment_type(&self) -> TokenDeploymentType;
}

impl DeploymentType for DeployInterchainToken {
    fn deployment_type(&self) -> TokenDeploymentType {
        if self.minter.is_some() {
            TokenDeploymentType::CustomMinter
        } else {
            TokenDeploymentType::Trustless
        }
    }
}

#[cfg(test)]
mod tests {
    use assert_ok::assert_ok;
    use axelar_wasm_std::msg_id::HexTxHashAndEventIndex;
    use axelar_wasm_std::{assert_err_contains, killswitch, nonempty, permission_control};
    use axelarnet_gateway::msg::QueryMsg;
    use cosmwasm_std::testing::{mock_dependencies, MockApi, MockQuerier};
    use cosmwasm_std::{
        from_json, to_json_binary, DepsMut, HexBinary, MemoryStorage, OwnedDeps, Response, Uint256,
        WasmQuery,
    };
    use error_stack::Result;
    use router_api::{ChainName, ChainNameRaw, CrossChainId};

    use super::{apply_to_hub, register_p2p_token_instance};
    use crate::contract::execute::{
        apply_to_transfer, disable_execution, enable_execution, execute_message, freeze_chain,
        modify_supply, register_chain, register_chains, unfreeze_chain, update_chains, Error,
    };
    use crate::msg::TruncationConfig;
    use crate::state::{self, Config};
    use crate::{
        msg, DeployInterchainToken, HubMessage, InterchainTransfer, LinkToken, Message,
        RegisterTokenMetadata, TokenId, TokenSupply,
    };

    const SOLANA: &str = "solana";
    const ETHEREUM: &str = "ethereum";
    const XRPL: &str = "xrpl";
    const AXELAR: &str = "axelar";

    const ITS_ADDRESS: &str = "68d30f47F19c07bCCEf4Ac7FAE2Dc12FCa3e0dC9";

    const ADMIN: &str = "admin";
    const GOVERNANCE: &str = "governance";
    const AXELARNET_GATEWAY: &str = "axelarnet-gateway";

<<<<<<< HEAD
    #[test]
    fn should_be_able_to_transfer() {
        let mut deps = mock_dependencies();
        init(&mut deps);

        assert_ok!(do_deploy(deps.as_mut(), ethereum(), solana(), token_id()));

        assert_ok!(do_transfer(
            deps.as_mut(),
            ethereum(),
            solana(),
            token_id(),
            Uint256::one().try_into().unwrap()
        ));
    }

    #[test]
    fn should_not_be_able_to_transfer_more_than_supply() {
        let mut deps = mock_dependencies();
        init(&mut deps);

        assert_ok!(do_deploy(deps.as_mut(), ethereum(), solana(), token_id()));

        assert_err_contains!(
            do_transfer(
                deps.as_mut(),
                solana(),
                ethereum(),
                token_id(),
                Uint256::one().try_into().unwrap()
            ),
            Error,
            Error::TokenSupplyInvariantViolated { .. }
        );
    }

    #[test]
    fn should_be_able_to_increase_supply() {
        let mut deps = mock_dependencies();
        init(&mut deps);

        assert_ok!(do_deploy(deps.as_mut(), ethereum(), solana(), token_id()));

        assert_ok!(modify_supply(
            deps.as_mut(),
            solana(),
            token_id(),
            msg::SupplyModifier::IncreaseSupply(Uint256::one().try_into().unwrap())
        ));

        assert_ok!(do_transfer(
            deps.as_mut(),
            solana(),
            ethereum(),
            token_id(),
            Uint256::one().try_into().unwrap()
        ));
    }

    #[test]
    fn should_be_able_to_decrease_supply() {
        let mut deps = mock_dependencies();
        init(&mut deps);

        assert_ok!(do_deploy(deps.as_mut(), ethereum(), solana(), token_id()));

        assert_ok!(do_transfer(
            deps.as_mut(),
            ethereum(),
            solana(),
            token_id(),
            Uint256::from_u128(100u128).try_into().unwrap()
        ));

        assert_ok!(modify_supply(
            deps.as_mut(),
            solana(),
            token_id(),
            msg::SupplyModifier::DecreaseSupply(Uint256::from_u128(50u128).try_into().unwrap())
        ));

        assert_err_contains!(
            do_transfer(
                deps.as_mut(),
                solana(),
                ethereum(),
                token_id(),
                Uint256::from_u128(100u128).try_into().unwrap()
            ),
            Error,
            Error::TokenSupplyInvariantViolated { .. }
        );
    }

    #[test]
    fn should_be_able_to_set_supply_on_untracked() {
        let mut deps = mock_dependencies();
        init(&mut deps);

        assert_ok!(do_deploy_custom_minter(
            deps.as_mut(),
            ethereum(),
            solana(),
            token_id(),
            its_address()
        ));

        assert_ok!(modify_supply(
            deps.as_mut(),
            solana(),
            token_id(),
            msg::SupplyModifier::IncreaseSupply(Uint256::from_u128(50u128).try_into().unwrap())
        ));

        assert_err_contains!(
            do_transfer(
                deps.as_mut(),
                solana(),
                ethereum(),
                token_id(),
                Uint256::from_u128(100u128).try_into().unwrap()
            ),
            Error,
            Error::TokenSupplyInvariantViolated { .. }
        );
    }

    #[test]
    fn should_not_be_able_to_set_supply_on_not_deployed_token() {
        let mut deps = mock_dependencies();
        init(&mut deps);

        assert_err_contains!(
            modify_supply(
                deps.as_mut(),
                solana(),
                token_id(),
                msg::SupplyModifier::IncreaseSupply(Uint256::from_u128(50u128).try_into().unwrap())
            ),
            Error,
            Error::TokenNotDeployed { .. }
        );

        // deploy the token
        assert_ok!(do_deploy(deps.as_mut(), ethereum(), solana(), token_id()));

        // token id exists now, but try to modify supply on a chain where it is not yet deployed
        assert_err_contains!(
            modify_supply(
                deps.as_mut(),
                ChainNameRaw::try_from(XRPL).unwrap(),
                token_id(),
                msg::SupplyModifier::IncreaseSupply(Uint256::from_u128(50u128).try_into().unwrap())
            ),
            Error,
            Error::TokenNotDeployed { .. }
        );
    }

    #[test]
    fn modify_supply_should_detect_overflow_underflow() {
        let mut deps = mock_dependencies();
        init(&mut deps);

        assert_ok!(do_deploy(deps.as_mut(), ethereum(), solana(), token_id()));

        assert_ok!(modify_supply(
            deps.as_mut(),
            solana(),
            token_id(),
            msg::SupplyModifier::IncreaseSupply(Uint256::one().try_into().unwrap())
        ));

        assert_err_contains!(
            modify_supply(
                deps.as_mut(),
                solana(),
                token_id(),
                msg::SupplyModifier::IncreaseSupply(Uint256::MAX.try_into().unwrap())
            ),
            Error,
            Error::ModifySupplyOverflow { .. }
        );

        assert_err_contains!(
            modify_supply(
                deps.as_mut(),
                solana(),
                token_id(),
                msg::SupplyModifier::DecreaseSupply(Uint256::MAX.try_into().unwrap())
            ),
            Error,
            Error::ModifySupplyOverflow { .. }
        );
    }

=======
>>>>>>> 17be0b5f
    #[test]
    fn should_be_able_to_disable_and_enable_execution() {
        let mut deps = mock_dependencies();
        init(&mut deps);

        let msg = HubMessage::SendToHub {
            destination_chain: ChainNameRaw::try_from(SOLANA).unwrap(),
            message: DeployInterchainToken {
                token_id: [7u8; 32].into(),
                name: "Test".parse().unwrap(),
                symbol: "TEST".parse().unwrap(),
                decimals: 18,
                minter: None,
            }
            .into(),
        };
        let cc_id = CrossChainId {
            source_chain: ChainNameRaw::try_from(ETHEREUM).unwrap(),
            message_id: HexTxHashAndEventIndex::new([1u8; 32], 0u32).into(),
        };

        assert_ok!(execute_message(
            deps.as_mut(),
            cc_id.clone(),
            ITS_ADDRESS.to_string().try_into().unwrap(),
            msg.clone().abi_encode(),
        ));

        assert_ok!(disable_execution(deps.as_mut()));

        let msg = HubMessage::SendToHub {
            destination_chain: ChainNameRaw::try_from(SOLANA).unwrap(),
            message: InterchainTransfer {
                token_id: [7u8; 32].into(),
                amount: Uint256::one().try_into().unwrap(),
                source_address: its_address(),
                destination_address: its_address(),
                data: None,
            }
            .into(),
        };

        let res = execute_message(
            deps.as_mut(),
            cc_id.clone(),
            ITS_ADDRESS.to_string().try_into().unwrap(),
            msg.clone().abi_encode(),
        );
        assert_err_contains!(res, Error, Error::ExecutionDisabled);

        assert_ok!(enable_execution(deps.as_mut()));

        let msg = HubMessage::SendToHub {
            destination_chain: ChainNameRaw::try_from(SOLANA).unwrap(),
            message: DeployInterchainToken {
                token_id: [1u8; 32].into(),
                name: "Test".parse().unwrap(),
                symbol: "TEST".parse().unwrap(),
                decimals: 18,
                minter: None,
            }
            .into(),
        };
        assert_ok!(execute_message(
            deps.as_mut(),
            cc_id.clone(),
            ITS_ADDRESS.to_string().try_into().unwrap(),
            msg.abi_encode(),
        ));
    }

    #[test]
    fn execution_should_fail_if_source_chain_is_frozen() {
        let mut deps = mock_dependencies();
        init(&mut deps);

        let source_chain = ChainNameRaw::try_from(SOLANA).unwrap();
        let destination_chain = ChainNameRaw::try_from(ETHEREUM).unwrap();

        assert_ok!(freeze_chain(deps.as_mut(), source_chain.clone()));

        let msg = HubMessage::SendToHub {
            destination_chain,
            message: DeployInterchainToken {
                token_id: [7u8; 32].into(),
                name: "Test".parse().unwrap(),
                symbol: "TEST".parse().unwrap(),
                decimals: 18,
                minter: None,
            }
            .into(),
        };
        let res = execute_message(
            deps.as_mut(),
            CrossChainId {
                source_chain: source_chain.clone(),
                message_id: HexTxHashAndEventIndex::new([1u8; 32], 0u32)
                    .to_string()
                    .try_into()
                    .unwrap(),
            },
            ITS_ADDRESS.to_string().try_into().unwrap(),
            msg.clone().abi_encode(),
        );

        assert_err_contains!(res, Error, Error::ChainFrozen(..));

        assert_ok!(unfreeze_chain(deps.as_mut(), source_chain.clone()));

        assert_ok!(execute_message(
            deps.as_mut(),
            CrossChainId {
                source_chain,
                message_id: HexTxHashAndEventIndex::new([1u8; 32], 0u32)
                    .to_string()
                    .try_into()
                    .unwrap(),
            },
            ITS_ADDRESS.to_string().try_into().unwrap(),
            msg.clone().abi_encode(),
        ));
    }

    #[test]
    fn execution_should_fail_if_destination_chain_is_frozen() {
        let mut deps = mock_dependencies();
        init(&mut deps);

        let source_chain = ChainNameRaw::try_from(SOLANA).unwrap();
        let destination_chain = ChainNameRaw::try_from(ETHEREUM).unwrap();

        assert_ok!(freeze_chain(deps.as_mut(), destination_chain.clone()));

        let msg = HubMessage::SendToHub {
            destination_chain: destination_chain.clone(),
            message: DeployInterchainToken {
                token_id: [7u8; 32].into(),
                name: "Test".parse().unwrap(),
                symbol: "TEST".parse().unwrap(),
                decimals: 18,
                minter: None,
            }
            .into(),
        };
        let cc_id = CrossChainId {
            source_chain,
            message_id: HexTxHashAndEventIndex::new([1u8; 32], 0u32)
                .to_string()
                .try_into()
                .unwrap(),
        };

        let res = execute_message(
            deps.as_mut(),
            cc_id.clone(),
            ITS_ADDRESS.to_string().try_into().unwrap(),
            msg.clone().abi_encode(),
        );
        assert_err_contains!(res, Error, Error::ChainFrozen(..));

        assert_ok!(unfreeze_chain(deps.as_mut(), destination_chain));

        assert_ok!(execute_message(
            deps.as_mut(),
            cc_id,
            ITS_ADDRESS.to_string().try_into().unwrap(),
            msg.clone().abi_encode(),
        ));
    }

    #[test]
    fn frozen_chain_that_is_not_source_or_destination_should_not_affect_execution() {
        let mut deps = mock_dependencies();
        init(&mut deps);

        let source_chain = ChainNameRaw::try_from(SOLANA).unwrap();
        let destination_chain = ChainNameRaw::try_from(ETHEREUM).unwrap();
        let other_chain = ChainNameRaw::try_from(XRPL).unwrap();

        assert_ok!(freeze_chain(deps.as_mut(), other_chain.clone()));

        let msg = HubMessage::SendToHub {
            destination_chain: destination_chain.clone(),
            message: DeployInterchainToken {
                token_id: [7u8; 32].into(),
                name: "Test".parse().unwrap(),
                symbol: "TEST".parse().unwrap(),
                decimals: 18,
                minter: None,
            }
            .into(),
        };
        let cc_id = CrossChainId {
            source_chain,
            message_id: HexTxHashAndEventIndex::new([1u8; 32], 0u32)
                .to_string()
                .try_into()
                .unwrap(),
        };

        assert_ok!(execute_message(
            deps.as_mut(),
            cc_id.clone(),
            ITS_ADDRESS.to_string().try_into().unwrap(),
            msg.clone().abi_encode(),
        ));
    }

    #[test]
    fn register_chain_fails_if_already_registered() {
        let mut deps = mock_dependencies();
        assert_ok!(register_chain(
            deps.as_mut().storage,
            msg::ChainConfig {
                chain: SOLANA.parse().unwrap(),
                its_edge_contract: ITS_ADDRESS.to_string().try_into().unwrap(),
                truncation: TruncationConfig {
                    max_uint_bits: 256.try_into().unwrap(),
                    max_decimals_when_truncating: 16u8
                }
            }
        ));
        assert_err_contains!(
            register_chain(
                deps.as_mut().storage,
                msg::ChainConfig {
                    chain: SOLANA.parse().unwrap(),
                    its_edge_contract: ITS_ADDRESS.to_string().try_into().unwrap(),
                    truncation: TruncationConfig {
                        max_uint_bits: 256.try_into().unwrap(),
                        max_decimals_when_truncating: 16u8
                    }
                }
            ),
            Error,
            Error::ChainAlreadyRegistered(..)
        );
    }

    #[test]
    fn register_chains_fails_if_any_already_registered() {
        let mut deps = mock_dependencies();
        let chains = vec![
            msg::ChainConfig {
                chain: SOLANA.parse().unwrap(),
                its_edge_contract: ITS_ADDRESS.to_string().try_into().unwrap(),
                truncation: TruncationConfig {
                    max_uint_bits: 256.try_into().unwrap(),
                    max_decimals_when_truncating: 16u8,
                },
            },
            msg::ChainConfig {
                chain: XRPL.parse().unwrap(),
                its_edge_contract: ITS_ADDRESS.to_string().try_into().unwrap(),
                truncation: TruncationConfig {
                    max_uint_bits: 256.try_into().unwrap(),
                    max_decimals_when_truncating: 16u8,
                },
            },
        ];
        assert_ok!(register_chains(deps.as_mut(), chains[0..1].to_vec()));
        assert_err_contains!(
            register_chains(deps.as_mut(), chains,),
            Error,
            Error::ChainAlreadyRegistered(..)
        );
    }

    #[test]
    fn update_chains_fails_if_not_registered() {
        let mut deps = mock_dependencies();
        assert_err_contains!(
            update_chains(
                deps.as_mut(),
                vec![msg::ChainConfig {
                    chain: SOLANA.parse().unwrap(),
                    its_edge_contract: ITS_ADDRESS.to_string().try_into().unwrap(),
                    truncation: TruncationConfig {
                        max_uint_bits: 256.try_into().unwrap(),
                        max_decimals_when_truncating: 16u8,
                    },
                }]
            ),
            Error,
            Error::ChainNotRegistered(..)
        );
    }

    #[test]
    fn update_max_uint_and_decimals_should_affect_new_tokens() {
        let mut deps = mock_dependencies();
        init(&mut deps);

        let token_id: TokenId = [7u8; 32].into();
        let solana = ChainNameRaw::try_from(SOLANA).unwrap();
        let ethereum = ChainNameRaw::try_from(ETHEREUM).unwrap();

        // update the max_uint to u128 max (previously was u256 max) and reduce decimals when truncating to 6
        let new_decimals = 6u8;
        assert_ok!(update_chains(
            deps.as_mut(),
            vec![msg::ChainConfig {
                chain: solana.clone(),
                its_edge_contract: ITS_ADDRESS.to_string().try_into().unwrap(),
                truncation: TruncationConfig {
                    max_uint_bits: 128.try_into().unwrap(),
                    max_decimals_when_truncating: new_decimals,
                },
            }]
        ));

        // now deploy a token with 18 decimals. Should truncate to 6
        let msg = HubMessage::SendToHub {
            destination_chain: solana.clone(),
            message: DeployInterchainToken {
                token_id,
                name: "Test".parse().unwrap(),
                symbol: "TEST".parse().unwrap(),
                decimals: 18,
                minter: None,
            }
            .into(),
        };
        let cc_id = CrossChainId {
            source_chain: ethereum.clone(),
            message_id: HexTxHashAndEventIndex::new([1u8; 32], 0u32).into(),
        };

        assert_ok!(execute_message(
            deps.as_mut(),
            cc_id.clone(),
            ITS_ADDRESS.to_string().try_into().unwrap(),
            msg.clone().abi_encode(),
        ));

        // destination token instance should use 6 decimals
        let destination_token_instance = assert_ok!(state::may_load_token_instance(
            deps.as_mut().storage,
            solana.clone(),
            token_id,
        ));
        assert!(destination_token_instance.is_some());
        assert_eq!(destination_token_instance.unwrap().decimals, new_decimals);

        // source instance should use 18
        let source_token_instance = assert_ok!(state::may_load_token_instance(
            deps.as_mut().storage,
            ethereum.clone(),
            token_id,
        ));
        assert!(source_token_instance.is_some());
        assert_eq!(source_token_instance.unwrap().decimals, 18u8);

        // transfers should be scaled appropriately
        let transfer = InterchainTransfer {
            token_id,
            amount: Uint256::from_u128(1000000000000).try_into().unwrap(),
            source_address: its_address(),
            destination_address: its_address(),
            data: None,
        };
        let transformed_transfer = assert_ok!(apply_to_transfer(
            deps.as_mut().storage,
            ethereum,
            solana,
            transfer.clone(),
        ));
        assert_eq!(
            transformed_transfer.amount,
            Uint256::one().try_into().unwrap()
        );
    }

    #[test]
    fn update_max_uint_and_decimals_should_not_affect_existing_tokens() {
        let mut deps = mock_dependencies();
        init(&mut deps);

        let token_id: TokenId = [7u8; 32].into();
        let solana = ChainNameRaw::try_from(SOLANA).unwrap();
        let ethereum = ChainNameRaw::try_from(ETHEREUM).unwrap();

        // deploy a token with 18 decimals
        let msg = HubMessage::SendToHub {
            destination_chain: solana.clone(),
            message: DeployInterchainToken {
                token_id,
                name: "Test".parse().unwrap(),
                symbol: "TEST".parse().unwrap(),
                decimals: 18,
                minter: None,
            }
            .into(),
        };
        let cc_id = CrossChainId {
            source_chain: ethereum.clone(),
            message_id: HexTxHashAndEventIndex::new([1u8; 32], 0u32).into(),
        };

        assert_ok!(execute_message(
            deps.as_mut(),
            cc_id.clone(),
            ITS_ADDRESS.to_string().try_into().unwrap(),
            msg.clone().abi_encode(),
        ));

        // update the max_uint to u128 max (previously was u256 max) and reduce decimals when truncating to 6
        assert_ok!(update_chains(
            deps.as_mut(),
            vec![msg::ChainConfig {
                chain: solana.clone(),
                its_edge_contract: ITS_ADDRESS.to_string().try_into().unwrap(),
                truncation: TruncationConfig {
                    max_uint_bits: 128.try_into().unwrap(),
                    max_decimals_when_truncating: 6u8,
                },
            }]
        ));

        // previously deployed tokens should have 18 decimals, unaffected by the config update
        let destination_token_instance = assert_ok!(state::may_load_token_instance(
            deps.as_mut().storage,
            solana.clone(),
            token_id
        ));
        assert!(destination_token_instance.is_some());
        assert_eq!(destination_token_instance.unwrap().decimals, 18u8);

        let source_token_instance = assert_ok!(state::may_load_token_instance(
            deps.as_mut().storage,
            ethereum.clone(),
            token_id
        ));
        assert!(source_token_instance.is_some());
        assert_eq!(source_token_instance.unwrap().decimals, 18u8);

        // transfers should not be scaled, since decimals are the same
        let transfer = InterchainTransfer {
            token_id,
            amount: Uint256::from_u128(1000000000000).try_into().unwrap(),
            source_address: its_address(),
            destination_address: its_address(),
            data: None,
        };
        let transformed_transfer = assert_ok!(apply_to_transfer(
            deps.as_mut().storage,
            ethereum,
            solana,
            transfer.clone(),
        ));
        assert_eq!(transformed_transfer.amount, transfer.amount);
    }

    #[test]
    fn should_link_custom_tokens_with_different_decimals() {
        let mut deps = mock_dependencies();
        init(&mut deps);

        let source_chain = ChainNameRaw::try_from(SOLANA).unwrap();
        let destination_chain = ChainNameRaw::try_from(ETHEREUM).unwrap();
        let source_decimals = 12u8;
        let destination_decimals = 6u8;
        let token_address: nonempty::HexBinary =
            HexBinary::from_hex("A0b86991c6218b36c1d19D4a2e9Eb0cE3606eB48")
                .unwrap()
                .try_into()
                .unwrap();
        let token_id = TokenId::new([1; 32]);
        register_and_link_custom_tokens(
            &mut deps,
            token_id,
            source_chain.clone(),
            destination_chain.clone(),
            source_decimals,
            destination_decimals,
            token_address.clone(),
        );

        let transfer_amount = Uint256::from_u128(100000000u128);
        let msg = Message::InterchainTransfer(InterchainTransfer {
            token_id,
            source_address: token_address.clone(),
            destination_address: token_address.clone(),
            data: None,
            amount: transfer_amount.try_into().unwrap(),
        });

        let res = assert_ok!(apply_to_hub(
            deps.as_mut().storage,
            source_chain.clone(),
            destination_chain.clone(),
            msg.clone()
        ));

        let scaling_factor = Uint256::from_u128(10)
            .checked_pow(source_decimals.abs_diff(destination_decimals).into())
            .unwrap();

        let transfer = get_transfer(res);

        assert_eq!(
            Uint256::from(transfer.amount),
            transfer_amount.checked_div(scaling_factor).unwrap()
        );

        // check the other direction
        let res = assert_ok!(apply_to_hub(
            deps.as_mut().storage,
            destination_chain,
            source_chain,
            msg
        ));

        let transfer = get_transfer(res);

        assert_eq!(
            Uint256::from(transfer.amount),
            transfer_amount.checked_mul(scaling_factor).unwrap()
        );
    }

    #[test]
    fn should_link_custom_tokens_with_same_decimals() {
        let mut deps = mock_dependencies();
        init(&mut deps);

        let source_chain = ChainNameRaw::try_from(SOLANA).unwrap();
        let destination_chain = ChainNameRaw::try_from(ETHEREUM).unwrap();
        let source_decimals = 12u8;
        let destination_decimals = 12u8;
        let token_address: nonempty::HexBinary =
            HexBinary::from_hex("A0b86991c6218b36c1d19D4a2e9Eb0cE3606eB48")
                .unwrap()
                .try_into()
                .unwrap();
        let token_id = TokenId::new([1; 32]);
        register_and_link_custom_tokens(
            &mut deps,
            token_id,
            source_chain.clone(),
            destination_chain.clone(),
            source_decimals,
            destination_decimals,
            token_address.clone(),
        );

        let transfer_amount = Uint256::from_u128(100000000u128);
        let msg = Message::InterchainTransfer(InterchainTransfer {
            token_id,
            source_address: token_address.clone(),
            destination_address: token_address.clone(),
            data: None,
            amount: transfer_amount.try_into().unwrap(),
        });

        let res = assert_ok!(apply_to_hub(
            deps.as_mut().storage,
            source_chain.clone(),
            destination_chain.clone(),
            msg.clone()
        ));

        let transfer = get_transfer(res);

        assert_eq!(Uint256::from(transfer.amount), transfer_amount,);

        // check the other direction
        let res = assert_ok!(apply_to_hub(
            deps.as_mut().storage,
            destination_chain,
            source_chain,
            msg
        ));

        let transfer = get_transfer(res);

        assert_eq!(Uint256::from(transfer.amount), transfer_amount,);
    }

    fn get_transfer(message: Message) -> InterchainTransfer {
        match message {
            Message::InterchainTransfer(transfer) => transfer,
            _ => panic!("wrong msg type returned"),
        }
    }

    #[test]
    fn should_fail_to_link_tokens_if_not_registered_on_source() {
        let mut deps = mock_dependencies();
        init(&mut deps);

        let source_chain = ChainNameRaw::try_from(SOLANA).unwrap();
        let destination_chain = ChainNameRaw::try_from(ETHEREUM).unwrap();
        let token_address: nonempty::HexBinary =
            HexBinary::from_hex("A0b86991c6218b36c1d19D4a2e9Eb0cE3606eB48")
                .unwrap()
                .try_into()
                .unwrap();
        let token_id = TokenId::new([1; 32]);
        register_custom_token(
            &mut deps,
            destination_chain.clone(),
            10u8,
            token_address.clone(),
        );

        let msg = HubMessage::SendToHub {
            destination_chain: destination_chain.clone(),
            message: LinkToken {
                token_id,
                token_manager_type: Uint256::zero(),
                source_token_address: token_address.clone(),
                destination_token_address: token_address.clone(),
                params: None,
            }
            .into(),
        };

        assert_err_contains!(
            execute_message(
                deps.as_mut(),
                CrossChainId {
                    source_chain: source_chain.clone(),
                    message_id: HexTxHashAndEventIndex::new([1u8; 32], 0u32)
                        .to_string()
                        .try_into()
                        .unwrap(),
                },
                ITS_ADDRESS.to_string().try_into().unwrap(),
                msg.clone().abi_encode(),
            ),
            Error,
            Error::TokenNotRegistered(..)
        );
    }

    #[test]
    fn should_fail_to_link_tokens_if_not_registered_on_destination() {
        let mut deps = mock_dependencies();
        init(&mut deps);

        let source_chain = ChainNameRaw::try_from(SOLANA).unwrap();
        let destination_chain = ChainNameRaw::try_from(ETHEREUM).unwrap();
        let token_address: nonempty::HexBinary =
            HexBinary::from_hex("A0b86991c6218b36c1d19D4a2e9Eb0cE3606eB48")
                .unwrap()
                .try_into()
                .unwrap();
        let token_id = TokenId::new([1; 32]);
        register_custom_token(&mut deps, source_chain.clone(), 10u8, token_address.clone());

        let msg = HubMessage::SendToHub {
            destination_chain: destination_chain.clone(),
            message: LinkToken {
                token_id,
                token_manager_type: Uint256::zero(),
                source_token_address: token_address.clone(),
                destination_token_address: token_address.clone(),
                params: None,
            }
            .into(),
        };

        assert_err_contains!(
            execute_message(
                deps.as_mut(),
                CrossChainId {
                    source_chain: source_chain.clone(),
                    message_id: HexTxHashAndEventIndex::new([1u8; 32], 0u32)
                        .to_string()
                        .try_into()
                        .unwrap(),
                },
                ITS_ADDRESS.to_string().try_into().unwrap(),
                msg.clone().abi_encode(),
            ),
            Error,
            Error::TokenNotRegistered(..)
        );
    }

    #[test]
    fn should_fail_to_link_tokens_if_not_registered_on_source_or_destination() {
        let mut deps = mock_dependencies();
        init(&mut deps);

        let source_chain = ChainNameRaw::try_from(SOLANA).unwrap();
        let destination_chain = ChainNameRaw::try_from(ETHEREUM).unwrap();
        let token_address: nonempty::HexBinary =
            HexBinary::from_hex("A0b86991c6218b36c1d19D4a2e9Eb0cE3606eB48")
                .unwrap()
                .try_into()
                .unwrap();
        let token_id = TokenId::new([1; 32]);

        let msg = HubMessage::SendToHub {
            destination_chain: destination_chain.clone(),
            message: LinkToken {
                token_id,
                token_manager_type: Uint256::zero(),
                source_token_address: token_address.clone(),
                destination_token_address: token_address.clone(),
                params: None,
            }
            .into(),
        };

        assert_err_contains!(
            execute_message(
                deps.as_mut(),
                CrossChainId {
                    source_chain: source_chain.clone(),
                    message_id: HexTxHashAndEventIndex::new([1u8; 32], 0u32)
                        .to_string()
                        .try_into()
                        .unwrap(),
                },
                ITS_ADDRESS.to_string().try_into().unwrap(),
                msg.clone().abi_encode(),
            ),
            Error,
            Error::TokenNotRegistered(..)
        );
    }

    #[test]
<<<<<<< HEAD
    fn should_modify_supply_on_custom_tokens() {
        let mut deps = mock_dependencies();
        init(&mut deps);

        register_and_link_custom_tokens(
            &mut deps,
            token_id(),
            ethereum(),
            solana(),
            18,
            18,
            its_address(),
        );

        assert_ok!(modify_supply(
            deps.as_mut(),
            solana(),
            token_id(),
            msg::SupplyModifier::IncreaseSupply(Uint256::from_u128(50u128).try_into().unwrap())
        ));

        assert_err_contains!(
            do_transfer(
                deps.as_mut(),
                solana(),
                ethereum(),
                token_id(),
                Uint256::from_u128(100u128).try_into().unwrap()
            ),
            Error,
            Error::TokenSupplyInvariantViolated { .. }
        );

        // a smaller transfer should succeed
        assert_ok!(do_transfer(
=======
    fn should_register_p2p_tokens() {
        let mut deps = mock_dependencies();
        init(&mut deps);

        let origin_chain = ethereum();
        let instance_chains: Vec<ChainNameRaw> = vec![solana(), ethereum()];
        let decimals = 18;
        let supply = TokenSupply::Tracked(Uint256::one());

        for chain in instance_chains {
            assert_ok!(register_p2p_token_instance(
                deps.as_mut(),
                token_id(),
                chain,
                origin_chain.clone(),
                decimals,
                supply.clone()
            ));
        }

        assert_ok!(transfer_token(
            deps.as_mut(),
            ethereum(),
            solana(),
            token_id(),
            Uint256::one().try_into().unwrap()
        ));
    }

    #[test]
    fn should_transfer_between_p2p_tokens_and_hub_deployed_tokens() {
        let mut deps = mock_dependencies();
        init(&mut deps);

        // deploy to solana via the hub
        assert_ok!(deploy_token(
            deps.as_mut(),
            ethereum(),
            solana(),
            token_id()
        ));

        // register instance of same token deployed on xrpl
        assert_ok!(register_p2p_token_instance(
            deps.as_mut(),
            token_id(),
            xrpl(),
            ethereum(),
            18,
            TokenSupply::Tracked(Uint256::one())
        ));

        // test transfer in both directions
        assert_ok!(transfer_token(
            deps.as_mut(),
            xrpl(),
            solana(),
            token_id(),
            Uint256::one().try_into().unwrap()
        ));

        assert_ok!(transfer_token(
            deps.as_mut(),
            solana(),
            xrpl(),
            token_id(),
            Uint256::one().try_into().unwrap()
        ));
    }

    #[test]
    fn should_not_register_same_p2p_token_twice() {
        let mut deps = mock_dependencies();
        init(&mut deps);

        let decimals = 18;
        let supply = TokenSupply::Tracked(Uint256::one());
        assert_ok!(register_p2p_token_instance(
            deps.as_mut(),
            token_id(),
            solana(),
            ethereum(),
            decimals,
            supply.clone()
        ));
        let res = register_p2p_token_instance(
            deps.as_mut(),
            token_id(),
            solana(),
            ethereum(),
            decimals,
            supply.clone(),
        );
        assert_err_contains!(res, Error, Error::TokenAlreadyDeployed { .. });
    }

    #[test]
    fn should_not_register_p2p_token_with_different_origin() {
        let mut deps = mock_dependencies();
        init(&mut deps);

        let origin_chain = ethereum();
        let instance_chain = solana();
        let decimals = 18;
        let supply = TokenSupply::Tracked(Uint256::one());
        assert_ok!(register_p2p_token_instance(
            deps.as_mut(),
            token_id(),
            origin_chain.clone(),
            origin_chain.clone(),
            decimals,
            supply.clone()
        ));
        let wrong_origin_chain = xrpl();
        let res = register_p2p_token_instance(
            deps.as_mut(),
            token_id(),
            instance_chain,
            wrong_origin_chain,
            decimals,
            supply.clone(),
        );
        assert_err_contains!(res, Error, Error::WrongOriginChain { .. });
    }

    #[test]
    fn should_not_register_p2p_token_with_unregistered_chain() {
        let mut deps = mock_dependencies();
        init(&mut deps);

        let decimals = 18;
        let supply = TokenSupply::Tracked(Uint256::one());
        assert_err_contains!(
            register_p2p_token_instance(
                deps.as_mut(),
                token_id(),
                ChainNameRaw::try_from("bananas").unwrap(),
                ethereum(),
                decimals,
                supply.clone()
            ),
            Error,
            Error::ChainNotRegistered { .. }
        );

        assert_err_contains!(
            register_p2p_token_instance(
                deps.as_mut(),
                token_id(),
                ethereum(),
                ChainNameRaw::try_from("bananas").unwrap(),
                decimals,
                supply.clone()
            ),
            Error,
            Error::ChainNotRegistered { .. }
        );
    }

    #[test]
    fn register_p2p_token_should_init_balance_tracking() {
        let mut deps = mock_dependencies();
        init(&mut deps);

        let decimals = 18;
        assert_ok!(register_p2p_token_instance(
            deps.as_mut(),
            token_id(),
            ethereum(),
            ethereum(),
            decimals,
            TokenSupply::Untracked
        ));

        let supply = TokenSupply::Tracked(Uint256::one());
        assert_ok!(register_p2p_token_instance(
            deps.as_mut(),
            token_id(),
            solana(),
            ethereum(),
            decimals,
            supply.clone(),
        ));

        let transfer_amount = Uint256::one().try_into().unwrap();

        // initial supply is one token. first transfer should succeed
        assert_ok!(transfer_token(
>>>>>>> 17be0b5f
            deps.as_mut(),
            solana(),
            ethereum(),
            token_id(),
<<<<<<< HEAD
            Uint256::from_u128(50u128).try_into().unwrap()
        ));
=======
            transfer_amount
        ));

        assert_err_contains!(
            transfer_token(
                deps.as_mut(),
                solana(),
                ethereum(),
                token_id(),
                transfer_amount
            ),
            Error,
            Error::TokenSupplyInvariantViolated { .. }
        );
>>>>>>> 17be0b5f
    }

    // Below are various helper functions to assist with writing tests

    fn its_address() -> nonempty::HexBinary {
        HexBinary::from_hex(ITS_ADDRESS)
            .unwrap()
            .try_into()
            .unwrap()
    }

    // most tests only need one token id
    fn token_id() -> TokenId {
        TokenId::new([7u8; 32])
    }

    fn solana() -> ChainNameRaw {
        SOLANA.try_into().unwrap()
    }

<<<<<<< HEAD
=======
    fn xrpl() -> ChainNameRaw {
        XRPL.try_into().unwrap()
    }

>>>>>>> 17be0b5f
    fn ethereum() -> ChainNameRaw {
        ETHEREUM.try_into().unwrap()
    }

    fn cc_id(source_chain: ChainNameRaw) -> CrossChainId {
        CrossChainId {
            source_chain,
            message_id: HexTxHashAndEventIndex::new([1u8; 32], 0u32).into(),
        }
    }

<<<<<<< HEAD
    fn do_transfer(
=======
    fn transfer_token(
>>>>>>> 17be0b5f
        deps: DepsMut,
        from: ChainNameRaw,
        to: ChainNameRaw,
        token_id: TokenId,
        amount: nonempty::Uint256,
    ) -> Result<Response, Error> {
        let msg = HubMessage::SendToHub {
            destination_chain: to,
            message: InterchainTransfer {
                token_id,
                source_address: its_address(),
                destination_address: its_address(),
                amount,
                data: None,
            }
            .into(),
        };
        execute_message(
            deps,
            cc_id(from),
            ITS_ADDRESS.to_string().try_into().unwrap(),
            msg.abi_encode(),
        )
    }

<<<<<<< HEAD
    fn do_deploy(
=======
    fn deploy_token(
>>>>>>> 17be0b5f
        deps: DepsMut,
        from: ChainNameRaw,
        to: ChainNameRaw,
        token_id: TokenId,
    ) -> Result<Response, Error> {
<<<<<<< HEAD
        do_deploy_helper(
=======
        deploy_token_with_metadata(
>>>>>>> 17be0b5f
            deps,
            from,
            to,
            token_id,
            "Test".parse().unwrap(),
            "TEST".parse().unwrap(),
            18,
            None,
        )
    }

<<<<<<< HEAD
    fn do_deploy_custom_minter(
        deps: DepsMut,
        from: ChainNameRaw,
        to: ChainNameRaw,
        token_id: TokenId,
        minter: nonempty::HexBinary,
    ) -> Result<Response, Error> {
        do_deploy_helper(
            deps,
            from,
            to,
            token_id,
            "Test".parse().unwrap(),
            "TEST".parse().unwrap(),
            18,
            Some(minter),
        )
    }

    #[allow(clippy::too_many_arguments)]
    fn do_deploy_helper(
=======
    #[allow(clippy::too_many_arguments)]
    fn deploy_token_with_metadata(
>>>>>>> 17be0b5f
        deps: DepsMut,
        from: ChainNameRaw,
        to: ChainNameRaw,
        token_id: TokenId,
        name: nonempty::String,
        symbol: nonempty::String,
        decimals: u8,
        minter: Option<nonempty::HexBinary>,
    ) -> Result<Response, Error> {
        let msg = HubMessage::SendToHub {
            destination_chain: to,
            message: DeployInterchainToken {
                token_id,
                name,
                symbol,
                decimals,
                minter,
            }
            .into(),
        };

        execute_message(
            deps,
            cc_id(from),
            ITS_ADDRESS.to_string().try_into().unwrap(),
            msg.clone().abi_encode(),
        )
    }

    fn register_custom_token(
        deps: &mut OwnedDeps<MemoryStorage, MockApi, MockQuerier>,
        chain: ChainNameRaw,
        decimals: u8,
        token_address: nonempty::HexBinary,
    ) {
        let msg = HubMessage::RegisterTokenMetadata(RegisterTokenMetadata {
            decimals,
            token_address: token_address.clone(),
        });

        let res = assert_ok!(execute_message(
            deps.as_mut(),
            CrossChainId {
                source_chain: chain.clone(),
                message_id: HexTxHashAndEventIndex::new([1u8; 32], 0u32)
                    .to_string()
                    .try_into()
                    .unwrap(),
            },
            ITS_ADDRESS.to_string().try_into().unwrap(),
            msg.clone().abi_encode(),
        ));
        assert_eq!(res.messages.len(), 0);
    }

    fn link_custom_token(
        deps: &mut OwnedDeps<MemoryStorage, MockApi, MockQuerier>,
        token_id: TokenId,
        source_chain: ChainNameRaw,
        destination_chain: ChainNameRaw,
        token_address: nonempty::HexBinary,
    ) {
        let msg = HubMessage::SendToHub {
            destination_chain: destination_chain.clone(),
            message: LinkToken {
                token_id,
                token_manager_type: Uint256::zero(),
                source_token_address: token_address.clone(),
                destination_token_address: token_address.clone(),
                params: None,
            }
            .into(),
        };

        let res = assert_ok!(execute_message(
            deps.as_mut(),
            CrossChainId {
                source_chain: source_chain.clone(),
                message_id: HexTxHashAndEventIndex::new([1u8; 32], 0u32)
                    .to_string()
                    .try_into()
                    .unwrap(),
            },
            ITS_ADDRESS.to_string().try_into().unwrap(),
            msg.clone().abi_encode(),
        ));
        assert_eq!(res.messages.len(), 1);
    }

    fn register_and_link_custom_tokens(
        deps: &mut OwnedDeps<MemoryStorage, MockApi, MockQuerier>,
        token_id: TokenId,
        source_chain: ChainNameRaw,
        destination_chain: ChainNameRaw,
        source_decimals: u8,
        destination_decimals: u8,
        token_address: nonempty::HexBinary,
    ) {
        register_custom_token(
            deps,
            source_chain.clone(),
            source_decimals,
            token_address.clone(),
        );
        register_custom_token(
            deps,
            destination_chain.clone(),
            destination_decimals,
            token_address.clone(),
        );

        link_custom_token(
            deps,
            token_id,
            source_chain,
            destination_chain,
            token_address,
        );
    }

    fn init(deps: &mut OwnedDeps<MemoryStorage, MockApi, MockQuerier>) {
        assert_ok!(permission_control::set_admin(
            deps.as_mut().storage,
            &MockApi::default().addr_make(ADMIN)
        ));
        assert_ok!(permission_control::set_governance(
            deps.as_mut().storage,
            &MockApi::default().addr_make(GOVERNANCE)
        ));

        assert_ok!(state::save_config(
            deps.as_mut().storage,
            &Config {
                axelarnet_gateway: MockApi::default().addr_make(AXELARNET_GATEWAY),
            },
        ));

        assert_ok!(killswitch::init(
            deps.as_mut().storage,
            killswitch::State::Disengaged
        ));

        for chain_name in [SOLANA, ETHEREUM, XRPL, AXELAR] {
            let chain = ChainNameRaw::try_from(chain_name).unwrap();
            assert_ok!(register_chain(
                deps.as_mut().storage,
                msg::ChainConfig {
                    chain: chain.clone(),
                    its_edge_contract: ITS_ADDRESS.to_string().try_into().unwrap(),
                    truncation: TruncationConfig {
                        max_uint_bits: 256.try_into().unwrap(),
                        max_decimals_when_truncating: 18u8
                    }
                }
            ));
        }
        deps.querier.update_wasm(move |msg| match msg {
            WasmQuery::Smart { contract_addr, msg }
                if contract_addr == MockApi::default().addr_make(AXELARNET_GATEWAY).as_str() =>
            {
                let msg = from_json::<QueryMsg>(msg).unwrap();
                match msg {
                    QueryMsg::ChainName {} => {
                        Ok(to_json_binary(&ChainName::try_from("axelar").unwrap()).into()).into()
                    }
                    _ => panic!("unsupported query"),
                }
            }
            _ => panic!("unexpected query: {:?}", msg),
        });
    }
}<|MERGE_RESOLUTION|>--- conflicted
+++ resolved
@@ -10,11 +10,7 @@
 use crate::state::TokenDeploymentType;
 use crate::{
     msg, state, DeployInterchainToken, InterchainTransfer, LinkToken, Message,
-<<<<<<< HEAD
-    RegisterTokenMetadata, TokenId, TokenSupply,
-=======
     RegisterTokenMetadata, TokenConfig, TokenId, TokenInstance, TokenSupply,
->>>>>>> 17be0b5f
 };
 
 mod interceptors;
@@ -431,7 +427,6 @@
     Ok(())
 }
 
-<<<<<<< HEAD
 pub fn modify_supply(
     deps: DepsMut,
     chain: ChainNameRaw,
@@ -465,7 +460,10 @@
 
     state::save_token_instance(deps.storage, chain.clone(), token_id, &token_instance)
         .change_context(Error::State)?;
-=======
+
+    Ok(Response::new())
+}
+
 pub fn register_p2p_token_instance(
     deps: DepsMut,
     token_id: TokenId,
@@ -510,7 +508,6 @@
         &TokenInstance { supply, decimals },
     )
     .change_context(Error::State)?;
->>>>>>> 17be0b5f
 
     Ok(Response::new())
 }
@@ -566,18 +563,22 @@
     const GOVERNANCE: &str = "governance";
     const AXELARNET_GATEWAY: &str = "axelarnet-gateway";
 
-<<<<<<< HEAD
     #[test]
     fn should_be_able_to_transfer() {
         let mut deps = mock_dependencies();
         init(&mut deps);
 
-        assert_ok!(do_deploy(deps.as_mut(), ethereum(), solana(), token_id()));
-
-        assert_ok!(do_transfer(
+        assert_ok!(deploy_token(
             deps.as_mut(),
             ethereum(),
             solana(),
+            token_id()
+        ));
+
+        assert_ok!(transfer_token(
+            deps.as_mut(),
+            ethereum(),
+            solana(),
             token_id(),
             Uint256::one().try_into().unwrap()
         ));
@@ -588,10 +589,15 @@
         let mut deps = mock_dependencies();
         init(&mut deps);
 
-        assert_ok!(do_deploy(deps.as_mut(), ethereum(), solana(), token_id()));
+        assert_ok!(deploy_token(
+            deps.as_mut(),
+            ethereum(),
+            solana(),
+            token_id()
+        ));
 
         assert_err_contains!(
-            do_transfer(
+            transfer_token(
                 deps.as_mut(),
                 solana(),
                 ethereum(),
@@ -608,7 +614,12 @@
         let mut deps = mock_dependencies();
         init(&mut deps);
 
-        assert_ok!(do_deploy(deps.as_mut(), ethereum(), solana(), token_id()));
+        assert_ok!(deploy_token(
+            deps.as_mut(),
+            ethereum(),
+            solana(),
+            token_id()
+        ));
 
         assert_ok!(modify_supply(
             deps.as_mut(),
@@ -617,7 +628,7 @@
             msg::SupplyModifier::IncreaseSupply(Uint256::one().try_into().unwrap())
         ));
 
-        assert_ok!(do_transfer(
+        assert_ok!(transfer_token(
             deps.as_mut(),
             solana(),
             ethereum(),
@@ -631,12 +642,17 @@
         let mut deps = mock_dependencies();
         init(&mut deps);
 
-        assert_ok!(do_deploy(deps.as_mut(), ethereum(), solana(), token_id()));
-
-        assert_ok!(do_transfer(
+        assert_ok!(deploy_token(
             deps.as_mut(),
             ethereum(),
             solana(),
+            token_id()
+        ));
+
+        assert_ok!(transfer_token(
+            deps.as_mut(),
+            ethereum(),
+            solana(),
             token_id(),
             Uint256::from_u128(100u128).try_into().unwrap()
         ));
@@ -649,7 +665,7 @@
         ));
 
         assert_err_contains!(
-            do_transfer(
+            transfer_token(
                 deps.as_mut(),
                 solana(),
                 ethereum(),
@@ -666,7 +682,7 @@
         let mut deps = mock_dependencies();
         init(&mut deps);
 
-        assert_ok!(do_deploy_custom_minter(
+        assert_ok!(deploy_token_custom_minter(
             deps.as_mut(),
             ethereum(),
             solana(),
@@ -682,7 +698,7 @@
         ));
 
         assert_err_contains!(
-            do_transfer(
+            transfer_token(
                 deps.as_mut(),
                 solana(),
                 ethereum(),
@@ -711,7 +727,12 @@
         );
 
         // deploy the token
-        assert_ok!(do_deploy(deps.as_mut(), ethereum(), solana(), token_id()));
+        assert_ok!(deploy_token(
+            deps.as_mut(),
+            ethereum(),
+            solana(),
+            token_id()
+        ));
 
         // token id exists now, but try to modify supply on a chain where it is not yet deployed
         assert_err_contains!(
@@ -731,7 +752,12 @@
         let mut deps = mock_dependencies();
         init(&mut deps);
 
-        assert_ok!(do_deploy(deps.as_mut(), ethereum(), solana(), token_id()));
+        assert_ok!(deploy_token(
+            deps.as_mut(),
+            ethereum(),
+            solana(),
+            token_id()
+        ));
 
         assert_ok!(modify_supply(
             deps.as_mut(),
@@ -763,8 +789,6 @@
         );
     }
 
-=======
->>>>>>> 17be0b5f
     #[test]
     fn should_be_able_to_disable_and_enable_execution() {
         let mut deps = mock_dependencies();
@@ -1491,7 +1515,6 @@
     }
 
     #[test]
-<<<<<<< HEAD
     fn should_modify_supply_on_custom_tokens() {
         let mut deps = mock_dependencies();
         init(&mut deps);
@@ -1514,7 +1537,7 @@
         ));
 
         assert_err_contains!(
-            do_transfer(
+            transfer_token(
                 deps.as_mut(),
                 solana(),
                 ethereum(),
@@ -1526,8 +1549,16 @@
         );
 
         // a smaller transfer should succeed
-        assert_ok!(do_transfer(
-=======
+        assert_ok!(transfer_token(
+            deps.as_mut(),
+            solana(),
+            ethereum(),
+            token_id(),
+            Uint256::from_u128(50u128).try_into().unwrap()
+        ));
+    }
+
+    #[test]
     fn should_register_p2p_tokens() {
         let mut deps = mock_dependencies();
         init(&mut deps);
@@ -1716,15 +1747,10 @@
 
         // initial supply is one token. first transfer should succeed
         assert_ok!(transfer_token(
->>>>>>> 17be0b5f
             deps.as_mut(),
             solana(),
             ethereum(),
             token_id(),
-<<<<<<< HEAD
-            Uint256::from_u128(50u128).try_into().unwrap()
-        ));
-=======
             transfer_amount
         ));
 
@@ -1739,7 +1765,6 @@
             Error,
             Error::TokenSupplyInvariantViolated { .. }
         );
->>>>>>> 17be0b5f
     }
 
     // Below are various helper functions to assist with writing tests
@@ -1756,17 +1781,14 @@
         TokenId::new([7u8; 32])
     }
 
+    fn xrpl() -> ChainNameRaw {
+        XRPL.try_into().unwrap()
+    }
+
     fn solana() -> ChainNameRaw {
         SOLANA.try_into().unwrap()
     }
 
-<<<<<<< HEAD
-=======
-    fn xrpl() -> ChainNameRaw {
-        XRPL.try_into().unwrap()
-    }
-
->>>>>>> 17be0b5f
     fn ethereum() -> ChainNameRaw {
         ETHEREUM.try_into().unwrap()
     }
@@ -1778,11 +1800,7 @@
         }
     }
 
-<<<<<<< HEAD
-    fn do_transfer(
-=======
     fn transfer_token(
->>>>>>> 17be0b5f
         deps: DepsMut,
         from: ChainNameRaw,
         to: ChainNameRaw,
@@ -1808,21 +1826,13 @@
         )
     }
 
-<<<<<<< HEAD
-    fn do_deploy(
-=======
     fn deploy_token(
->>>>>>> 17be0b5f
         deps: DepsMut,
         from: ChainNameRaw,
         to: ChainNameRaw,
         token_id: TokenId,
     ) -> Result<Response, Error> {
-<<<<<<< HEAD
-        do_deploy_helper(
-=======
         deploy_token_with_metadata(
->>>>>>> 17be0b5f
             deps,
             from,
             to,
@@ -1834,15 +1844,14 @@
         )
     }
 
-<<<<<<< HEAD
-    fn do_deploy_custom_minter(
+    fn deploy_token_custom_minter(
         deps: DepsMut,
         from: ChainNameRaw,
         to: ChainNameRaw,
         token_id: TokenId,
         minter: nonempty::HexBinary,
     ) -> Result<Response, Error> {
-        do_deploy_helper(
+        deploy_token_with_metadata(
             deps,
             from,
             to,
@@ -1855,11 +1864,7 @@
     }
 
     #[allow(clippy::too_many_arguments)]
-    fn do_deploy_helper(
-=======
-    #[allow(clippy::too_many_arguments)]
     fn deploy_token_with_metadata(
->>>>>>> 17be0b5f
         deps: DepsMut,
         from: ChainNameRaw,
         to: ChainNameRaw,
