use axelar_wasm_std::{killswitch, nonempty, FnExt, IntoContractError};
use cosmwasm_std::{DepsMut, HexBinary, QuerierWrapper, Response, Storage, Uint256};
use error_stack::{bail, ensure, report, Result, ResultExt};
use interceptors::{deploy_token_to_destination_chain, deploy_token_to_source_chain};
use router_api::{Address, ChainName, ChainNameRaw, CrossChainId};

use crate::events::Event;
use crate::msg::SupplyModifier;
use crate::primitives::HubMessage;
use crate::state::TokenDeploymentType;
use crate::{
    msg, state, DeployInterchainToken, InterchainTransfer, LinkToken, Message,
<<<<<<< HEAD
    RegisterTokenMetadata, TokenConfig, TokenId, TokenInstance, TokenSupply,
=======
    RegisterTokenMetadata, TokenId, TokenSupply,
>>>>>>> 7bb387ac
};

mod interceptors;

#[derive(thiserror::Error, Debug, IntoContractError)]
pub enum Error {
    #[error("unknown its address {0}")]
    UnknownItsContract(Address),
    #[error("failed to decode payload")]
    InvalidPayload,
    #[error("invalid message type")]
    InvalidMessageType,
    #[error("failed to register its contract for chain {0}")]
    FailedItsContractRegistration(ChainNameRaw),
    #[error("failed to deregister its contract for chain {0}")]
    FailedItsContractDeregistration(ChainNameRaw),
    #[error("failed to execute message")]
    FailedExecuteMessage,
    #[error("execution is currently disabled")]
    ExecutionDisabled,
    #[error("chain {0} is frozen")]
    ChainFrozen(ChainNameRaw),
    #[error(
        "invalid transfer amount {amount} from chain {source_chain} to chain {destination_chain}"
    )]
    InvalidTransferAmount {
        source_chain: ChainNameRaw,
        destination_chain: ChainNameRaw,
        amount: nonempty::Uint256,
    },
    #[error("state error")]
    State,
    #[error("chain {0} already registered")]
    ChainAlreadyRegistered(ChainNameRaw),
    #[error("chain {0} not registered")]
    ChainNotRegistered(ChainNameRaw),
    #[error("token {token_id} not deployed on chain {chain}")]
    TokenNotDeployed {
        token_id: TokenId,
        chain: ChainNameRaw,
    },
    #[error("token {token_id} already deployed on chain {chain}")]
    TokenAlreadyDeployed {
        token_id: TokenId,
        chain: ChainNameRaw,
    },
    #[error("token {token_id} can only be deployed from its origin chain {origin_chain} and not from {chain}")]
    TokenDeployedFromNonOriginChain {
        token_id: TokenId,
        origin_chain: ChainNameRaw,
        chain: ChainNameRaw,
    },
    #[error("token {token_id} already registered with different origin chain {origin_chain}")]
    WrongOriginChain {
        token_id: TokenId,
        origin_chain: ChainNameRaw,
    },
    #[error(
        "token {token_id} deployed from chain {chain} with different decimals than original deployment"
    )]
    TokenDeployedDecimalsMismatch {
        token_id: TokenId,
        chain: ChainNameRaw,
        expected: u8,
        actual: u8,
    },
    #[error("token supply invariant violated for token {token_id} on chain {chain}")]
    TokenSupplyInvariantViolated {
        token_id: TokenId,
        chain: ChainNameRaw,
    },
    #[error("token not registered {0}")]
    TokenNotRegistered(nonempty::HexBinary),
    #[error("attempted to register token {token_address} with {new_decimals} but already registered with {existing_decimals} decimals")]
    TokenDecimalsMismatch {
        token_address: nonempty::HexBinary,
        existing_decimals: u8,
        new_decimals: u8,
    },
    #[error("failed to query axelarnet gateway for chain name")]
    FailedToQueryAxelarnetGateway,
    #[error("supply modification overflowed. existing supply {0:?}")]
    ModifySupplyOverflow(TokenSupply),
}

/// Executes an incoming ITS message.
///
/// This function handles the execution of ITS (Interchain Token Service) messages received from
/// its sources. It verifies the source address, decodes the message, applies various checks and transformations,
/// and forwards the message to the destination chain.
pub fn execute_message(
    deps: DepsMut,
    cc_id: CrossChainId,
    source_address: Address,
    payload: HexBinary,
) -> Result<Response, Error> {
    ensure!(
        killswitch::is_contract_active(deps.storage),
        Error::ExecutionDisabled
    );
    ensure_is_its_source_address(deps.storage, &cc_id.source_chain, &source_address)?;

    match HubMessage::abi_decode(&payload).change_context(Error::InvalidPayload)? {
        HubMessage::SendToHub {
            destination_chain,
            message,
        } => execute_message_on_hub(deps, cc_id, destination_chain, message),
        HubMessage::RegisterTokenMetadata(msg) => {
            execute_register_token_metadata(deps.storage, cc_id.source_chain, msg)
        }
        _ => bail!(Error::InvalidMessageType),
    }
}

fn axelar_chain_name(storage: &dyn Storage, querier: QuerierWrapper) -> Result<ChainName, Error> {
    let config = state::load_config(storage);
    let gateway: axelarnet_gateway::Client =
        client::ContractClient::new(querier, &config.axelarnet_gateway).into();
    gateway
        .chain_name()
        .change_context(Error::FailedToQueryAxelarnetGateway)
}

fn execute_message_on_hub(
    deps: DepsMut,
    cc_id: CrossChainId,
    destination_chain: ChainNameRaw,
    message: Message,
) -> Result<Response, Error> {
    let message = apply_to_hub(
        deps.storage,
        cc_id.source_chain.clone(),
        destination_chain.clone(),
        message,
    )?;

    let destination_payload = HubMessage::ReceiveFromHub {
        source_chain: cc_id.source_chain.clone(),
        message: message.clone(),
    }
    .abi_encode();

    Ok(send_to_destination(
        deps.storage,
        deps.querier,
        &destination_chain,
        destination_payload,
    )?
    .add_event(Event::MessageReceived {
        cc_id,
        destination_chain,
        message,
    }))
}

fn apply_to_hub(
    storage: &mut dyn Storage,
    source_chain: ChainNameRaw,
    destination_chain: ChainNameRaw,
    message: Message,
) -> Result<Message, Error> {
    ensure_chain_not_frozen(storage, &source_chain)?;
    ensure_chain_not_frozen(storage, &destination_chain)?;

    match message {
        Message::InterchainTransfer(transfer) => {
            apply_to_transfer(storage, source_chain, destination_chain, transfer)
                .map(Message::InterchainTransfer)?
        }
        Message::DeployInterchainToken(deploy_token) => {
            apply_to_token_deployment(storage, &source_chain, &destination_chain, deploy_token)
                .map(Message::DeployInterchainToken)?
        }
        Message::LinkToken(link_token) => {
            apply_to_link_token(storage, source_chain, destination_chain, link_token)
                .map(Message::LinkToken)?
        }
    }
    .then(Result::Ok)
}

fn execute_register_token_metadata(
    storage: &mut dyn Storage,
    source_chain: ChainNameRaw,
    register_token_metadata: RegisterTokenMetadata,
) -> Result<Response, Error> {
    ensure_chain_not_frozen(storage, &source_chain)?;

    interceptors::register_custom_token(
        storage,
        source_chain.clone(),
        register_token_metadata.clone(),
    )?;

    Ok(Response::new().add_event(Event::TokenMetadataRegistered {
        token_address: register_token_metadata.token_address,
        decimals: register_token_metadata.decimals,
        source_chain,
    }))
}

fn apply_to_link_token(
    storage: &mut dyn Storage,
    source_chain: ChainNameRaw,
    destination_chain: ChainNameRaw,
    link_token: LinkToken,
) -> Result<LinkToken, Error> {
    let source_token = state::may_load_custom_token(
        storage,
        source_chain.clone(),
        link_token.source_token_address.clone(),
    )
    .change_context(Error::State)?
    .ok_or(Error::TokenNotRegistered(
        link_token.source_token_address.clone(),
    ))?;

    deploy_token_to_source_chain(
        storage,
        &source_chain,
        link_token.token_id,
        source_token.decimals,
    )?;

    let destination_decimals = state::may_load_custom_token(
        storage,
        destination_chain.clone(),
        link_token.destination_token_address.clone(),
    )
    .change_context(Error::State)?
    .ok_or(Error::TokenNotRegistered(
        link_token.destination_token_address.clone(),
    ))?
    .decimals;

    deploy_token_to_destination_chain(
        storage,
        &destination_chain,
        link_token.token_id,
        destination_decimals,
        TokenDeploymentType::CustomMinter,
    )?;

    Ok(link_token)
}

fn apply_to_transfer(
    storage: &mut dyn Storage,
    source_chain: ChainNameRaw,
    destination_chain: ChainNameRaw,
    transfer: InterchainTransfer,
) -> Result<InterchainTransfer, Error> {
    interceptors::subtract_supply_amount(storage, &source_chain, &transfer)?;
    let transfer = interceptors::apply_scaling_factor_to_amount(
        storage,
        &source_chain,
        &destination_chain,
        transfer,
    )?;
    interceptors::add_supply_amount(storage, &destination_chain, &transfer)?;

    Ok(transfer)
}

fn apply_to_token_deployment(
    storage: &mut dyn Storage,
    source_chain: &ChainNameRaw,
    destination_chain: &ChainNameRaw,
    deploy_token: DeployInterchainToken,
) -> Result<DeployInterchainToken, Error> {
    interceptors::deploy_token_to_source_chain(
        storage,
        source_chain,
        deploy_token.token_id,
        deploy_token.decimals,
    )?;
    let deploy_token = interceptors::calculate_scaling_factor(
        storage,
        source_chain,
        destination_chain,
        deploy_token,
    )?;
    interceptors::deploy_token_to_destination_chain(
        storage,
        destination_chain,
        deploy_token.token_id,
        deploy_token.decimals,
        deploy_token.deployment_type(),
    )?;

    Ok(deploy_token)
}

fn ensure_chain_not_frozen(storage: &dyn Storage, chain: &ChainNameRaw) -> Result<(), Error> {
    ensure!(
        !state::is_chain_frozen(storage, chain).change_context(Error::State)?,
        Error::ChainFrozen(chain.to_owned())
    );

    Ok(())
}

/// Ensures that the source address of the cross-chain message is the registered ITS contract for the source chain.
fn ensure_is_its_source_address(
    storage: &dyn Storage,
    source_chain: &ChainNameRaw,
    source_address: &Address,
) -> Result<(), Error> {
    let source_its_contract =
        state::load_its_contract(storage, source_chain).change_context(Error::State)?;

    ensure!(
        source_address == &source_its_contract,
        Error::UnknownItsContract(source_address.clone())
    );

    Ok(())
}

fn ensure_chain_is_registered(storage: &dyn Storage, chain: ChainNameRaw) -> Result<(), Error> {
    ensure!(
        state::may_load_chain_config(storage, &chain)
            .change_context(Error::State)?
            .is_some(),
        Error::ChainNotRegistered(chain)
    );

    Ok(())
}

fn send_to_destination(
    storage: &dyn Storage,
    querier: QuerierWrapper,
    destination_chain: &ChainNameRaw,
    payload: HexBinary,
) -> Result<Response, Error> {
    if *destination_chain == axelar_chain_name(storage, querier)? {
        // right now, messages sent to the axelar chain are not forwarded on to
        // any other contract (in contrast to every other message that moves through the hub)
        // In the future, this may change, depending on the message type
        // The main use case for this at the moment is the RegisterToken message,
        // which simply informs the ITS hub of the decimals and token address of a
        // custom token, and thus needs no forwarding.
        return Ok(Response::new());
    }

    let destination_address = state::load_its_contract(storage, destination_chain)
        .change_context_lazy(|| Error::ChainNotRegistered(destination_chain.clone()))?;

    let config = state::load_config(storage);

    let gateway: axelarnet_gateway::Client =
        client::ContractClient::new(querier, &config.axelarnet_gateway).into();

    let call_contract_msg =
        gateway.call_contract(destination_chain.normalize(), destination_address, payload);

    Ok(Response::new().add_message(call_contract_msg))
}

pub fn freeze_chain(deps: DepsMut, chain: ChainNameRaw) -> Result<Response, Error> {
    state::freeze_chain(deps.storage, &chain).change_context(Error::State)?;

    Ok(Response::new())
}

pub fn unfreeze_chain(deps: DepsMut, chain: ChainNameRaw) -> Result<Response, Error> {
    state::unfreeze_chain(deps.storage, &chain).change_context(Error::State)?;

    Ok(Response::new())
}

pub fn disable_execution(deps: DepsMut) -> Result<Response, Error> {
    killswitch::engage(deps.storage, Event::ExecutionDisabled).change_context(Error::State)
}

pub fn enable_execution(deps: DepsMut) -> Result<Response, Error> {
    killswitch::disengage(deps.storage, Event::ExecutionEnabled).change_context(Error::State)
}

pub fn register_chains(deps: DepsMut, chains: Vec<msg::ChainConfig>) -> Result<Response, Error> {
    chains
        .into_iter()
        .try_for_each(|chain_config| register_chain(deps.storage, chain_config))?;

    Ok(Response::new())
}

fn register_chain(storage: &mut dyn Storage, config: msg::ChainConfig) -> Result<(), Error> {
    match state::may_load_chain_config(storage, &config.chain).change_context(Error::State)? {
        Some(_) => bail!(Error::ChainAlreadyRegistered(config.chain)),
        None => state::save_chain_config(storage, &config.chain.clone(), config)
            .change_context(Error::State)?,
    };

    Ok(())
}

pub fn update_chains(deps: DepsMut, chains: Vec<msg::ChainConfig>) -> Result<Response, Error> {
    chains
        .into_iter()
        .try_for_each(|chain_config| update_chain(deps.storage, chain_config))?;

    Ok(Response::new())
}

fn update_chain(storage: &mut dyn Storage, config: msg::ChainConfig) -> Result<(), Error> {
    match state::may_load_chain_config(storage, &config.chain).change_context(Error::State)? {
        None => bail!(Error::ChainNotRegistered(config.chain)),
        Some(_) => state::save_chain_config(storage, &config.chain.clone(), config)
            .change_context(Error::State)?,
    };

    Ok(())
}

pub fn modify_supply(
    deps: DepsMut,
    chain: ChainNameRaw,
    token_id: TokenId,
    supply_modifier: SupplyModifier,
) -> Result<Response, Error> {
    let mut token_instance = state::may_load_token_instance(deps.storage, chain.clone(), token_id)
        .change_context(Error::State)?
        .ok_or(Error::TokenNotDeployed {
            token_id,
            chain: chain.clone(),
        })?;

    // set supply to tracked if untracked
<<<<<<< HEAD
    if TokenSupply::Untracked == token_instance.supply {
=======
    if token_instance.supply == TokenSupply::Untracked {
>>>>>>> 7bb387ac
        token_instance.supply = TokenSupply::Tracked(Uint256::zero());
    }

    token_instance.supply = match supply_modifier {
        SupplyModifier::IncreaseSupply(amount) => token_instance
            .supply
            .clone()
            .checked_add(amount)
            .change_context(Error::ModifySupplyOverflow(token_instance.supply))?,
        SupplyModifier::DecreaseSupply(amount) => token_instance
            .supply
            .clone()
            .checked_sub(amount)
            .change_context(Error::ModifySupplyOverflow(token_instance.supply))?,
    };

    state::save_token_instance(deps.storage, chain.clone(), token_id, &token_instance)
        .change_context(Error::State)?;

<<<<<<< HEAD
    Ok(Response::new())
}

pub fn register_p2p_token_instance(
    deps: DepsMut,
    token_id: TokenId,
    chain: ChainNameRaw,
    origin_chain: ChainNameRaw,
    decimals: u8,
    supply: TokenSupply,
) -> Result<Response, Error> {
    ensure_chain_is_registered(deps.storage, chain.clone())?;
    ensure_chain_is_registered(deps.storage, origin_chain.clone())?;

    match state::may_load_token_config(deps.storage, &token_id).change_context(Error::State)? {
        Some(TokenConfig {
            origin_chain: stored_origin_chain,
        }) => {
            // Each token has a single global config, which is set the first time the token is deployed
            // Subsequent deployments should not modify the existing config
            // However, if a config exists, we need to check that the origin chain matches
            ensure!(
                stored_origin_chain == origin_chain,
                Error::WrongOriginChain {
                    token_id,
                    origin_chain: stored_origin_chain
                }
            );
        }
        None => state::save_token_config(deps.storage, token_id, &TokenConfig { origin_chain })
            .change_context(Error::State)?,
    }

    if state::may_load_token_instance(deps.storage, chain.clone(), token_id)
        .change_context(Error::State)?
        .is_some()
    {
        bail!(Error::TokenAlreadyDeployed { token_id, chain });
    }

    state::save_token_instance(
        deps.storage,
        chain.clone(),
        token_id,
        &TokenInstance { supply, decimals },
    )
    .change_context(Error::State)?;

    Ok(Response::new())
=======
    Ok(Response::new().add_event(Event::SupplyModified {
        token_id,
        chain,
        supply_modifier,
    }))
>>>>>>> 7bb387ac
}

trait DeploymentType {
    fn deployment_type(&self) -> TokenDeploymentType;
}

impl DeploymentType for DeployInterchainToken {
    fn deployment_type(&self) -> TokenDeploymentType {
        if self.minter.is_some() {
            TokenDeploymentType::CustomMinter
        } else {
            TokenDeploymentType::Trustless
        }
    }
}

#[cfg(test)]
mod tests {

    use assert_ok::assert_ok;
    use axelar_wasm_std::msg_id::HexTxHashAndEventIndex;
    use axelar_wasm_std::{assert_err_contains, killswitch, nonempty, permission_control};
    use axelarnet_gateway::msg::QueryMsg;
    use cosmwasm_std::testing::{mock_dependencies, MockApi, MockQuerier};
    use cosmwasm_std::{
        from_json, to_json_binary, DepsMut, HexBinary, MemoryStorage, OwnedDeps, Response, Uint256,
        WasmQuery,
    };
<<<<<<< HEAD
    use error_stack::Result;
=======
    use error_stack::{report, Result};
>>>>>>> 7bb387ac
    use router_api::{ChainName, ChainNameRaw, CrossChainId};

    use super::{apply_to_hub, register_p2p_token_instance};
    use crate::contract::execute::{
        apply_to_transfer, disable_execution, enable_execution, execute_message, freeze_chain,
        modify_supply, register_chain, register_chains, unfreeze_chain, update_chains, Error,
    };
    use crate::msg::TruncationConfig;
    use crate::state::{self, Config};
    use crate::{
        msg, DeployInterchainToken, HubMessage, InterchainTransfer, LinkToken, Message,
        RegisterTokenMetadata, TokenId, TokenSupply,
    };

    const SOLANA: &str = "solana";
    const ETHEREUM: &str = "ethereum";
    const XRPL: &str = "xrpl";
    const AXELAR: &str = "axelar";

    const ITS_ADDRESS: &str = "68d30f47F19c07bCCEf4Ac7FAE2Dc12FCa3e0dC9";

    const ADMIN: &str = "admin";
    const GOVERNANCE: &str = "governance";
    const AXELARNET_GATEWAY: &str = "axelarnet-gateway";

    #[test]
    fn should_be_able_to_transfer() {
        let mut deps = mock_dependencies();
        init(&mut deps);

<<<<<<< HEAD
        assert_ok!(deploy_token(
            deps.as_mut(),
            ethereum(),
            solana(),
            token_id()
        ));

        assert_ok!(transfer_token(
=======
        assert_ok!(do_deploy(deps.as_mut(), ethereum(), solana(), token_id()));

        assert_ok!(do_transfer(
>>>>>>> 7bb387ac
            deps.as_mut(),
            ethereum(),
            solana(),
            token_id(),
            Uint256::one().try_into().unwrap()
        ));
    }

    #[test]
    fn should_not_be_able_to_transfer_more_than_supply() {
        let mut deps = mock_dependencies();
        init(&mut deps);
<<<<<<< HEAD

        assert_ok!(deploy_token(
            deps.as_mut(),
            ethereum(),
            solana(),
            token_id()
        ));

        assert_err_contains!(
            transfer_token(
                deps.as_mut(),
                solana(),
                ethereum(),
=======
        let origin_chain = ethereum();
        let remote_chain = solana();

        assert_ok!(do_deploy(
            deps.as_mut(),
            origin_chain.clone(),
            remote_chain.clone(),
            token_id()
        ));

        let starting_supply =
            assert_ok!(get_supply(deps.as_mut(), remote_chain.clone(), token_id()));
        assert_eq!(starting_supply, TokenSupply::Tracked(Uint256::zero()));

        // we try to transfer from the remote chain to the origin chain, which should fail
        // since the token was just deployed and thus there is no supply on remote chain yet
        assert_err_contains!(
            do_transfer(
                deps.as_mut(),
                remote_chain,
                origin_chain,
>>>>>>> 7bb387ac
                token_id(),
                Uint256::one().try_into().unwrap()
            ),
            Error,
            Error::TokenSupplyInvariantViolated { .. }
        );
    }

    #[test]
    fn should_be_able_to_increase_supply() {
        let mut deps = mock_dependencies();
        init(&mut deps);

<<<<<<< HEAD
        assert_ok!(deploy_token(
            deps.as_mut(),
            ethereum(),
            solana(),
            token_id()
        ));

=======
        assert_ok!(do_deploy(deps.as_mut(), ethereum(), solana(), token_id()));

        let starting_supply = assert_ok!(get_supply(deps.as_mut(), solana(), token_id()));
        assert_eq!(starting_supply, TokenSupply::Tracked(Uint256::zero()));

        let supply_increase = Uint256::from_u128(100).try_into().unwrap();
>>>>>>> 7bb387ac
        assert_ok!(modify_supply(
            deps.as_mut(),
            solana(),
            token_id(),
<<<<<<< HEAD
            msg::SupplyModifier::IncreaseSupply(Uint256::one().try_into().unwrap())
        ));

        assert_ok!(transfer_token(
=======
            msg::SupplyModifier::IncreaseSupply(supply_increase)
        ));

        let expected_supply = assert_ok!(starting_supply.checked_add(supply_increase));
        let result_supply = assert_ok!(get_supply(deps.as_mut(), solana(), token_id()));

        assert_eq!(result_supply, expected_supply);

        // transfer from solana to ethereum should succeed, since we manually set the supply
        // otherwise this would fail, since there have been no transfers to solana and thus no supply
        assert_ok!(do_transfer(
>>>>>>> 7bb387ac
            deps.as_mut(),
            solana(),
            ethereum(),
            token_id(),
            Uint256::one().try_into().unwrap()
        ));
    }

    #[test]
    fn should_be_able_to_decrease_supply() {
        let mut deps = mock_dependencies();
        init(&mut deps);

<<<<<<< HEAD
        assert_ok!(deploy_token(
            deps.as_mut(),
            ethereum(),
            solana(),
            token_id()
        ));

        assert_ok!(transfer_token(
=======
        assert_ok!(do_deploy(deps.as_mut(), ethereum(), solana(), token_id()));

        // perform a transfer to add some token supply to solana
        let initial_transfer = Uint256::from_u128(100).try_into().unwrap();
        assert_ok!(do_transfer(
>>>>>>> 7bb387ac
            deps.as_mut(),
            ethereum(),
            solana(),
            token_id(),
<<<<<<< HEAD
            Uint256::from_u128(100u128).try_into().unwrap()
        ));

=======
            initial_transfer
        ));

        let current_supply = assert_ok!(get_supply(deps.as_mut(), solana(), token_id()));
        assert_eq!(current_supply, TokenSupply::Tracked(*initial_transfer));

        let supply_decrease = initial_transfer;
>>>>>>> 7bb387ac
        assert_ok!(modify_supply(
            deps.as_mut(),
            solana(),
            token_id(),
<<<<<<< HEAD
            msg::SupplyModifier::DecreaseSupply(Uint256::from_u128(50u128).try_into().unwrap())
        ));

        assert_err_contains!(
            transfer_token(
=======
            msg::SupplyModifier::DecreaseSupply(supply_decrease)
        ));

        let expected_supply = assert_ok!(current_supply.checked_sub(supply_decrease));
        let result_supply = assert_ok!(get_supply(deps.as_mut(), solana(), token_id()));
        assert_eq!(result_supply, expected_supply);

        // transfer from solana to ethereum should fail. We transferred 100 tokens to solana at the start of the test,
        // but then manually decreased the supply, so there should not be 100 tokens to transfer from solana
        assert_err_contains!(
            do_transfer(
>>>>>>> 7bb387ac
                deps.as_mut(),
                solana(),
                ethereum(),
                token_id(),
<<<<<<< HEAD
                Uint256::from_u128(100u128).try_into().unwrap()
=======
                initial_transfer
>>>>>>> 7bb387ac
            ),
            Error,
            Error::TokenSupplyInvariantViolated { .. }
        );
    }

    #[test]
    fn should_be_able_to_set_supply_on_untracked() {
        let mut deps = mock_dependencies();
        init(&mut deps);

<<<<<<< HEAD
        assert_ok!(deploy_token_custom_minter(
=======
        assert_ok!(do_deploy_custom_minter(
>>>>>>> 7bb387ac
            deps.as_mut(),
            ethereum(),
            solana(),
            token_id(),
            its_address()
        ));

<<<<<<< HEAD
=======
        let supply_increase = Uint256::from_u128(50);
        let expected_supply = TokenSupply::Tracked(supply_increase);
>>>>>>> 7bb387ac
        assert_ok!(modify_supply(
            deps.as_mut(),
            solana(),
            token_id(),
<<<<<<< HEAD
            msg::SupplyModifier::IncreaseSupply(Uint256::from_u128(50u128).try_into().unwrap())
        ));

        assert_err_contains!(
            transfer_token(
=======
            msg::SupplyModifier::IncreaseSupply(supply_increase.try_into().unwrap())
        ));

        let result_supply = assert_ok!(get_supply(deps.as_mut(), solana(), token_id()));
        assert_eq!(result_supply, expected_supply);

        // try to transfer more than the supply we just set, should fail
        assert_err_contains!(
            do_transfer(
>>>>>>> 7bb387ac
                deps.as_mut(),
                solana(),
                ethereum(),
                token_id(),
<<<<<<< HEAD
                Uint256::from_u128(100u128).try_into().unwrap()
=======
                supply_increase
                    .checked_add(Uint256::one())
                    .unwrap()
                    .try_into()
                    .unwrap(),
>>>>>>> 7bb387ac
            ),
            Error,
            Error::TokenSupplyInvariantViolated { .. }
        );
    }

    #[test]
    fn should_not_be_able_to_set_supply_on_not_deployed_token() {
        let mut deps = mock_dependencies();
        init(&mut deps);

        assert_err_contains!(
            modify_supply(
                deps.as_mut(),
                solana(),
                token_id(),
                msg::SupplyModifier::IncreaseSupply(Uint256::from_u128(50u128).try_into().unwrap())
            ),
            Error,
            Error::TokenNotDeployed { .. }
        );

        // deploy the token
<<<<<<< HEAD
        assert_ok!(deploy_token(
            deps.as_mut(),
            ethereum(),
            solana(),
            token_id()
        ));
=======
        assert_ok!(do_deploy(deps.as_mut(), ethereum(), solana(), token_id()));
>>>>>>> 7bb387ac

        // token id exists now, but try to modify supply on a chain where it is not yet deployed
        assert_err_contains!(
            modify_supply(
                deps.as_mut(),
                ChainNameRaw::try_from(XRPL).unwrap(),
                token_id(),
                msg::SupplyModifier::IncreaseSupply(Uint256::from_u128(50u128).try_into().unwrap())
            ),
            Error,
            Error::TokenNotDeployed { .. }
        );
    }

    #[test]
    fn modify_supply_should_detect_overflow_underflow() {
        let mut deps = mock_dependencies();
        init(&mut deps);

<<<<<<< HEAD
        assert_ok!(deploy_token(
            deps.as_mut(),
            ethereum(),
            solana(),
            token_id()
        ));
=======
        assert_ok!(do_deploy(deps.as_mut(), ethereum(), solana(), token_id()));
>>>>>>> 7bb387ac

        assert_ok!(modify_supply(
            deps.as_mut(),
            solana(),
            token_id(),
            msg::SupplyModifier::IncreaseSupply(Uint256::one().try_into().unwrap())
        ));

        assert_err_contains!(
            modify_supply(
                deps.as_mut(),
                solana(),
                token_id(),
                msg::SupplyModifier::IncreaseSupply(Uint256::MAX.try_into().unwrap())
            ),
            Error,
            Error::ModifySupplyOverflow { .. }
        );

        assert_err_contains!(
            modify_supply(
                deps.as_mut(),
                solana(),
                token_id(),
                msg::SupplyModifier::DecreaseSupply(Uint256::MAX.try_into().unwrap())
            ),
            Error,
            Error::ModifySupplyOverflow { .. }
        );
    }

    #[test]
    fn should_be_able_to_disable_and_enable_execution() {
        let mut deps = mock_dependencies();
        init(&mut deps);

        let msg = HubMessage::SendToHub {
            destination_chain: ChainNameRaw::try_from(SOLANA).unwrap(),
            message: DeployInterchainToken {
                token_id: [7u8; 32].into(),
                name: "Test".parse().unwrap(),
                symbol: "TEST".parse().unwrap(),
                decimals: 18,
                minter: None,
            }
            .into(),
        };
        let cc_id = CrossChainId {
            source_chain: ChainNameRaw::try_from(ETHEREUM).unwrap(),
            message_id: HexTxHashAndEventIndex::new([1u8; 32], 0u32).into(),
        };

        assert_ok!(execute_message(
            deps.as_mut(),
            cc_id.clone(),
            ITS_ADDRESS.to_string().try_into().unwrap(),
            msg.clone().abi_encode(),
        ));

        assert_ok!(disable_execution(deps.as_mut()));

        let msg = HubMessage::SendToHub {
            destination_chain: ChainNameRaw::try_from(SOLANA).unwrap(),
            message: InterchainTransfer {
                token_id: [7u8; 32].into(),
                amount: Uint256::one().try_into().unwrap(),
                source_address: its_address(),
                destination_address: its_address(),
                data: None,
            }
            .into(),
        };

        let res = execute_message(
            deps.as_mut(),
            cc_id.clone(),
            ITS_ADDRESS.to_string().try_into().unwrap(),
            msg.clone().abi_encode(),
        );
        assert_err_contains!(res, Error, Error::ExecutionDisabled);

        assert_ok!(enable_execution(deps.as_mut()));

        let msg = HubMessage::SendToHub {
            destination_chain: ChainNameRaw::try_from(SOLANA).unwrap(),
            message: DeployInterchainToken {
                token_id: [1u8; 32].into(),
                name: "Test".parse().unwrap(),
                symbol: "TEST".parse().unwrap(),
                decimals: 18,
                minter: None,
            }
            .into(),
        };
        assert_ok!(execute_message(
            deps.as_mut(),
            cc_id.clone(),
            ITS_ADDRESS.to_string().try_into().unwrap(),
            msg.abi_encode(),
        ));
    }

    #[test]
    fn execution_should_fail_if_source_chain_is_frozen() {
        let mut deps = mock_dependencies();
        init(&mut deps);

        let source_chain = ChainNameRaw::try_from(SOLANA).unwrap();
        let destination_chain = ChainNameRaw::try_from(ETHEREUM).unwrap();

        assert_ok!(freeze_chain(deps.as_mut(), source_chain.clone()));

        let msg = HubMessage::SendToHub {
            destination_chain,
            message: DeployInterchainToken {
                token_id: [7u8; 32].into(),
                name: "Test".parse().unwrap(),
                symbol: "TEST".parse().unwrap(),
                decimals: 18,
                minter: None,
            }
            .into(),
        };
        let res = execute_message(
            deps.as_mut(),
            CrossChainId {
                source_chain: source_chain.clone(),
                message_id: HexTxHashAndEventIndex::new([1u8; 32], 0u32)
                    .to_string()
                    .try_into()
                    .unwrap(),
            },
            ITS_ADDRESS.to_string().try_into().unwrap(),
            msg.clone().abi_encode(),
        );

        assert_err_contains!(res, Error, Error::ChainFrozen(..));

        assert_ok!(unfreeze_chain(deps.as_mut(), source_chain.clone()));

        assert_ok!(execute_message(
            deps.as_mut(),
            CrossChainId {
                source_chain,
                message_id: HexTxHashAndEventIndex::new([1u8; 32], 0u32)
                    .to_string()
                    .try_into()
                    .unwrap(),
            },
            ITS_ADDRESS.to_string().try_into().unwrap(),
            msg.clone().abi_encode(),
        ));
    }

    #[test]
    fn execution_should_fail_if_destination_chain_is_frozen() {
        let mut deps = mock_dependencies();
        init(&mut deps);

        let source_chain = ChainNameRaw::try_from(SOLANA).unwrap();
        let destination_chain = ChainNameRaw::try_from(ETHEREUM).unwrap();

        assert_ok!(freeze_chain(deps.as_mut(), destination_chain.clone()));

        let msg = HubMessage::SendToHub {
            destination_chain: destination_chain.clone(),
            message: DeployInterchainToken {
                token_id: [7u8; 32].into(),
                name: "Test".parse().unwrap(),
                symbol: "TEST".parse().unwrap(),
                decimals: 18,
                minter: None,
            }
            .into(),
        };
        let cc_id = CrossChainId {
            source_chain,
            message_id: HexTxHashAndEventIndex::new([1u8; 32], 0u32)
                .to_string()
                .try_into()
                .unwrap(),
        };

        let res = execute_message(
            deps.as_mut(),
            cc_id.clone(),
            ITS_ADDRESS.to_string().try_into().unwrap(),
            msg.clone().abi_encode(),
        );
        assert_err_contains!(res, Error, Error::ChainFrozen(..));

        assert_ok!(unfreeze_chain(deps.as_mut(), destination_chain));

        assert_ok!(execute_message(
            deps.as_mut(),
            cc_id,
            ITS_ADDRESS.to_string().try_into().unwrap(),
            msg.clone().abi_encode(),
        ));
    }

    #[test]
    fn frozen_chain_that_is_not_source_or_destination_should_not_affect_execution() {
        let mut deps = mock_dependencies();
        init(&mut deps);

        let source_chain = ChainNameRaw::try_from(SOLANA).unwrap();
        let destination_chain = ChainNameRaw::try_from(ETHEREUM).unwrap();
        let other_chain = ChainNameRaw::try_from(XRPL).unwrap();

        assert_ok!(freeze_chain(deps.as_mut(), other_chain.clone()));

        let msg = HubMessage::SendToHub {
            destination_chain: destination_chain.clone(),
            message: DeployInterchainToken {
                token_id: [7u8; 32].into(),
                name: "Test".parse().unwrap(),
                symbol: "TEST".parse().unwrap(),
                decimals: 18,
                minter: None,
            }
            .into(),
        };
        let cc_id = CrossChainId {
            source_chain,
            message_id: HexTxHashAndEventIndex::new([1u8; 32], 0u32)
                .to_string()
                .try_into()
                .unwrap(),
        };

        assert_ok!(execute_message(
            deps.as_mut(),
            cc_id.clone(),
            ITS_ADDRESS.to_string().try_into().unwrap(),
            msg.clone().abi_encode(),
        ));
    }

    #[test]
    fn register_chain_fails_if_already_registered() {
        let mut deps = mock_dependencies();
        assert_ok!(register_chain(
            deps.as_mut().storage,
            msg::ChainConfig {
                chain: SOLANA.parse().unwrap(),
                its_edge_contract: ITS_ADDRESS.to_string().try_into().unwrap(),
                truncation: TruncationConfig {
                    max_uint_bits: 256.try_into().unwrap(),
                    max_decimals_when_truncating: 16u8
                }
            }
        ));
        assert_err_contains!(
            register_chain(
                deps.as_mut().storage,
                msg::ChainConfig {
                    chain: SOLANA.parse().unwrap(),
                    its_edge_contract: ITS_ADDRESS.to_string().try_into().unwrap(),
                    truncation: TruncationConfig {
                        max_uint_bits: 256.try_into().unwrap(),
                        max_decimals_when_truncating: 16u8
                    }
                }
            ),
            Error,
            Error::ChainAlreadyRegistered(..)
        );
    }

    #[test]
    fn register_chains_fails_if_any_already_registered() {
        let mut deps = mock_dependencies();
        let chains = vec![
            msg::ChainConfig {
                chain: SOLANA.parse().unwrap(),
                its_edge_contract: ITS_ADDRESS.to_string().try_into().unwrap(),
                truncation: TruncationConfig {
                    max_uint_bits: 256.try_into().unwrap(),
                    max_decimals_when_truncating: 16u8,
                },
            },
            msg::ChainConfig {
                chain: XRPL.parse().unwrap(),
                its_edge_contract: ITS_ADDRESS.to_string().try_into().unwrap(),
                truncation: TruncationConfig {
                    max_uint_bits: 256.try_into().unwrap(),
                    max_decimals_when_truncating: 16u8,
                },
            },
        ];
        assert_ok!(register_chains(deps.as_mut(), chains[0..1].to_vec()));
        assert_err_contains!(
            register_chains(deps.as_mut(), chains,),
            Error,
            Error::ChainAlreadyRegistered(..)
        );
    }

    #[test]
    fn update_chains_fails_if_not_registered() {
        let mut deps = mock_dependencies();
        assert_err_contains!(
            update_chains(
                deps.as_mut(),
                vec![msg::ChainConfig {
                    chain: SOLANA.parse().unwrap(),
                    its_edge_contract: ITS_ADDRESS.to_string().try_into().unwrap(),
                    truncation: TruncationConfig {
                        max_uint_bits: 256.try_into().unwrap(),
                        max_decimals_when_truncating: 16u8,
                    },
                }]
            ),
            Error,
            Error::ChainNotRegistered(..)
        );
    }

    #[test]
    fn update_max_uint_and_decimals_should_affect_new_tokens() {
        let mut deps = mock_dependencies();
        init(&mut deps);

        let token_id: TokenId = [7u8; 32].into();
        let solana = ChainNameRaw::try_from(SOLANA).unwrap();
        let ethereum = ChainNameRaw::try_from(ETHEREUM).unwrap();

        // update the max_uint to u128 max (previously was u256 max) and reduce decimals when truncating to 6
        let new_decimals = 6u8;
        assert_ok!(update_chains(
            deps.as_mut(),
            vec![msg::ChainConfig {
                chain: solana.clone(),
                its_edge_contract: ITS_ADDRESS.to_string().try_into().unwrap(),
                truncation: TruncationConfig {
                    max_uint_bits: 128.try_into().unwrap(),
                    max_decimals_when_truncating: new_decimals,
                },
            }]
        ));

        // now deploy a token with 18 decimals. Should truncate to 6
        let msg = HubMessage::SendToHub {
            destination_chain: solana.clone(),
            message: DeployInterchainToken {
                token_id,
                name: "Test".parse().unwrap(),
                symbol: "TEST".parse().unwrap(),
                decimals: 18,
                minter: None,
            }
            .into(),
        };
        let cc_id = CrossChainId {
            source_chain: ethereum.clone(),
            message_id: HexTxHashAndEventIndex::new([1u8; 32], 0u32).into(),
        };

        assert_ok!(execute_message(
            deps.as_mut(),
            cc_id.clone(),
            ITS_ADDRESS.to_string().try_into().unwrap(),
            msg.clone().abi_encode(),
        ));

        // destination token instance should use 6 decimals
        let destination_token_instance = assert_ok!(state::may_load_token_instance(
            deps.as_mut().storage,
            solana.clone(),
            token_id,
        ));
        assert!(destination_token_instance.is_some());
        assert_eq!(destination_token_instance.unwrap().decimals, new_decimals);

        // source instance should use 18
        let source_token_instance = assert_ok!(state::may_load_token_instance(
            deps.as_mut().storage,
            ethereum.clone(),
            token_id,
        ));
        assert!(source_token_instance.is_some());
        assert_eq!(source_token_instance.unwrap().decimals, 18u8);

        // transfers should be scaled appropriately
        let transfer = InterchainTransfer {
            token_id,
            amount: Uint256::from_u128(1000000000000).try_into().unwrap(),
            source_address: its_address(),
            destination_address: its_address(),
            data: None,
        };
        let transformed_transfer = assert_ok!(apply_to_transfer(
            deps.as_mut().storage,
            ethereum,
            solana,
            transfer.clone(),
        ));
        assert_eq!(
            transformed_transfer.amount,
            Uint256::one().try_into().unwrap()
        );
    }

    #[test]
    fn update_max_uint_and_decimals_should_not_affect_existing_tokens() {
        let mut deps = mock_dependencies();
        init(&mut deps);

        let token_id: TokenId = [7u8; 32].into();
        let solana = ChainNameRaw::try_from(SOLANA).unwrap();
        let ethereum = ChainNameRaw::try_from(ETHEREUM).unwrap();

        // deploy a token with 18 decimals
        let msg = HubMessage::SendToHub {
            destination_chain: solana.clone(),
            message: DeployInterchainToken {
                token_id,
                name: "Test".parse().unwrap(),
                symbol: "TEST".parse().unwrap(),
                decimals: 18,
                minter: None,
            }
            .into(),
        };
        let cc_id = CrossChainId {
            source_chain: ethereum.clone(),
            message_id: HexTxHashAndEventIndex::new([1u8; 32], 0u32).into(),
        };

        assert_ok!(execute_message(
            deps.as_mut(),
            cc_id.clone(),
            ITS_ADDRESS.to_string().try_into().unwrap(),
            msg.clone().abi_encode(),
        ));

        // update the max_uint to u128 max (previously was u256 max) and reduce decimals when truncating to 6
        assert_ok!(update_chains(
            deps.as_mut(),
            vec![msg::ChainConfig {
                chain: solana.clone(),
                its_edge_contract: ITS_ADDRESS.to_string().try_into().unwrap(),
                truncation: TruncationConfig {
                    max_uint_bits: 128.try_into().unwrap(),
                    max_decimals_when_truncating: 6u8,
                },
            }]
        ));

        // previously deployed tokens should have 18 decimals, unaffected by the config update
        let destination_token_instance = assert_ok!(state::may_load_token_instance(
            deps.as_mut().storage,
            solana.clone(),
            token_id
        ));
        assert!(destination_token_instance.is_some());
        assert_eq!(destination_token_instance.unwrap().decimals, 18u8);

        let source_token_instance = assert_ok!(state::may_load_token_instance(
            deps.as_mut().storage,
            ethereum.clone(),
            token_id
        ));
        assert!(source_token_instance.is_some());
        assert_eq!(source_token_instance.unwrap().decimals, 18u8);

        // transfers should not be scaled, since decimals are the same
        let transfer = InterchainTransfer {
            token_id,
            amount: Uint256::from_u128(1000000000000).try_into().unwrap(),
            source_address: its_address(),
            destination_address: its_address(),
            data: None,
        };
        let transformed_transfer = assert_ok!(apply_to_transfer(
            deps.as_mut().storage,
            ethereum,
            solana,
            transfer.clone(),
        ));
        assert_eq!(transformed_transfer.amount, transfer.amount);
    }

    #[test]
    fn should_link_custom_tokens_with_different_decimals() {
        let mut deps = mock_dependencies();
        init(&mut deps);

        let source_chain = ChainNameRaw::try_from(SOLANA).unwrap();
        let destination_chain = ChainNameRaw::try_from(ETHEREUM).unwrap();
        let source_decimals = 12u8;
        let destination_decimals = 6u8;
        let token_address: nonempty::HexBinary =
            HexBinary::from_hex("A0b86991c6218b36c1d19D4a2e9Eb0cE3606eB48")
                .unwrap()
                .try_into()
                .unwrap();
        let token_id = TokenId::new([1; 32]);
        register_and_link_custom_tokens(
            &mut deps,
            token_id,
            source_chain.clone(),
            destination_chain.clone(),
            source_decimals,
            destination_decimals,
            token_address.clone(),
        );

        let transfer_amount = Uint256::from_u128(100000000u128);
        let msg = Message::InterchainTransfer(InterchainTransfer {
            token_id,
            source_address: token_address.clone(),
            destination_address: token_address.clone(),
            data: None,
            amount: transfer_amount.try_into().unwrap(),
        });

        let res = assert_ok!(apply_to_hub(
            deps.as_mut().storage,
            source_chain.clone(),
            destination_chain.clone(),
            msg.clone()
        ));

        let scaling_factor = Uint256::from_u128(10)
            .checked_pow(source_decimals.abs_diff(destination_decimals).into())
            .unwrap();

        let transfer = get_transfer(res);

        assert_eq!(
            Uint256::from(transfer.amount),
            transfer_amount.checked_div(scaling_factor).unwrap()
        );

        // check the other direction
        let res = assert_ok!(apply_to_hub(
            deps.as_mut().storage,
            destination_chain,
            source_chain,
            msg
        ));

        let transfer = get_transfer(res);

        assert_eq!(
            Uint256::from(transfer.amount),
            transfer_amount.checked_mul(scaling_factor).unwrap()
        );
    }

    #[test]
    fn should_link_custom_tokens_with_same_decimals() {
        let mut deps = mock_dependencies();
        init(&mut deps);

        let source_chain = ChainNameRaw::try_from(SOLANA).unwrap();
        let destination_chain = ChainNameRaw::try_from(ETHEREUM).unwrap();
        let source_decimals = 12u8;
        let destination_decimals = 12u8;
        let token_address: nonempty::HexBinary =
            HexBinary::from_hex("A0b86991c6218b36c1d19D4a2e9Eb0cE3606eB48")
                .unwrap()
                .try_into()
                .unwrap();
        let token_id = TokenId::new([1; 32]);
        register_and_link_custom_tokens(
            &mut deps,
            token_id,
            source_chain.clone(),
            destination_chain.clone(),
            source_decimals,
            destination_decimals,
            token_address.clone(),
        );

        let transfer_amount = Uint256::from_u128(100000000u128);
        let msg = Message::InterchainTransfer(InterchainTransfer {
            token_id,
            source_address: token_address.clone(),
            destination_address: token_address.clone(),
            data: None,
            amount: transfer_amount.try_into().unwrap(),
        });

        let res = assert_ok!(apply_to_hub(
            deps.as_mut().storage,
            source_chain.clone(),
            destination_chain.clone(),
            msg.clone()
        ));

        let transfer = get_transfer(res);

        assert_eq!(Uint256::from(transfer.amount), transfer_amount,);

        // check the other direction
        let res = assert_ok!(apply_to_hub(
            deps.as_mut().storage,
            destination_chain,
            source_chain,
            msg
        ));

        let transfer = get_transfer(res);

        assert_eq!(Uint256::from(transfer.amount), transfer_amount,);
    }

    fn get_transfer(message: Message) -> InterchainTransfer {
        match message {
            Message::InterchainTransfer(transfer) => transfer,
            _ => panic!("wrong msg type returned"),
        }
    }

    #[test]
    fn should_fail_to_link_tokens_if_not_registered_on_source() {
        let mut deps = mock_dependencies();
        init(&mut deps);

        let source_chain = ChainNameRaw::try_from(SOLANA).unwrap();
        let destination_chain = ChainNameRaw::try_from(ETHEREUM).unwrap();
        let token_address: nonempty::HexBinary =
            HexBinary::from_hex("A0b86991c6218b36c1d19D4a2e9Eb0cE3606eB48")
                .unwrap()
                .try_into()
                .unwrap();
        let token_id = TokenId::new([1; 32]);
        register_custom_token(
            &mut deps,
            destination_chain.clone(),
            10u8,
            token_address.clone(),
        );

        let msg = HubMessage::SendToHub {
            destination_chain: destination_chain.clone(),
            message: LinkToken {
                token_id,
                token_manager_type: Uint256::zero(),
                source_token_address: token_address.clone(),
                destination_token_address: token_address.clone(),
                params: None,
            }
            .into(),
        };

        assert_err_contains!(
            execute_message(
                deps.as_mut(),
                CrossChainId {
                    source_chain: source_chain.clone(),
                    message_id: HexTxHashAndEventIndex::new([1u8; 32], 0u32)
                        .to_string()
                        .try_into()
                        .unwrap(),
                },
                ITS_ADDRESS.to_string().try_into().unwrap(),
                msg.clone().abi_encode(),
            ),
            Error,
            Error::TokenNotRegistered(..)
        );
    }

    #[test]
    fn should_fail_to_link_tokens_if_not_registered_on_destination() {
        let mut deps = mock_dependencies();
        init(&mut deps);

        let source_chain = ChainNameRaw::try_from(SOLANA).unwrap();
        let destination_chain = ChainNameRaw::try_from(ETHEREUM).unwrap();
        let token_address: nonempty::HexBinary =
            HexBinary::from_hex("A0b86991c6218b36c1d19D4a2e9Eb0cE3606eB48")
                .unwrap()
                .try_into()
                .unwrap();
        let token_id = TokenId::new([1; 32]);
        register_custom_token(&mut deps, source_chain.clone(), 10u8, token_address.clone());

        let msg = HubMessage::SendToHub {
            destination_chain: destination_chain.clone(),
            message: LinkToken {
                token_id,
                token_manager_type: Uint256::zero(),
                source_token_address: token_address.clone(),
                destination_token_address: token_address.clone(),
                params: None,
            }
            .into(),
        };

        assert_err_contains!(
            execute_message(
                deps.as_mut(),
                CrossChainId {
                    source_chain: source_chain.clone(),
                    message_id: HexTxHashAndEventIndex::new([1u8; 32], 0u32)
                        .to_string()
                        .try_into()
                        .unwrap(),
                },
                ITS_ADDRESS.to_string().try_into().unwrap(),
                msg.clone().abi_encode(),
            ),
            Error,
            Error::TokenNotRegistered(..)
        );
    }

    #[test]
    fn should_fail_to_link_tokens_if_not_registered_on_source_or_destination() {
        let mut deps = mock_dependencies();
        init(&mut deps);

        let source_chain = ChainNameRaw::try_from(SOLANA).unwrap();
        let destination_chain = ChainNameRaw::try_from(ETHEREUM).unwrap();
        let token_address: nonempty::HexBinary =
            HexBinary::from_hex("A0b86991c6218b36c1d19D4a2e9Eb0cE3606eB48")
                .unwrap()
                .try_into()
                .unwrap();
        let token_id = TokenId::new([1; 32]);

        let msg = HubMessage::SendToHub {
            destination_chain: destination_chain.clone(),
            message: LinkToken {
                token_id,
                token_manager_type: Uint256::zero(),
                source_token_address: token_address.clone(),
                destination_token_address: token_address.clone(),
                params: None,
            }
            .into(),
        };

        assert_err_contains!(
            execute_message(
                deps.as_mut(),
                CrossChainId {
                    source_chain: source_chain.clone(),
                    message_id: HexTxHashAndEventIndex::new([1u8; 32], 0u32)
                        .to_string()
                        .try_into()
                        .unwrap(),
                },
                ITS_ADDRESS.to_string().try_into().unwrap(),
                msg.clone().abi_encode(),
            ),
            Error,
            Error::TokenNotRegistered(..)
        );
    }

    #[test]
    fn should_modify_supply_on_custom_tokens() {
        let mut deps = mock_dependencies();
        init(&mut deps);

        register_and_link_custom_tokens(
            &mut deps,
            token_id(),
            ethereum(),
            solana(),
            18,
            18,
            its_address(),
        );

        assert_ok!(modify_supply(
            deps.as_mut(),
            solana(),
            token_id(),
            msg::SupplyModifier::IncreaseSupply(Uint256::from_u128(50u128).try_into().unwrap())
        ));

        assert_err_contains!(
<<<<<<< HEAD
            transfer_token(
=======
            do_transfer(
>>>>>>> 7bb387ac
                deps.as_mut(),
                solana(),
                ethereum(),
                token_id(),
                Uint256::from_u128(100u128).try_into().unwrap()
            ),
            Error,
            Error::TokenSupplyInvariantViolated { .. }
        );

        // a smaller transfer should succeed
<<<<<<< HEAD
        assert_ok!(transfer_token(
=======
        assert_ok!(do_transfer(
>>>>>>> 7bb387ac
            deps.as_mut(),
            solana(),
            ethereum(),
            token_id(),
            Uint256::from_u128(50u128).try_into().unwrap()
        ));
    }

<<<<<<< HEAD
    #[test]
    fn should_register_p2p_tokens() {
        let mut deps = mock_dependencies();
        init(&mut deps);

        let origin_chain = ethereum();
        let instance_chains: Vec<ChainNameRaw> = vec![solana(), ethereum()];
        let decimals = 18;
        let supply = TokenSupply::Tracked(Uint256::one());

        for chain in instance_chains {
            assert_ok!(register_p2p_token_instance(
                deps.as_mut(),
                token_id(),
                chain,
                origin_chain.clone(),
                decimals,
                supply.clone()
            ));
        }

        assert_ok!(transfer_token(
            deps.as_mut(),
            ethereum(),
            solana(),
            token_id(),
            Uint256::one().try_into().unwrap()
        ));
    }

    #[test]
    fn should_transfer_between_p2p_tokens_and_hub_deployed_tokens() {
        let mut deps = mock_dependencies();
        init(&mut deps);

        // deploy to solana via the hub
        assert_ok!(deploy_token(
            deps.as_mut(),
            ethereum(),
            solana(),
            token_id()
        ));

        // register instance of same token deployed on xrpl
        assert_ok!(register_p2p_token_instance(
            deps.as_mut(),
            token_id(),
            xrpl(),
            ethereum(),
            18,
            TokenSupply::Tracked(Uint256::one())
        ));

        // test transfer in both directions
        assert_ok!(transfer_token(
            deps.as_mut(),
            xrpl(),
            solana(),
            token_id(),
            Uint256::one().try_into().unwrap()
        ));

        assert_ok!(transfer_token(
            deps.as_mut(),
            solana(),
            xrpl(),
            token_id(),
            Uint256::one().try_into().unwrap()
        ));
    }

    #[test]
    fn should_not_register_same_p2p_token_twice() {
        let mut deps = mock_dependencies();
        init(&mut deps);

        let decimals = 18;
        let supply = TokenSupply::Tracked(Uint256::one());
        assert_ok!(register_p2p_token_instance(
            deps.as_mut(),
            token_id(),
            solana(),
            ethereum(),
            decimals,
            supply.clone()
        ));
        let res = register_p2p_token_instance(
            deps.as_mut(),
            token_id(),
            solana(),
            ethereum(),
            decimals,
            supply.clone(),
        );
        assert_err_contains!(res, Error, Error::TokenAlreadyDeployed { .. });
    }

    #[test]
    fn should_not_register_p2p_token_with_different_origin() {
        let mut deps = mock_dependencies();
        init(&mut deps);

        let origin_chain = ethereum();
        let instance_chain = solana();
        let decimals = 18;
        let supply = TokenSupply::Tracked(Uint256::one());
        assert_ok!(register_p2p_token_instance(
            deps.as_mut(),
            token_id(),
            origin_chain.clone(),
            origin_chain.clone(),
            decimals,
            supply.clone()
        ));
        let wrong_origin_chain = xrpl();
        let res = register_p2p_token_instance(
            deps.as_mut(),
            token_id(),
            instance_chain,
            wrong_origin_chain,
            decimals,
            supply.clone(),
        );
        assert_err_contains!(res, Error, Error::WrongOriginChain { .. });
    }

    #[test]
    fn should_not_register_p2p_token_with_unregistered_chain() {
        let mut deps = mock_dependencies();
        init(&mut deps);

        let decimals = 18;
        let supply = TokenSupply::Tracked(Uint256::one());
        assert_err_contains!(
            register_p2p_token_instance(
                deps.as_mut(),
                token_id(),
                ChainNameRaw::try_from("bananas").unwrap(),
                ethereum(),
                decimals,
                supply.clone()
            ),
            Error,
            Error::ChainNotRegistered { .. }
        );

        assert_err_contains!(
            register_p2p_token_instance(
                deps.as_mut(),
                token_id(),
                ethereum(),
                ChainNameRaw::try_from("bananas").unwrap(),
                decimals,
                supply.clone()
            ),
            Error,
            Error::ChainNotRegistered { .. }
        );
    }

    #[test]
    fn register_p2p_token_should_init_balance_tracking() {
        let mut deps = mock_dependencies();
        init(&mut deps);

        let decimals = 18;
        assert_ok!(register_p2p_token_instance(
            deps.as_mut(),
            token_id(),
            ethereum(),
            ethereum(),
            decimals,
            TokenSupply::Untracked
        ));

        let supply = TokenSupply::Tracked(Uint256::one());
        assert_ok!(register_p2p_token_instance(
            deps.as_mut(),
            token_id(),
            solana(),
            ethereum(),
            decimals,
            supply.clone(),
        ));

        let transfer_amount = Uint256::one().try_into().unwrap();

        // initial supply is one token. first transfer should succeed
        assert_ok!(transfer_token(
            deps.as_mut(),
            solana(),
            ethereum(),
            token_id(),
            transfer_amount
        ));

        assert_err_contains!(
            transfer_token(
                deps.as_mut(),
                solana(),
                ethereum(),
                token_id(),
                transfer_amount
            ),
            Error,
            Error::TokenSupplyInvariantViolated { .. }
        );
    }

=======
>>>>>>> 7bb387ac
    // Below are various helper functions to assist with writing tests

    fn its_address() -> nonempty::HexBinary {
        HexBinary::from_hex(ITS_ADDRESS)
            .unwrap()
            .try_into()
            .unwrap()
    }

    // most tests only need one token id
    fn token_id() -> TokenId {
        TokenId::new([7u8; 32])
    }

<<<<<<< HEAD
    fn xrpl() -> ChainNameRaw {
        XRPL.try_into().unwrap()
    }

=======
>>>>>>> 7bb387ac
    fn solana() -> ChainNameRaw {
        SOLANA.try_into().unwrap()
    }

    fn ethereum() -> ChainNameRaw {
        ETHEREUM.try_into().unwrap()
    }

    fn cc_id(source_chain: ChainNameRaw) -> CrossChainId {
        CrossChainId {
            source_chain,
            message_id: HexTxHashAndEventIndex::new([1u8; 32], 0u32).into(),
        }
    }

<<<<<<< HEAD
    fn transfer_token(
=======
    fn get_supply(
        deps: DepsMut,
        chain: ChainNameRaw,
        token_id: TokenId,
    ) -> Result<TokenSupply, Error> {
        state::may_load_token_instance(deps.storage, chain.clone(), token_id)
            .unwrap()
            .ok_or(report!(Error::TokenNotDeployed { token_id, chain }))
            .map(|token| token.supply)
    }

    fn do_transfer(
>>>>>>> 7bb387ac
        deps: DepsMut,
        from: ChainNameRaw,
        to: ChainNameRaw,
        token_id: TokenId,
        amount: nonempty::Uint256,
    ) -> Result<Response, Error> {
        let msg = HubMessage::SendToHub {
            destination_chain: to,
            message: InterchainTransfer {
                token_id,
                source_address: its_address(),
                destination_address: its_address(),
                amount,
                data: None,
            }
            .into(),
        };
        execute_message(
            deps,
            cc_id(from),
            ITS_ADDRESS.to_string().try_into().unwrap(),
            msg.abi_encode(),
        )
    }

<<<<<<< HEAD
    fn deploy_token(
=======
    fn do_deploy(
>>>>>>> 7bb387ac
        deps: DepsMut,
        from: ChainNameRaw,
        to: ChainNameRaw,
        token_id: TokenId,
    ) -> Result<Response, Error> {
<<<<<<< HEAD
        deploy_token_with_metadata(
=======
        do_deploy_helper(
>>>>>>> 7bb387ac
            deps,
            from,
            to,
            token_id,
            "Test".parse().unwrap(),
            "TEST".parse().unwrap(),
            18,
            None,
        )
    }

<<<<<<< HEAD
    fn deploy_token_custom_minter(
=======
    fn do_deploy_custom_minter(
>>>>>>> 7bb387ac
        deps: DepsMut,
        from: ChainNameRaw,
        to: ChainNameRaw,
        token_id: TokenId,
        minter: nonempty::HexBinary,
    ) -> Result<Response, Error> {
<<<<<<< HEAD
        deploy_token_with_metadata(
=======
        do_deploy_helper(
>>>>>>> 7bb387ac
            deps,
            from,
            to,
            token_id,
            "Test".parse().unwrap(),
            "TEST".parse().unwrap(),
            18,
            Some(minter),
        )
    }

    #[allow(clippy::too_many_arguments)]
<<<<<<< HEAD
    fn deploy_token_with_metadata(
=======
    fn do_deploy_helper(
>>>>>>> 7bb387ac
        deps: DepsMut,
        from: ChainNameRaw,
        to: ChainNameRaw,
        token_id: TokenId,
        name: nonempty::String,
        symbol: nonempty::String,
        decimals: u8,
        minter: Option<nonempty::HexBinary>,
    ) -> Result<Response, Error> {
        let msg = HubMessage::SendToHub {
            destination_chain: to,
            message: DeployInterchainToken {
                token_id,
                name,
                symbol,
                decimals,
                minter,
            }
            .into(),
        };

        execute_message(
            deps,
            cc_id(from),
            ITS_ADDRESS.to_string().try_into().unwrap(),
            msg.clone().abi_encode(),
        )
    }

    fn register_custom_token(
        deps: &mut OwnedDeps<MemoryStorage, MockApi, MockQuerier>,
        chain: ChainNameRaw,
        decimals: u8,
        token_address: nonempty::HexBinary,
    ) {
        let msg = HubMessage::RegisterTokenMetadata(RegisterTokenMetadata {
            decimals,
            token_address: token_address.clone(),
        });

        let res = assert_ok!(execute_message(
            deps.as_mut(),
            CrossChainId {
                source_chain: chain.clone(),
                message_id: HexTxHashAndEventIndex::new([1u8; 32], 0u32)
                    .to_string()
                    .try_into()
                    .unwrap(),
            },
            ITS_ADDRESS.to_string().try_into().unwrap(),
            msg.clone().abi_encode(),
        ));
        assert_eq!(res.messages.len(), 0);
    }

    fn link_custom_token(
        deps: &mut OwnedDeps<MemoryStorage, MockApi, MockQuerier>,
        token_id: TokenId,
        source_chain: ChainNameRaw,
        destination_chain: ChainNameRaw,
        token_address: nonempty::HexBinary,
    ) {
        let msg = HubMessage::SendToHub {
            destination_chain: destination_chain.clone(),
            message: LinkToken {
                token_id,
                token_manager_type: Uint256::zero(),
                source_token_address: token_address.clone(),
                destination_token_address: token_address.clone(),
                params: None,
            }
            .into(),
        };

        let res = assert_ok!(execute_message(
            deps.as_mut(),
            CrossChainId {
                source_chain: source_chain.clone(),
                message_id: HexTxHashAndEventIndex::new([1u8; 32], 0u32)
                    .to_string()
                    .try_into()
                    .unwrap(),
            },
            ITS_ADDRESS.to_string().try_into().unwrap(),
            msg.clone().abi_encode(),
        ));
        assert_eq!(res.messages.len(), 1);
    }

    fn register_and_link_custom_tokens(
        deps: &mut OwnedDeps<MemoryStorage, MockApi, MockQuerier>,
        token_id: TokenId,
        source_chain: ChainNameRaw,
        destination_chain: ChainNameRaw,
        source_decimals: u8,
        destination_decimals: u8,
        token_address: nonempty::HexBinary,
    ) {
        register_custom_token(
            deps,
            source_chain.clone(),
            source_decimals,
            token_address.clone(),
        );
        register_custom_token(
            deps,
            destination_chain.clone(),
            destination_decimals,
            token_address.clone(),
        );

        link_custom_token(
            deps,
            token_id,
            source_chain,
            destination_chain,
            token_address,
        );
    }

    fn init(deps: &mut OwnedDeps<MemoryStorage, MockApi, MockQuerier>) {
        assert_ok!(permission_control::set_admin(
            deps.as_mut().storage,
            &MockApi::default().addr_make(ADMIN)
        ));
        assert_ok!(permission_control::set_governance(
            deps.as_mut().storage,
            &MockApi::default().addr_make(GOVERNANCE)
        ));

        assert_ok!(state::save_config(
            deps.as_mut().storage,
            &Config {
                axelarnet_gateway: MockApi::default().addr_make(AXELARNET_GATEWAY),
            },
        ));

        assert_ok!(killswitch::init(
            deps.as_mut().storage,
            killswitch::State::Disengaged
        ));

        for chain_name in [SOLANA, ETHEREUM, XRPL, AXELAR] {
            let chain = ChainNameRaw::try_from(chain_name).unwrap();
            assert_ok!(register_chain(
                deps.as_mut().storage,
                msg::ChainConfig {
                    chain: chain.clone(),
                    its_edge_contract: ITS_ADDRESS.to_string().try_into().unwrap(),
                    truncation: TruncationConfig {
                        max_uint_bits: 256.try_into().unwrap(),
                        max_decimals_when_truncating: 18u8
                    }
                }
            ));
        }
        deps.querier.update_wasm(move |msg| match msg {
            WasmQuery::Smart { contract_addr, msg }
                if contract_addr == MockApi::default().addr_make(AXELARNET_GATEWAY).as_str() =>
            {
                let msg = from_json::<QueryMsg>(msg).unwrap();
                match msg {
                    QueryMsg::ChainName {} => {
                        Ok(to_json_binary(&ChainName::try_from("axelar").unwrap()).into()).into()
                    }
                    _ => panic!("unsupported query"),
                }
            }
            _ => panic!("unexpected query: {:?}", msg),
        });
    }
}<|MERGE_RESOLUTION|>--- conflicted
+++ resolved
@@ -10,11 +10,7 @@
 use crate::state::TokenDeploymentType;
 use crate::{
     msg, state, DeployInterchainToken, InterchainTransfer, LinkToken, Message,
-<<<<<<< HEAD
     RegisterTokenMetadata, TokenConfig, TokenId, TokenInstance, TokenSupply,
-=======
-    RegisterTokenMetadata, TokenId, TokenSupply,
->>>>>>> 7bb387ac
 };
 
 mod interceptors;
@@ -445,11 +441,7 @@
         })?;
 
     // set supply to tracked if untracked
-<<<<<<< HEAD
-    if TokenSupply::Untracked == token_instance.supply {
-=======
     if token_instance.supply == TokenSupply::Untracked {
->>>>>>> 7bb387ac
         token_instance.supply = TokenSupply::Tracked(Uint256::zero());
     }
 
@@ -469,8 +461,11 @@
     state::save_token_instance(deps.storage, chain.clone(), token_id, &token_instance)
         .change_context(Error::State)?;
 
-<<<<<<< HEAD
-    Ok(Response::new())
+    Ok(Response::new().add_event(Event::SupplyModified {
+        token_id,
+        chain,
+        supply_modifier,
+    }))
 }
 
 pub fn register_p2p_token_instance(
@@ -519,13 +514,6 @@
     .change_context(Error::State)?;
 
     Ok(Response::new())
-=======
-    Ok(Response::new().add_event(Event::SupplyModified {
-        token_id,
-        chain,
-        supply_modifier,
-    }))
->>>>>>> 7bb387ac
 }
 
 trait DeploymentType {
@@ -554,11 +542,7 @@
         from_json, to_json_binary, DepsMut, HexBinary, MemoryStorage, OwnedDeps, Response, Uint256,
         WasmQuery,
     };
-<<<<<<< HEAD
-    use error_stack::Result;
-=======
     use error_stack::{report, Result};
->>>>>>> 7bb387ac
     use router_api::{ChainName, ChainNameRaw, CrossChainId};
 
     use super::{apply_to_hub, register_p2p_token_instance};
@@ -589,7 +573,6 @@
         let mut deps = mock_dependencies();
         init(&mut deps);
 
-<<<<<<< HEAD
         assert_ok!(deploy_token(
             deps.as_mut(),
             ethereum(),
@@ -598,11 +581,6 @@
         ));
 
         assert_ok!(transfer_token(
-=======
-        assert_ok!(do_deploy(deps.as_mut(), ethereum(), solana(), token_id()));
-
-        assert_ok!(do_transfer(
->>>>>>> 7bb387ac
             deps.as_mut(),
             ethereum(),
             solana(),
@@ -615,45 +593,120 @@
     fn should_not_be_able_to_transfer_more_than_supply() {
         let mut deps = mock_dependencies();
         init(&mut deps);
-<<<<<<< HEAD
+        let origin_chain = ethereum();
+        let remote_chain = solana();
 
         assert_ok!(deploy_token(
             deps.as_mut(),
+            origin_chain.clone(),
+            remote_chain.clone(),
+            token_id()
+        ));
+
+        let starting_supply =
+            assert_ok!(get_supply(deps.as_mut(), remote_chain.clone(), token_id()));
+        assert_eq!(starting_supply, TokenSupply::Tracked(Uint256::zero()));
+
+        // we try to transfer from the remote chain to the origin chain, which should fail
+        // since the token was just deployed and thus there is no supply on remote chain yet
+        assert_err_contains!(
+            transfer_token(
+                deps.as_mut(),
+                remote_chain,
+                origin_chain,
+                token_id(),
+                Uint256::one().try_into().unwrap()
+            ),
+            Error,
+            Error::TokenSupplyInvariantViolated { .. }
+        );
+    }
+
+    #[test]
+    fn should_be_able_to_increase_supply() {
+        let mut deps = mock_dependencies();
+        init(&mut deps);
+
+        assert_ok!(deploy_token(
+            deps.as_mut(),
             ethereum(),
             solana(),
             token_id()
         ));
 
+        let starting_supply = assert_ok!(get_supply(deps.as_mut(), solana(), token_id()));
+        assert_eq!(starting_supply, TokenSupply::Tracked(Uint256::zero()));
+
+        let supply_increase = Uint256::from_u128(100).try_into().unwrap();
+        assert_ok!(modify_supply(
+            deps.as_mut(),
+            solana(),
+            token_id(),
+            msg::SupplyModifier::IncreaseSupply(supply_increase)
+        ));
+
+        let expected_supply = assert_ok!(starting_supply.checked_add(supply_increase));
+        let result_supply = assert_ok!(get_supply(deps.as_mut(), solana(), token_id()));
+
+        assert_eq!(result_supply, expected_supply);
+
+        // transfer from solana to ethereum should succeed, since we manually set the supply
+        // otherwise this would fail, since there have been no transfers to solana and thus no supply
+        assert_ok!(transfer_token(
+            deps.as_mut(),
+            solana(),
+            ethereum(),
+            token_id(),
+            Uint256::one().try_into().unwrap()
+        ));
+    }
+
+    #[test]
+    fn should_be_able_to_decrease_supply() {
+        let mut deps = mock_dependencies();
+        init(&mut deps);
+
+        assert_ok!(deploy_token(
+            deps.as_mut(),
+            ethereum(),
+            solana(),
+            token_id()
+        ));
+
+        // perform a transfer to add some token supply to solana
+        let initial_transfer = Uint256::from_u128(100).try_into().unwrap();
+        assert_ok!(transfer_token(
+            deps.as_mut(),
+            ethereum(),
+            solana(),
+            token_id(),
+            initial_transfer
+        ));
+
+        let current_supply = assert_ok!(get_supply(deps.as_mut(), solana(), token_id()));
+        assert_eq!(current_supply, TokenSupply::Tracked(*initial_transfer));
+
+        let supply_decrease = initial_transfer;
+        assert_ok!(modify_supply(
+            deps.as_mut(),
+            solana(),
+            token_id(),
+            msg::SupplyModifier::DecreaseSupply(supply_decrease)
+        ));
+
+        let expected_supply = assert_ok!(current_supply.checked_sub(supply_decrease));
+        let result_supply = assert_ok!(get_supply(deps.as_mut(), solana(), token_id()));
+        assert_eq!(result_supply, expected_supply);
+
+        // transfer from solana to ethereum should fail. We transferred 100 tokens to solana at the start of the test,
+        // but then manually decreased the supply, so there should not be 100 tokens to transfer from solana
         assert_err_contains!(
             transfer_token(
                 deps.as_mut(),
                 solana(),
                 ethereum(),
-=======
-        let origin_chain = ethereum();
-        let remote_chain = solana();
-
-        assert_ok!(do_deploy(
-            deps.as_mut(),
-            origin_chain.clone(),
-            remote_chain.clone(),
-            token_id()
-        ));
-
-        let starting_supply =
-            assert_ok!(get_supply(deps.as_mut(), remote_chain.clone(), token_id()));
-        assert_eq!(starting_supply, TokenSupply::Tracked(Uint256::zero()));
-
-        // we try to transfer from the remote chain to the origin chain, which should fail
-        // since the token was just deployed and thus there is no supply on remote chain yet
-        assert_err_contains!(
-            do_transfer(
-                deps.as_mut(),
-                remote_chain,
-                origin_chain,
->>>>>>> 7bb387ac
                 token_id(),
-                Uint256::one().try_into().unwrap()
+                initial_transfer
             ),
             Error,
             Error::TokenSupplyInvariantViolated { .. }
@@ -661,188 +714,42 @@
     }
 
     #[test]
-    fn should_be_able_to_increase_supply() {
-        let mut deps = mock_dependencies();
-        init(&mut deps);
-
-<<<<<<< HEAD
-        assert_ok!(deploy_token(
+    fn should_be_able_to_set_supply_on_untracked() {
+        let mut deps = mock_dependencies();
+        init(&mut deps);
+
+        assert_ok!(deploy_token_custom_minter(
             deps.as_mut(),
             ethereum(),
             solana(),
-            token_id()
-        ));
-
-=======
-        assert_ok!(do_deploy(deps.as_mut(), ethereum(), solana(), token_id()));
-
-        let starting_supply = assert_ok!(get_supply(deps.as_mut(), solana(), token_id()));
-        assert_eq!(starting_supply, TokenSupply::Tracked(Uint256::zero()));
-
-        let supply_increase = Uint256::from_u128(100).try_into().unwrap();
->>>>>>> 7bb387ac
+            token_id(),
+            its_address()
+        ));
+
+        let supply_increase = Uint256::from_u128(50);
+        let expected_supply = TokenSupply::Tracked(supply_increase);
         assert_ok!(modify_supply(
             deps.as_mut(),
             solana(),
             token_id(),
-<<<<<<< HEAD
-            msg::SupplyModifier::IncreaseSupply(Uint256::one().try_into().unwrap())
-        ));
-
-        assert_ok!(transfer_token(
-=======
-            msg::SupplyModifier::IncreaseSupply(supply_increase)
-        ));
-
-        let expected_supply = assert_ok!(starting_supply.checked_add(supply_increase));
+            msg::SupplyModifier::IncreaseSupply(supply_increase.try_into().unwrap())
+        ));
+
         let result_supply = assert_ok!(get_supply(deps.as_mut(), solana(), token_id()));
-
         assert_eq!(result_supply, expected_supply);
 
-        // transfer from solana to ethereum should succeed, since we manually set the supply
-        // otherwise this would fail, since there have been no transfers to solana and thus no supply
-        assert_ok!(do_transfer(
->>>>>>> 7bb387ac
-            deps.as_mut(),
-            solana(),
-            ethereum(),
-            token_id(),
-            Uint256::one().try_into().unwrap()
-        ));
-    }
-
-    #[test]
-    fn should_be_able_to_decrease_supply() {
-        let mut deps = mock_dependencies();
-        init(&mut deps);
-
-<<<<<<< HEAD
-        assert_ok!(deploy_token(
-            deps.as_mut(),
-            ethereum(),
-            solana(),
-            token_id()
-        ));
-
-        assert_ok!(transfer_token(
-=======
-        assert_ok!(do_deploy(deps.as_mut(), ethereum(), solana(), token_id()));
-
-        // perform a transfer to add some token supply to solana
-        let initial_transfer = Uint256::from_u128(100).try_into().unwrap();
-        assert_ok!(do_transfer(
->>>>>>> 7bb387ac
-            deps.as_mut(),
-            ethereum(),
-            solana(),
-            token_id(),
-<<<<<<< HEAD
-            Uint256::from_u128(100u128).try_into().unwrap()
-        ));
-
-=======
-            initial_transfer
-        ));
-
-        let current_supply = assert_ok!(get_supply(deps.as_mut(), solana(), token_id()));
-        assert_eq!(current_supply, TokenSupply::Tracked(*initial_transfer));
-
-        let supply_decrease = initial_transfer;
->>>>>>> 7bb387ac
-        assert_ok!(modify_supply(
-            deps.as_mut(),
-            solana(),
-            token_id(),
-<<<<<<< HEAD
-            msg::SupplyModifier::DecreaseSupply(Uint256::from_u128(50u128).try_into().unwrap())
-        ));
-
+        // try to transfer more than the supply we just set, should fail
         assert_err_contains!(
             transfer_token(
-=======
-            msg::SupplyModifier::DecreaseSupply(supply_decrease)
-        ));
-
-        let expected_supply = assert_ok!(current_supply.checked_sub(supply_decrease));
-        let result_supply = assert_ok!(get_supply(deps.as_mut(), solana(), token_id()));
-        assert_eq!(result_supply, expected_supply);
-
-        // transfer from solana to ethereum should fail. We transferred 100 tokens to solana at the start of the test,
-        // but then manually decreased the supply, so there should not be 100 tokens to transfer from solana
-        assert_err_contains!(
-            do_transfer(
->>>>>>> 7bb387ac
                 deps.as_mut(),
                 solana(),
                 ethereum(),
                 token_id(),
-<<<<<<< HEAD
-                Uint256::from_u128(100u128).try_into().unwrap()
-=======
-                initial_transfer
->>>>>>> 7bb387ac
-            ),
-            Error,
-            Error::TokenSupplyInvariantViolated { .. }
-        );
-    }
-
-    #[test]
-    fn should_be_able_to_set_supply_on_untracked() {
-        let mut deps = mock_dependencies();
-        init(&mut deps);
-
-<<<<<<< HEAD
-        assert_ok!(deploy_token_custom_minter(
-=======
-        assert_ok!(do_deploy_custom_minter(
->>>>>>> 7bb387ac
-            deps.as_mut(),
-            ethereum(),
-            solana(),
-            token_id(),
-            its_address()
-        ));
-
-<<<<<<< HEAD
-=======
-        let supply_increase = Uint256::from_u128(50);
-        let expected_supply = TokenSupply::Tracked(supply_increase);
->>>>>>> 7bb387ac
-        assert_ok!(modify_supply(
-            deps.as_mut(),
-            solana(),
-            token_id(),
-<<<<<<< HEAD
-            msg::SupplyModifier::IncreaseSupply(Uint256::from_u128(50u128).try_into().unwrap())
-        ));
-
-        assert_err_contains!(
-            transfer_token(
-=======
-            msg::SupplyModifier::IncreaseSupply(supply_increase.try_into().unwrap())
-        ));
-
-        let result_supply = assert_ok!(get_supply(deps.as_mut(), solana(), token_id()));
-        assert_eq!(result_supply, expected_supply);
-
-        // try to transfer more than the supply we just set, should fail
-        assert_err_contains!(
-            do_transfer(
->>>>>>> 7bb387ac
-                deps.as_mut(),
-                solana(),
-                ethereum(),
-                token_id(),
-<<<<<<< HEAD
-                Uint256::from_u128(100u128).try_into().unwrap()
-=======
                 supply_increase
                     .checked_add(Uint256::one())
                     .unwrap()
                     .try_into()
                     .unwrap(),
->>>>>>> 7bb387ac
             ),
             Error,
             Error::TokenSupplyInvariantViolated { .. }
@@ -866,16 +773,12 @@
         );
 
         // deploy the token
-<<<<<<< HEAD
         assert_ok!(deploy_token(
             deps.as_mut(),
             ethereum(),
             solana(),
             token_id()
         ));
-=======
-        assert_ok!(do_deploy(deps.as_mut(), ethereum(), solana(), token_id()));
->>>>>>> 7bb387ac
 
         // token id exists now, but try to modify supply on a chain where it is not yet deployed
         assert_err_contains!(
@@ -895,16 +798,12 @@
         let mut deps = mock_dependencies();
         init(&mut deps);
 
-<<<<<<< HEAD
         assert_ok!(deploy_token(
             deps.as_mut(),
             ethereum(),
             solana(),
             token_id()
         ));
-=======
-        assert_ok!(do_deploy(deps.as_mut(), ethereum(), solana(), token_id()));
->>>>>>> 7bb387ac
 
         assert_ok!(modify_supply(
             deps.as_mut(),
@@ -1684,11 +1583,7 @@
         ));
 
         assert_err_contains!(
-<<<<<<< HEAD
             transfer_token(
-=======
-            do_transfer(
->>>>>>> 7bb387ac
                 deps.as_mut(),
                 solana(),
                 ethereum(),
@@ -1700,11 +1595,7 @@
         );
 
         // a smaller transfer should succeed
-<<<<<<< HEAD
         assert_ok!(transfer_token(
-=======
-        assert_ok!(do_transfer(
->>>>>>> 7bb387ac
             deps.as_mut(),
             solana(),
             ethereum(),
@@ -1713,7 +1604,6 @@
         ));
     }
 
-<<<<<<< HEAD
     #[test]
     fn should_register_p2p_tokens() {
         let mut deps = mock_dependencies();
@@ -1923,8 +1813,6 @@
         );
     }
 
-=======
->>>>>>> 7bb387ac
     // Below are various helper functions to assist with writing tests
 
     fn its_address() -> nonempty::HexBinary {
@@ -1939,13 +1827,10 @@
         TokenId::new([7u8; 32])
     }
 
-<<<<<<< HEAD
     fn xrpl() -> ChainNameRaw {
         XRPL.try_into().unwrap()
     }
 
-=======
->>>>>>> 7bb387ac
     fn solana() -> ChainNameRaw {
         SOLANA.try_into().unwrap()
     }
@@ -1961,9 +1846,6 @@
         }
     }
 
-<<<<<<< HEAD
-    fn transfer_token(
-=======
     fn get_supply(
         deps: DepsMut,
         chain: ChainNameRaw,
@@ -1975,8 +1857,7 @@
             .map(|token| token.supply)
     }
 
-    fn do_transfer(
->>>>>>> 7bb387ac
+    fn transfer_token(
         deps: DepsMut,
         from: ChainNameRaw,
         to: ChainNameRaw,
@@ -2002,21 +1883,13 @@
         )
     }
 
-<<<<<<< HEAD
     fn deploy_token(
-=======
-    fn do_deploy(
->>>>>>> 7bb387ac
         deps: DepsMut,
         from: ChainNameRaw,
         to: ChainNameRaw,
         token_id: TokenId,
     ) -> Result<Response, Error> {
-<<<<<<< HEAD
         deploy_token_with_metadata(
-=======
-        do_deploy_helper(
->>>>>>> 7bb387ac
             deps,
             from,
             to,
@@ -2028,22 +1901,14 @@
         )
     }
 
-<<<<<<< HEAD
     fn deploy_token_custom_minter(
-=======
-    fn do_deploy_custom_minter(
->>>>>>> 7bb387ac
         deps: DepsMut,
         from: ChainNameRaw,
         to: ChainNameRaw,
         token_id: TokenId,
         minter: nonempty::HexBinary,
     ) -> Result<Response, Error> {
-<<<<<<< HEAD
         deploy_token_with_metadata(
-=======
-        do_deploy_helper(
->>>>>>> 7bb387ac
             deps,
             from,
             to,
@@ -2056,11 +1921,7 @@
     }
 
     #[allow(clippy::too_many_arguments)]
-<<<<<<< HEAD
     fn deploy_token_with_metadata(
-=======
-    fn do_deploy_helper(
->>>>>>> 7bb387ac
         deps: DepsMut,
         from: ChainNameRaw,
         to: ChainNameRaw,
