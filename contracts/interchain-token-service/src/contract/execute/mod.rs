use axelar_wasm_std::{killswitch, nonempty, FnExt, IntoContractError};
use cosmwasm_std::{DepsMut, HexBinary, QuerierWrapper, Response, Storage};
use error_stack::{bail, ensure, report, Result, ResultExt};
use interceptors::{deploy_token_to_destination_chain, deploy_token_to_source_chain};
use itertools::Itertools;
use router_api::{Address, ChainName, ChainNameRaw, CrossChainId};

use crate::events::Event;
use crate::primitives::HubMessage;
use crate::state::TokenDeploymentType;
use crate::{
    msg, state, DeployInterchainToken, InterchainTransfer, LinkToken, Message,
    RegisterTokenMetadata, TokenId,
};

mod interceptors;

#[derive(thiserror::Error, Debug, IntoContractError)]
pub enum Error {
    #[error("chain not found {0}")]
    ChainNotFound(ChainNameRaw),
    #[error("unknown its address {0}")]
    UnknownItsContract(Address),
    #[error("failed to decode payload")]
    InvalidPayload,
    #[error("invalid message type")]
    InvalidMessageType,
    #[error("failed to register its contract for chain {0}")]
    FailedItsContractRegistration(ChainNameRaw),
    #[error("failed to deregister its contract for chain {0}")]
    FailedItsContractDeregistration(ChainNameRaw),
    #[error("failed to execute message")]
    FailedExecuteMessage,
    #[error("execution is currently disabled")]
    ExecutionDisabled,
    #[error("chain {0} is frozen")]
    ChainFrozen(ChainNameRaw),
    #[error(
        "invalid transfer amount {amount} from chain {source_chain} to chain {destination_chain}"
    )]
    InvalidTransferAmount {
        source_chain: ChainNameRaw,
        destination_chain: ChainNameRaw,
        amount: nonempty::Uint256,
    },
    #[error("state error")]
    State,
    #[error("chain {0} already registered")]
    ChainAlreadyRegistered(ChainNameRaw),
    #[error("token {token_id} not deployed on chain {chain}")]
    TokenNotDeployed {
        token_id: TokenId,
        chain: ChainNameRaw,
    },
    #[error("token {token_id} already deployed on chain {chain}")]
    TokenAlreadyDeployed {
        token_id: TokenId,
        chain: ChainNameRaw,
    },
    #[error("token {token_id} can only be deployed from its origin chain {origin_chain} and not from {chain}")]
    TokenDeployedFromNonOriginChain {
        token_id: TokenId,
        origin_chain: ChainNameRaw,
        chain: ChainNameRaw,
    },
    #[error(
        "token {token_id} deployed from chain {chain} with different decimals than original deployment"
    )]
    TokenDeployedDecimalsMismatch {
        token_id: TokenId,
        chain: ChainNameRaw,
        expected: u8,
        actual: u8,
    },
    #[error("token supply invariant violated for token {token_id} on chain {chain}")]
    TokenSupplyInvariantViolated {
        token_id: TokenId,
        chain: ChainNameRaw,
    },
    #[error("token not registered {0}")]
    TokenNotRegistered(nonempty::HexBinary),
    #[error("token already registered {0}")]
    TokenAlreadyRegistered(nonempty::HexBinary),
    #[error("failed to query axelarnet gateway for chain name")]
    FailedToQueryAxelarnetGateway,
}

/// Executes an incoming ITS message.
///
/// This function handles the execution of ITS (Interchain Token Service) messages received from
/// its sources. It verifies the source address, decodes the message, applies various checks and transformations,
/// and forwards the message to the destination chain.
pub fn execute_message(
    deps: DepsMut,
    cc_id: CrossChainId,
    source_address: Address,
    payload: HexBinary,
) -> Result<Response, Error> {
    ensure!(
        killswitch::is_contract_active(deps.storage),
        Error::ExecutionDisabled
    );
    ensure_is_its_source_address(deps.storage, &cc_id.source_chain, &source_address)?;

    match HubMessage::abi_decode(&payload).change_context(Error::InvalidPayload)? {
        HubMessage::SendToHub {
            destination_chain,
            message,
        } => execute_message_on_hub(deps, cc_id, destination_chain, message),
        _ => bail!(Error::InvalidMessageType),
    }
}

fn axelar_chain_name(storage: &dyn Storage, querier: QuerierWrapper) -> Result<ChainName, Error> {
    let config = state::load_config(storage);
    let gateway: axelarnet_gateway::Client =
        client::ContractClient::new(querier, &config.axelarnet_gateway).into();
    gateway
        .chain_name()
        .change_context(Error::FailedToQueryAxelarnetGateway)
}

fn execute_message_on_hub(
    deps: DepsMut,
    cc_id: CrossChainId,
    destination_chain: ChainNameRaw,
    message: Message,
) -> Result<Response, Error> {
    let message = apply_to_hub(
        deps.storage,
        cc_id.source_chain.clone(),
        destination_chain.clone(),
        message,
    )?;

    let destination_payload = HubMessage::ReceiveFromHub {
        source_chain: cc_id.source_chain.clone(),
        message: message.clone(),
    }
    .abi_encode();

    Ok(send_to_destination(
        deps.storage,
        deps.querier,
        &destination_chain,
        destination_payload,
    )?
    .add_event(Event::MessageReceived {
        cc_id,
        destination_chain,
        message,
    }))
}

fn apply_to_hub(
    storage: &mut dyn Storage,
    source_chain: ChainNameRaw,
    destination_chain: ChainNameRaw,
    message: Message,
) -> Result<Message, Error> {
    ensure_chain_not_frozen(storage, &source_chain)?;
    ensure_chain_not_frozen(storage, &destination_chain)?;

    match message {
        Message::InterchainTransfer(transfer) => {
            apply_to_transfer(storage, source_chain, destination_chain, transfer)
                .map(Message::InterchainTransfer)?
        }
        Message::DeployInterchainToken(deploy_token) => {
            apply_to_token_deployment(storage, &source_chain, &destination_chain, deploy_token)
                .map(Message::DeployInterchainToken)?
        }
        Message::RegisterToken(register_token) => {
            apply_to_register_token(storage, source_chain, register_token)
                .map(Message::RegisterToken)?
        }
        Message::LinkToken(link_token) => {
            apply_to_link_token(storage, source_chain, destination_chain, link_token)
                .map(Message::LinkToken)?
        }
    }
    .then(Result::Ok)
}

fn apply_to_register_token(
    storage: &mut dyn Storage,
    source_chain: ChainNameRaw,
    register_token: RegisterTokenMetadata,
) -> Result<RegisterTokenMetadata, Error> {
    interceptors::register_custom_token(storage, source_chain, register_token.clone())?;
    Ok(register_token)
}

fn apply_to_link_token(
    storage: &mut dyn Storage,
    source_chain: ChainNameRaw,
    destination_chain: ChainNameRaw,
    link_token: LinkToken,
) -> Result<LinkToken, Error> {
    let source_token = state::may_load_custom_token(
        storage,
        source_chain.clone(),
        link_token.source_token_address.clone(),
    )
    .change_context(Error::State)?
    .ok_or(Error::TokenNotRegistered(
        link_token.source_token_address.clone(),
    ))?;

    deploy_token_to_source_chain(
        storage,
        &source_chain,
        link_token.token_id,
        source_token.decimals,
    )?;

    let destination_decimals = state::may_load_custom_token(
        storage,
        destination_chain.clone(),
        link_token.destination_token_address.clone(),
    )
    .change_context(Error::State)?
    .ok_or(Error::TokenNotRegistered(
        link_token.destination_token_address.clone(),
    ))?
    .decimals;

    deploy_token_to_destination_chain(
        storage,
        &destination_chain,
        link_token.token_id,
        destination_decimals,
        TokenDeploymentType::CustomMinter,
    )?;

    Ok(link_token)
}

fn apply_to_transfer(
    storage: &mut dyn Storage,
    source_chain: ChainNameRaw,
    destination_chain: ChainNameRaw,
    transfer: InterchainTransfer,
) -> Result<InterchainTransfer, Error> {
    interceptors::subtract_supply_amount(storage, &source_chain, &transfer)?;
    let transfer = interceptors::apply_scaling_factor_to_amount(
        storage,
        &source_chain,
        &destination_chain,
        transfer,
    )?;
    interceptors::add_supply_amount(storage, &destination_chain, &transfer)?;

    Ok(transfer)
}

fn apply_to_token_deployment(
    storage: &mut dyn Storage,
    source_chain: &ChainNameRaw,
    destination_chain: &ChainNameRaw,
    deploy_token: DeployInterchainToken,
) -> Result<DeployInterchainToken, Error> {
    interceptors::deploy_token_to_source_chain(
        storage,
        source_chain,
        deploy_token.token_id,
        deploy_token.decimals,
    )?;
    let deploy_token = interceptors::calculate_scaling_factor(
        storage,
        source_chain,
        destination_chain,
        deploy_token,
    )?;
    interceptors::deploy_token_to_destination_chain(
        storage,
        destination_chain,
        deploy_token.token_id,
        deploy_token.decimals,
        deploy_token.deployment_type(),
    )?;

    Ok(deploy_token)
}

fn ensure_chain_not_frozen(storage: &dyn Storage, chain: &ChainNameRaw) -> Result<(), Error> {
    ensure!(
        !state::is_chain_frozen(storage, chain).change_context(Error::State)?,
        Error::ChainFrozen(chain.to_owned())
    );

    Ok(())
}

/// Ensures that the source address of the cross-chain message is the registered ITS contract for the source chain.
fn ensure_is_its_source_address(
    storage: &dyn Storage,
    source_chain: &ChainNameRaw,
    source_address: &Address,
) -> Result<(), Error> {
    let source_its_contract =
        state::load_its_contract(storage, source_chain).change_context(Error::State)?;

    ensure!(
        source_address == &source_its_contract,
        Error::UnknownItsContract(source_address.clone())
    );

    Ok(())
}

fn send_to_destination(
    storage: &dyn Storage,
    querier: QuerierWrapper,
    destination_chain: &ChainNameRaw,
    payload: HexBinary,
) -> Result<Response, Error> {
    if *destination_chain == axelar_chain_name(storage, querier)? {
        // right now, messages sent to the axelar chain are not forwarded on to
        // any other contract (in contrast to every other message that moves through the hub)
        // In the future, this may change, depending on the message type
        // The main use case for this at the moment is the RegisterToken message,
        // which simply informs the ITS hub of the decimals and token address of a
        // custom token, and thus needs no forwarding.
        return Ok(Response::new());
    }

    let destination_address = state::load_its_contract(storage, destination_chain)
        .change_context_lazy(|| Error::ChainNotFound(destination_chain.clone()))?;

    let config = state::load_config(storage);

    let gateway: axelarnet_gateway::Client =
        client::ContractClient::new(querier, &config.axelarnet_gateway).into();

    let call_contract_msg =
        gateway.call_contract(destination_chain.normalize(), destination_address, payload);

    Ok(Response::new().add_message(call_contract_msg))
}

pub fn freeze_chain(deps: DepsMut, chain: ChainNameRaw) -> Result<Response, Error> {
    state::freeze_chain(deps.storage, &chain).change_context(Error::State)?;

    Ok(Response::new())
}

pub fn unfreeze_chain(deps: DepsMut, chain: ChainNameRaw) -> Result<Response, Error> {
    state::unfreeze_chain(deps.storage, &chain).change_context(Error::State)?;

    Ok(Response::new())
}

pub fn disable_execution(deps: DepsMut) -> Result<Response, Error> {
    killswitch::engage(deps.storage, Event::ExecutionDisabled).change_context(Error::State)
}

pub fn enable_execution(deps: DepsMut) -> Result<Response, Error> {
    killswitch::disengage(deps.storage, Event::ExecutionEnabled).change_context(Error::State)
}

pub fn register_chains(deps: DepsMut, chains: Vec<msg::ChainConfig>) -> Result<Response, Error> {
    chains
        .into_iter()
        .map(|chain_config| register_chain(deps.storage, chain_config))
        .try_collect::<_, Vec<Response>, _>()?
        .then(|_| Ok(Response::new()))
}

fn register_chain(storage: &mut dyn Storage, config: msg::ChainConfig) -> Result<Response, Error> {
    match state::may_load_chain_config(storage, &config.chain).change_context(Error::State)? {
        Some(_) => bail!(Error::ChainAlreadyRegistered(config.chain)),
        None => state::save_chain_config(storage, &config.chain.clone(), config)
            .change_context(Error::State)?
            .then(|_| Ok(Response::new())),
    }
}

pub fn update_chain(
    deps: DepsMut,
    chain: ChainNameRaw,
    its_address: Address,
) -> Result<Response, Error> {
    state::update_its_contract(deps.storage, &chain, its_address).change_context(Error::State)?;
    Ok(Response::new())
}

trait DeploymentType {
    fn deployment_type(&self) -> TokenDeploymentType;
}

impl DeploymentType for DeployInterchainToken {
    fn deployment_type(&self) -> TokenDeploymentType {
        if self.minter.is_some() {
            TokenDeploymentType::CustomMinter
        } else {
            TokenDeploymentType::Trustless
        }
    }
}

#[cfg(test)]
mod tests {
    use assert_ok::assert_ok;
    use axelar_wasm_std::msg_id::HexTxHashAndEventIndex;
    use axelar_wasm_std::{assert_err_contains, killswitch, nonempty, permission_control};
    use axelarnet_gateway::msg::QueryMsg;
    use cosmwasm_std::testing::{mock_dependencies, MockApi, MockQuerier};
<<<<<<< HEAD
    use cosmwasm_std::{
        from_json, to_json_binary, Addr, HexBinary, MemoryStorage, OwnedDeps, Uint256, WasmQuery,
    };
    use router_api::{ChainName, ChainNameRaw, CrossChainId};
=======
    use cosmwasm_std::{HexBinary, MemoryStorage, OwnedDeps, Uint256};
    use router_api::{ChainNameRaw, CrossChainId};
>>>>>>> e848f3a0

    use super::apply_to_hub;
    use crate::contract::execute::{
        disable_execution, enable_execution, execute_message, freeze_chain, register_chain,
        register_chains, unfreeze_chain, update_chain, Error,
    };
    use crate::msg::TruncationConfig;
    use crate::state::{self, Config};
    use crate::{
        msg, DeployInterchainToken, HubMessage, InterchainTransfer, LinkToken, Message,
        RegisterTokenMetadata, TokenId,
    };

    const SOLANA: &str = "solana";
    const ETHEREUM: &str = "ethereum";
    const XRPL: &str = "xrpl";
    const AXELAR: &str = "axelar";

    const ITS_ADDRESS: &str = "68d30f47F19c07bCCEf4Ac7FAE2Dc12FCa3e0dC9";

    const ADMIN: &str = "admin";
    const GOVERNANCE: &str = "governance";
    const AXELARNET_GATEWAY: &str = "axelarnet-gateway";

    fn its_address() -> nonempty::HexBinary {
        HexBinary::from_hex(ITS_ADDRESS)
            .unwrap()
            .try_into()
            .unwrap()
    }

    #[test]
    fn should_be_able_to_disable_and_enable_execution() {
        let mut deps = mock_dependencies();
        init(&mut deps);

        let msg = HubMessage::SendToHub {
            destination_chain: ChainNameRaw::try_from(SOLANA).unwrap(),
            message: DeployInterchainToken {
                token_id: [7u8; 32].into(),
                name: "Test".parse().unwrap(),
                symbol: "TEST".parse().unwrap(),
                decimals: 18,
                minter: None,
            }
            .into(),
        };
        let cc_id = CrossChainId {
            source_chain: ChainNameRaw::try_from(ETHEREUM).unwrap(),
            message_id: HexTxHashAndEventIndex::new([1u8; 32], 0u32).into(),
        };

        assert_ok!(execute_message(
            deps.as_mut(),
            cc_id.clone(),
            ITS_ADDRESS.to_string().try_into().unwrap(),
            msg.clone().abi_encode(),
        ));

        assert_ok!(disable_execution(deps.as_mut()));

        let msg = HubMessage::SendToHub {
            destination_chain: ChainNameRaw::try_from(SOLANA).unwrap(),
            message: InterchainTransfer {
                token_id: [7u8; 32].into(),
                amount: Uint256::one().try_into().unwrap(),
                source_address: its_address(),
                destination_address: its_address(),
                data: None,
            }
            .into(),
        };

        let res = execute_message(
            deps.as_mut(),
            cc_id.clone(),
            ITS_ADDRESS.to_string().try_into().unwrap(),
            msg.clone().abi_encode(),
        );
        assert_err_contains!(res, Error, Error::ExecutionDisabled);

        assert_ok!(enable_execution(deps.as_mut()));

        let msg = HubMessage::SendToHub {
            destination_chain: ChainNameRaw::try_from(SOLANA).unwrap(),
            message: DeployInterchainToken {
                token_id: [1u8; 32].into(),
                name: "Test".parse().unwrap(),
                symbol: "TEST".parse().unwrap(),
                decimals: 18,
                minter: None,
            }
            .into(),
        };
        assert_ok!(execute_message(
            deps.as_mut(),
            cc_id.clone(),
            ITS_ADDRESS.to_string().try_into().unwrap(),
            msg.abi_encode(),
        ));
    }

    #[test]
    fn execution_should_fail_if_source_chain_is_frozen() {
        let mut deps = mock_dependencies();
        init(&mut deps);

        let source_chain = ChainNameRaw::try_from(SOLANA).unwrap();
        let destination_chain = ChainNameRaw::try_from(ETHEREUM).unwrap();

        assert_ok!(freeze_chain(deps.as_mut(), source_chain.clone()));

        let msg = HubMessage::SendToHub {
            destination_chain,
            message: DeployInterchainToken {
                token_id: [7u8; 32].into(),
                name: "Test".parse().unwrap(),
                symbol: "TEST".parse().unwrap(),
                decimals: 18,
                minter: None,
            }
            .into(),
        };
        let res = execute_message(
            deps.as_mut(),
            CrossChainId {
                source_chain: source_chain.clone(),
                message_id: HexTxHashAndEventIndex::new([1u8; 32], 0u32)
                    .to_string()
                    .try_into()
                    .unwrap(),
            },
            ITS_ADDRESS.to_string().try_into().unwrap(),
            msg.clone().abi_encode(),
        );

        assert_err_contains!(res, Error, Error::ChainFrozen(..));

        assert_ok!(unfreeze_chain(deps.as_mut(), source_chain.clone()));

        assert_ok!(execute_message(
            deps.as_mut(),
            CrossChainId {
                source_chain,
                message_id: HexTxHashAndEventIndex::new([1u8; 32], 0u32)
                    .to_string()
                    .try_into()
                    .unwrap(),
            },
            ITS_ADDRESS.to_string().try_into().unwrap(),
            msg.clone().abi_encode(),
        ));
    }

    #[test]
    fn execution_should_fail_if_destination_chain_is_frozen() {
        let mut deps = mock_dependencies();
        init(&mut deps);

        let source_chain = ChainNameRaw::try_from(SOLANA).unwrap();
        let destination_chain = ChainNameRaw::try_from(ETHEREUM).unwrap();

        assert_ok!(freeze_chain(deps.as_mut(), destination_chain.clone()));

        let msg = HubMessage::SendToHub {
            destination_chain: destination_chain.clone(),
            message: DeployInterchainToken {
                token_id: [7u8; 32].into(),
                name: "Test".parse().unwrap(),
                symbol: "TEST".parse().unwrap(),
                decimals: 18,
                minter: None,
            }
            .into(),
        };
        let cc_id = CrossChainId {
            source_chain,
            message_id: HexTxHashAndEventIndex::new([1u8; 32], 0u32)
                .to_string()
                .try_into()
                .unwrap(),
        };

        let res = execute_message(
            deps.as_mut(),
            cc_id.clone(),
            ITS_ADDRESS.to_string().try_into().unwrap(),
            msg.clone().abi_encode(),
        );
        assert_err_contains!(res, Error, Error::ChainFrozen(..));

        assert_ok!(unfreeze_chain(deps.as_mut(), destination_chain));

        assert_ok!(execute_message(
            deps.as_mut(),
            cc_id,
            ITS_ADDRESS.to_string().try_into().unwrap(),
            msg.clone().abi_encode(),
        ));
    }

    #[test]
    fn frozen_chain_that_is_not_source_or_destination_should_not_affect_execution() {
        let mut deps = mock_dependencies();
        init(&mut deps);

        let source_chain = ChainNameRaw::try_from(SOLANA).unwrap();
        let destination_chain = ChainNameRaw::try_from(ETHEREUM).unwrap();
        let other_chain = ChainNameRaw::try_from(XRPL).unwrap();

        assert_ok!(freeze_chain(deps.as_mut(), other_chain.clone()));

        let msg = HubMessage::SendToHub {
            destination_chain: destination_chain.clone(),
            message: DeployInterchainToken {
                token_id: [7u8; 32].into(),
                name: "Test".parse().unwrap(),
                symbol: "TEST".parse().unwrap(),
                decimals: 18,
                minter: None,
            }
            .into(),
        };
        let cc_id = CrossChainId {
            source_chain,
            message_id: HexTxHashAndEventIndex::new([1u8; 32], 0u32)
                .to_string()
                .try_into()
                .unwrap(),
        };

        assert_ok!(execute_message(
            deps.as_mut(),
            cc_id.clone(),
            ITS_ADDRESS.to_string().try_into().unwrap(),
            msg.clone().abi_encode(),
        ));
    }

    #[test]
    fn register_chain_fails_if_already_registered() {
        let mut deps = mock_dependencies();
        assert_ok!(register_chain(
            deps.as_mut().storage,
            msg::ChainConfig {
                chain: SOLANA.parse().unwrap(),
                its_edge_contract: ITS_ADDRESS.to_string().try_into().unwrap(),
                truncation: TruncationConfig {
                    max_uint: Uint256::one().try_into().unwrap(),
                    max_decimals_when_truncating: 16u8
                }
            }
        ));
        assert_err_contains!(
            register_chain(
                deps.as_mut().storage,
                msg::ChainConfig {
                    chain: SOLANA.parse().unwrap(),
                    its_edge_contract: ITS_ADDRESS.to_string().try_into().unwrap(),
                    truncation: TruncationConfig {
                        max_uint: Uint256::one().try_into().unwrap(),
                        max_decimals_when_truncating: 16u8
                    }
                }
            ),
            Error,
            Error::ChainAlreadyRegistered(..)
        );
    }

    #[test]
    fn register_chains_fails_if_any_already_registered() {
        let mut deps = mock_dependencies();
        let chains = vec![
            msg::ChainConfig {
                chain: SOLANA.parse().unwrap(),
                its_edge_contract: ITS_ADDRESS.to_string().try_into().unwrap(),
                truncation: TruncationConfig {
                    max_uint: Uint256::MAX.try_into().unwrap(),
                    max_decimals_when_truncating: 16u8,
                },
            },
            msg::ChainConfig {
                chain: XRPL.parse().unwrap(),
                its_edge_contract: ITS_ADDRESS.to_string().try_into().unwrap(),
                truncation: TruncationConfig {
                    max_uint: Uint256::MAX.try_into().unwrap(),
                    max_decimals_when_truncating: 16u8,
                },
            },
        ];
        assert_ok!(register_chains(deps.as_mut(), chains[0..1].to_vec()));
        assert_err_contains!(
            register_chains(deps.as_mut(), chains,),
            Error,
            Error::ChainAlreadyRegistered(..)
        );
    }

    #[test]
    fn update_chain_fails_if_not_registered() {
        let mut deps = mock_dependencies();
        assert_err_contains!(
            update_chain(
                deps.as_mut(),
                SOLANA.parse().unwrap(),
                ITS_ADDRESS.parse().unwrap()
            ),
            Error,
            Error::State
        );
    }

    #[test]
    fn should_link_custom_tokens_with_different_decimals() {
        let mut deps = mock_dependencies();
        init(&mut deps);

        let source_chain = ChainNameRaw::try_from(SOLANA).unwrap();
        let destination_chain = ChainNameRaw::try_from(ETHEREUM).unwrap();
        let source_decimals = 12u8;
        let destination_decimals = 6u8;
        let token_address: nonempty::HexBinary =
            HexBinary::from_hex("A0b86991c6218b36c1d19D4a2e9Eb0cE3606eB48")
                .unwrap()
                .try_into()
                .unwrap();
        let token_id = TokenId::new([1; 32]);
        register_and_link_custom_tokens(
            &mut deps,
            token_id,
            source_chain.clone(),
            destination_chain.clone(),
            source_decimals,
            destination_decimals,
            token_address.clone(),
        );

        let transfer_amount = Uint256::from_u128(100000000u128);
        let msg = Message::InterchainTransfer(InterchainTransfer {
            token_id,
            source_address: token_address.clone(),
            destination_address: token_address.clone(),
            data: None,
            amount: transfer_amount.try_into().unwrap(),
        });

        let res = assert_ok!(apply_to_hub(
            deps.as_mut().storage,
            source_chain.clone(),
            destination_chain.clone(),
            msg.clone()
        ));

        let scaling_factor = Uint256::from_u128(10)
            .checked_pow(source_decimals.abs_diff(destination_decimals).into())
            .unwrap();

        let transfer = get_transfer(res);

        assert_eq!(
            Uint256::from(transfer.amount),
            transfer_amount.checked_div(scaling_factor).unwrap()
        );

        // check the other direction
        let res = assert_ok!(apply_to_hub(
            deps.as_mut().storage,
            destination_chain,
            source_chain,
            msg
        ));

        let transfer = get_transfer(res);

        assert_eq!(
            Uint256::from(transfer.amount),
            transfer_amount.checked_mul(scaling_factor).unwrap()
        );
    }

    #[test]
    fn should_link_custom_tokens_with_same_decimals() {
        let mut deps = mock_dependencies();
        init(&mut deps);

        let source_chain = ChainNameRaw::try_from(SOLANA).unwrap();
        let destination_chain = ChainNameRaw::try_from(ETHEREUM).unwrap();
        let source_decimals = 12u8;
        let destination_decimals = 12u8;
        let token_address: nonempty::HexBinary =
            HexBinary::from_hex("A0b86991c6218b36c1d19D4a2e9Eb0cE3606eB48")
                .unwrap()
                .try_into()
                .unwrap();
        let token_id = TokenId::new([1; 32]);
        register_and_link_custom_tokens(
            &mut deps,
            token_id,
            source_chain.clone(),
            destination_chain.clone(),
            source_decimals,
            destination_decimals,
            token_address.clone(),
        );

        let transfer_amount = Uint256::from_u128(100000000u128);
        let msg = Message::InterchainTransfer(InterchainTransfer {
            token_id,
            source_address: token_address.clone(),
            destination_address: token_address.clone(),
            data: None,
            amount: transfer_amount.try_into().unwrap(),
        });

        let res = assert_ok!(apply_to_hub(
            deps.as_mut().storage,
            source_chain.clone(),
            destination_chain.clone(),
            msg.clone()
        ));

        let transfer = get_transfer(res);

        assert_eq!(Uint256::from(transfer.amount), transfer_amount,);

        // check the other direction
        let res = assert_ok!(apply_to_hub(
            deps.as_mut().storage,
            destination_chain,
            source_chain,
            msg
        ));

        let transfer = get_transfer(res);

        assert_eq!(Uint256::from(transfer.amount), transfer_amount,);
    }

    fn get_transfer(message: Message) -> InterchainTransfer {
        match message {
            Message::InterchainTransfer(transfer) => transfer,
            _ => panic!("wrong msg type returned"),
        }
    }

    #[test]
    fn should_fail_to_link_tokens_if_not_registered_on_source() {
        let mut deps = mock_dependencies();
        init(&mut deps);

        let source_chain = ChainNameRaw::try_from(SOLANA).unwrap();
        let destination_chain = ChainNameRaw::try_from(ETHEREUM).unwrap();
        let token_address: nonempty::HexBinary =
            HexBinary::from_hex("A0b86991c6218b36c1d19D4a2e9Eb0cE3606eB48")
                .unwrap()
                .try_into()
                .unwrap();
        let token_id = TokenId::new([1; 32]);
        register_custom_token(
            &mut deps,
            destination_chain.clone(),
            10u8,
            token_address.clone(),
        );

        let msg = HubMessage::SendToHub {
            destination_chain: destination_chain.clone(),
            message: LinkToken {
                token_id,
                token_manager_type: Uint256::zero(),
                source_token_address: token_address.clone(),
                destination_token_address: token_address.clone(),
                params: None,
            }
            .into(),
        };

        assert_err_contains!(
            execute_message(
                deps.as_mut(),
                CrossChainId {
                    source_chain: source_chain.clone(),
                    message_id: HexTxHashAndEventIndex::new([1u8; 32], 0u32)
                        .to_string()
                        .try_into()
                        .unwrap(),
                },
                ITS_ADDRESS.to_string().try_into().unwrap(),
                msg.clone().abi_encode(),
            ),
            Error,
            Error::TokenNotRegistered(..)
        );
    }

    #[test]
    fn should_fail_to_link_tokens_if_not_registered_on_destination() {
        let mut deps = mock_dependencies();
        init(&mut deps);

        let source_chain = ChainNameRaw::try_from(SOLANA).unwrap();
        let destination_chain = ChainNameRaw::try_from(ETHEREUM).unwrap();
        let token_address: nonempty::HexBinary =
            HexBinary::from_hex("A0b86991c6218b36c1d19D4a2e9Eb0cE3606eB48")
                .unwrap()
                .try_into()
                .unwrap();
        let token_id = TokenId::new([1; 32]);
        register_custom_token(&mut deps, source_chain.clone(), 10u8, token_address.clone());

        let msg = HubMessage::SendToHub {
            destination_chain: destination_chain.clone(),
            message: LinkToken {
                token_id,
                token_manager_type: Uint256::zero(),
                source_token_address: token_address.clone(),
                destination_token_address: token_address.clone(),
                params: None,
            }
            .into(),
        };

        assert_err_contains!(
            execute_message(
                deps.as_mut(),
                CrossChainId {
                    source_chain: source_chain.clone(),
                    message_id: HexTxHashAndEventIndex::new([1u8; 32], 0u32)
                        .to_string()
                        .try_into()
                        .unwrap(),
                },
                ITS_ADDRESS.to_string().try_into().unwrap(),
                msg.clone().abi_encode(),
            ),
            Error,
            Error::TokenNotRegistered(..)
        );
    }

    #[test]
    fn should_fail_to_link_tokens_if_not_registered_on_source_or_destination() {
        let mut deps = mock_dependencies();
        init(&mut deps);

        let source_chain = ChainNameRaw::try_from(SOLANA).unwrap();
        let destination_chain = ChainNameRaw::try_from(ETHEREUM).unwrap();
        let token_address: nonempty::HexBinary =
            HexBinary::from_hex("A0b86991c6218b36c1d19D4a2e9Eb0cE3606eB48")
                .unwrap()
                .try_into()
                .unwrap();
        let token_id = TokenId::new([1; 32]);

        let msg = HubMessage::SendToHub {
            destination_chain: destination_chain.clone(),
            message: LinkToken {
                token_id,
                token_manager_type: Uint256::zero(),
                source_token_address: token_address.clone(),
                destination_token_address: token_address.clone(),
                params: None,
            }
            .into(),
        };

        assert_err_contains!(
            execute_message(
                deps.as_mut(),
                CrossChainId {
                    source_chain: source_chain.clone(),
                    message_id: HexTxHashAndEventIndex::new([1u8; 32], 0u32)
                        .to_string()
                        .try_into()
                        .unwrap(),
                },
                ITS_ADDRESS.to_string().try_into().unwrap(),
                msg.clone().abi_encode(),
            ),
            Error,
            Error::TokenNotRegistered(..)
        );
    }

    fn register_custom_token(
        deps: &mut OwnedDeps<MemoryStorage, MockApi, MockQuerier>,
        chain: ChainNameRaw,
        decimals: u8,
        token_address: nonempty::HexBinary,
    ) {
        let msg = HubMessage::SendToHub {
            destination_chain: "axelar".try_into().unwrap(),
            message: RegisterTokenMetadata {
                decimals,
                address: token_address.clone(),
            }
            .into(),
        };

        let res = assert_ok!(execute_message(
            deps.as_mut(),
            CrossChainId {
                source_chain: chain.clone(),
                message_id: HexTxHashAndEventIndex::new([1u8; 32], 0u32)
                    .to_string()
                    .try_into()
                    .unwrap(),
            },
            ITS_ADDRESS.to_string().try_into().unwrap(),
            msg.clone().abi_encode(),
        ));
        assert_eq!(res.messages.len(), 0);
    }

    fn link_custom_token(
        deps: &mut OwnedDeps<MemoryStorage, MockApi, MockQuerier>,
        token_id: TokenId,
        source_chain: ChainNameRaw,
        destination_chain: ChainNameRaw,
        token_address: nonempty::HexBinary,
    ) {
        let msg = HubMessage::SendToHub {
            destination_chain: destination_chain.clone(),
            message: LinkToken {
                token_id,
                token_manager_type: Uint256::zero(),
                source_token_address: token_address.clone(),
                destination_token_address: token_address.clone(),
                params: None,
            }
            .into(),
        };

        let res = assert_ok!(execute_message(
            deps.as_mut(),
            CrossChainId {
                source_chain: source_chain.clone(),
                message_id: HexTxHashAndEventIndex::new([1u8; 32], 0u32)
                    .to_string()
                    .try_into()
                    .unwrap(),
            },
            ITS_ADDRESS.to_string().try_into().unwrap(),
            msg.clone().abi_encode(),
        ));
        assert_eq!(res.messages.len(), 1);
    }

    fn register_and_link_custom_tokens(
        deps: &mut OwnedDeps<MemoryStorage, MockApi, MockQuerier>,
        token_id: TokenId,
        source_chain: ChainNameRaw,
        destination_chain: ChainNameRaw,
        source_decimals: u8,
        destination_decimals: u8,
        token_address: nonempty::HexBinary,
    ) {
        register_custom_token(
            deps,
            source_chain.clone(),
            source_decimals,
            token_address.clone(),
        );
        register_custom_token(
            deps,
            destination_chain.clone(),
            destination_decimals,
            token_address.clone(),
        );

        link_custom_token(
            deps,
            token_id,
            source_chain,
            destination_chain,
            token_address,
        );
    }

    fn init(deps: &mut OwnedDeps<MemoryStorage, MockApi, MockQuerier>) {
        assert_ok!(permission_control::set_admin(
            deps.as_mut().storage,
            &MockApi::default().addr_make(ADMIN)
        ));
        assert_ok!(permission_control::set_governance(
            deps.as_mut().storage,
            &MockApi::default().addr_make(GOVERNANCE)
        ));

        assert_ok!(state::save_config(
            deps.as_mut().storage,
            &Config {
                axelarnet_gateway: MockApi::default().addr_make(AXELARNET_GATEWAY),
            },
        ));

        assert_ok!(killswitch::init(
            deps.as_mut().storage,
            killswitch::State::Disengaged
        ));

        for chain_name in [SOLANA, ETHEREUM, XRPL, AXELAR] {
            let chain = ChainNameRaw::try_from(chain_name).unwrap();
            assert_ok!(register_chain(
                deps.as_mut().storage,
                msg::ChainConfig {
                    chain: chain.clone(),
                    its_edge_contract: ITS_ADDRESS.to_string().try_into().unwrap(),
                    truncation: TruncationConfig {
                        max_uint: Uint256::MAX.try_into().unwrap(),
                        max_decimals_when_truncating: 16u8
                    }
                }
            ));
        }
        deps.querier.update_wasm(move |msg| match msg {
            WasmQuery::Smart { contract_addr, msg } if contract_addr == AXELARNET_GATEWAY => {
                let msg = from_json::<QueryMsg>(msg).unwrap();
                match msg {
                    QueryMsg::ChainName {} => {
                        Ok(to_json_binary(&ChainName::try_from("axelar").unwrap()).into()).into()
                    }
                    _ => panic!("unsupported query"),
                }
            }
            _ => panic!("unexpected query: {:?}", msg),
        });
    }
}<|MERGE_RESOLUTION|>--- conflicted
+++ resolved
@@ -406,15 +406,10 @@
     use axelar_wasm_std::{assert_err_contains, killswitch, nonempty, permission_control};
     use axelarnet_gateway::msg::QueryMsg;
     use cosmwasm_std::testing::{mock_dependencies, MockApi, MockQuerier};
-<<<<<<< HEAD
     use cosmwasm_std::{
-        from_json, to_json_binary, Addr, HexBinary, MemoryStorage, OwnedDeps, Uint256, WasmQuery,
+        from_json, to_json_binary, HexBinary, MemoryStorage, OwnedDeps, Uint256, WasmQuery,
     };
     use router_api::{ChainName, ChainNameRaw, CrossChainId};
-=======
-    use cosmwasm_std::{HexBinary, MemoryStorage, OwnedDeps, Uint256};
-    use router_api::{ChainNameRaw, CrossChainId};
->>>>>>> e848f3a0
 
     use super::apply_to_hub;
     use crate::contract::execute::{
@@ -1132,7 +1127,9 @@
             ));
         }
         deps.querier.update_wasm(move |msg| match msg {
-            WasmQuery::Smart { contract_addr, msg } if contract_addr == AXELARNET_GATEWAY => {
+            WasmQuery::Smart { contract_addr, msg }
+                if contract_addr == MockApi::default().addr_make(AXELARNET_GATEWAY).as_str() =>
+            {
                 let msg = from_json::<QueryMsg>(msg).unwrap();
                 match msg {
                     QueryMsg::ChainName {} => {
