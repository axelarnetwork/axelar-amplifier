--- conflicted
+++ resolved
@@ -142,15 +142,9 @@
 impl Message {
     pub fn token_id(&self) -> TokenId {
         match self {
-<<<<<<< HEAD
-            Message::InterchainTransfer { token_id, .. }
-            | Message::DeployInterchainToken { token_id, .. }
-            | Message::DeployTokenManager { token_id, .. } => *token_id,
-=======
             Message::InterchainTransfer(InterchainTransfer { token_id, .. })
             | Message::DeployInterchainToken(DeployInterchainToken { token_id, .. })
-            | Message::DeployTokenManager(DeployTokenManager { token_id, .. }) => token_id.clone(),
->>>>>>> ab3f01d3
+            | Message::DeployTokenManager(DeployTokenManager { token_id, .. }) => *token_id,
         }
     }
 }
