use std::fmt::Debug;

use axelar_wasm_std::error::ContractError;
use axelar_wasm_std::{address, killswitch, permission_control, FnExt, IntoContractError};
use axelarnet_gateway::AxelarExecutableMsg;
#[cfg(not(feature = "library"))]
use cosmwasm_std::entry_point;
use cosmwasm_std::{Addr, Binary, Deps, DepsMut, Env, MessageInfo, Response, Storage};
use error_stack::{Report, ResultExt};
use execute::{freeze_chain, unfreeze_chain};

use crate::msg::{ExecuteMsg, InstantiateMsg, QueryMsg};
use crate::state;
use crate::state::Config;

mod execute;
mod migrations;
mod query;

pub use execute::Error as ExecuteError;
pub use migrations::{migrate, MigrateMsg};

const CONTRACT_NAME: &str = env!("CARGO_PKG_NAME");
const CONTRACT_VERSION: &str = env!("CARGO_PKG_VERSION");

#[derive(thiserror::Error, Debug, IntoContractError)]
pub enum Error {
    #[error("failed to execute a cross-chain message")]
    Execute,
    #[error("failed to modify supply")]
    ModifySupply,
    #[error("failed to register chains")]
    RegisterChains,
    #[error("failed to register p2p token instance")]
    RegisterP2pTokenInstance,
    #[error("failed to update chain")]
    UpdateChain,
    #[error("failed to freeze chain")]
    FreezeChain,
    #[error("failed to unfreeze chain")]
    UnfreezeChain,
    #[error("failed to set chain config")]
    SetChainConfig,
    #[error("failed to disable execution")]
    DisableExecution,
    #[error("failed to enable execution")]
    EnableExecution,
    #[error("failed to query chain config")]
    QueryChainConfig,
    #[error("failed to query all its addresses")]
    QueryAllItsContracts,
    #[error("failed to query a specific token instance")]
    QueryTokenInstance,
    #[error("failed to query the token config")]
    QueryTokenConfig,
    #[error("failed to query the status of contract")]
    QueryContractStatus,
    #[error("failed to query chain configs")]
    QueryAllChainConfigs,
}

#[cfg_attr(not(feature = "library"), entry_point)]
pub fn instantiate(
    deps: DepsMut,
    _: Env,
    _: MessageInfo,
    msg: InstantiateMsg,
) -> Result<Response, ContractError> {
    cw2::set_contract_version(deps.storage, CONTRACT_NAME, CONTRACT_VERSION)?;

    let admin = address::validate_cosmwasm_address(deps.api, &msg.admin_address)?;
    let governance = address::validate_cosmwasm_address(deps.api, &msg.governance_address)?;

    permission_control::set_admin(deps.storage, &admin)?;
    permission_control::set_governance(deps.storage, &governance)?;

    let axelarnet_gateway =
        address::validate_cosmwasm_address(deps.api, &msg.axelarnet_gateway_address)?;

    state::save_config(deps.storage, &Config { axelarnet_gateway })?;

    killswitch::init(deps.storage, killswitch::State::Disengaged)?;

    Ok(Response::new())
}

#[cfg_attr(not(feature = "library"), entry_point)]
pub fn execute(
    deps: DepsMut,
    _: Env,
    info: MessageInfo,
    msg: ExecuteMsg,
) -> Result<Response, ContractError> {
    match msg.ensure_permissions(deps.storage, &info.sender, match_gateway)? {
        ExecuteMsg::Execute(AxelarExecutableMsg {
            cc_id,
            source_address,
            payload,
        }) => execute::execute_message(deps, cc_id, source_address, payload)
            .change_context(Error::Execute),
<<<<<<< HEAD
        ExecuteMsg::ModifySupply {
            chain,
            token_id,
            supply_modifier,
        } => execute::modify_supply(deps, chain, token_id, supply_modifier)
            .change_context(Error::ModifySupply),
=======
        ExecuteMsg::RegisterP2pTokenInstance {
            chain,
            token_id,
            origin_chain,
            decimals,
            supply,
        } => execute::register_p2p_token_instance(
            deps,
            token_id,
            chain,
            origin_chain,
            decimals,
            supply,
        )
        .change_context(Error::RegisterP2pTokenInstance),
>>>>>>> 17be0b5f
        ExecuteMsg::RegisterChains { chains } => {
            execute::register_chains(deps, chains).change_context(Error::RegisterChains)
        }
        ExecuteMsg::UpdateChains { chains } => {
            execute::update_chains(deps, chains).change_context(Error::UpdateChain)
        }
        ExecuteMsg::FreezeChain { chain } => {
            freeze_chain(deps, chain).change_context(Error::FreezeChain)
        }
        ExecuteMsg::UnfreezeChain { chain } => {
            unfreeze_chain(deps, chain).change_context(Error::UnfreezeChain)
        }
        ExecuteMsg::DisableExecution => {
            execute::disable_execution(deps).change_context(Error::DisableExecution)
        }
        ExecuteMsg::EnableExecution => {
            execute::enable_execution(deps).change_context(Error::EnableExecution)
        }
    }?
    .then(Ok)
}

fn match_gateway(storage: &dyn Storage, _: &ExecuteMsg) -> Result<Addr, Report<Error>> {
    Ok(state::load_config(storage).axelarnet_gateway)
}

#[cfg_attr(not(feature = "library"), entry_point)]
pub fn query(deps: Deps, _: Env, msg: QueryMsg) -> Result<Binary, ContractError> {
    match msg {
        QueryMsg::ItsChain { chain } => {
            query::its_chain(deps, chain).change_context(Error::QueryChainConfig)
        }
        QueryMsg::AllItsContracts => {
            query::all_its_contracts(deps).change_context(Error::QueryAllItsContracts)
        }
        QueryMsg::ItsChains {
            filter,
            start_after,
            limit,
        } => query::its_chains(deps, filter, start_after, limit)
            .change_context(Error::QueryAllChainConfigs),
        QueryMsg::TokenInstance { chain, token_id } => {
            query::token_instance(deps, chain, token_id).change_context(Error::QueryTokenInstance)
        }
        QueryMsg::TokenConfig { token_id } => {
            query::token_config(deps, token_id).change_context(Error::QueryTokenConfig)
        }
        QueryMsg::IsEnabled => {
            query::is_contract_enabled(deps).change_context(Error::QueryContractStatus)
        }
    }?
    .then(Ok)
}<|MERGE_RESOLUTION|>--- conflicted
+++ resolved
@@ -98,14 +98,6 @@
             payload,
         }) => execute::execute_message(deps, cc_id, source_address, payload)
             .change_context(Error::Execute),
-<<<<<<< HEAD
-        ExecuteMsg::ModifySupply {
-            chain,
-            token_id,
-            supply_modifier,
-        } => execute::modify_supply(deps, chain, token_id, supply_modifier)
-            .change_context(Error::ModifySupply),
-=======
         ExecuteMsg::RegisterP2pTokenInstance {
             chain,
             token_id,
@@ -121,7 +113,12 @@
             supply,
         )
         .change_context(Error::RegisterP2pTokenInstance),
->>>>>>> 17be0b5f
+        ExecuteMsg::ModifySupply {
+            chain,
+            token_id,
+            supply_modifier,
+        } => execute::modify_supply(deps, chain, token_id, supply_modifier)
+            .change_context(Error::ModifySupply),
         ExecuteMsg::RegisterChains { chains } => {
             execute::register_chains(deps, chains).change_context(Error::RegisterChains)
         }
