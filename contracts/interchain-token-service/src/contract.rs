use std::fmt::Debug;

use axelar_wasm_std::error::ContractError;
use axelar_wasm_std::{address, killswitch, permission_control, FnExt, IntoContractError};
use axelarnet_gateway::AxelarExecutableMsg;
#[cfg(not(feature = "library"))]
use cosmwasm_std::entry_point;
use cosmwasm_std::{Addr, Binary, Deps, DepsMut, Empty, Env, MessageInfo, Response, Storage};
use error_stack::{Report, ResultExt};

use crate::events::Event;
use crate::msg::{ExecuteMsg, InstantiateMsg, QueryMsg};
use crate::state;
use crate::state::Config;

mod execute;
mod query;

pub use execute::Error as ExecuteError;

const CONTRACT_NAME: &str = env!("CARGO_PKG_NAME");
const CONTRACT_VERSION: &str = env!("CARGO_PKG_VERSION");

#[derive(thiserror::Error, Debug, IntoContractError)]
pub enum Error {
    #[error("failed to execute a cross-chain message")]
    Execute,
    #[error("failed to register an its edge contract")]
    RegisterItsContract,
    #[error("failed to deregsiter an its edge contract")]
    DeregisterItsContract,
<<<<<<< HEAD
=======
    #[error("failed to set chain config")]
    SetChainConfig,
>>>>>>> dc20405a
    #[error("failed to query its address")]
    QueryItsContract,
    #[error("failed to query all its addresses")]
    QueryAllItsContracts,
    #[error("failed to disable execution")]
    DisableExecution,
    #[error("failed to enable execution")]
    EnableExecution,
}

#[cfg_attr(not(feature = "library"), entry_point)]
pub fn migrate(deps: DepsMut, _env: Env, _msg: Empty) -> Result<Response, ContractError> {
    // Implement migration logic if needed

    cw2::set_contract_version(deps.storage, CONTRACT_NAME, CONTRACT_VERSION)?;

    Ok(Response::default())
}

#[cfg_attr(not(feature = "library"), entry_point)]
pub fn instantiate(
    deps: DepsMut,
    _: Env,
    _: MessageInfo,
    msg: InstantiateMsg,
) -> Result<Response, ContractError> {
    cw2::set_contract_version(deps.storage, CONTRACT_NAME, CONTRACT_VERSION)?;

    let admin = address::validate_cosmwasm_address(deps.api, &msg.admin_address)?;
    let governance = address::validate_cosmwasm_address(deps.api, &msg.governance_address)?;

    permission_control::set_admin(deps.storage, &admin)?;
    permission_control::set_governance(deps.storage, &governance)?;

    let axelarnet_gateway =
        address::validate_cosmwasm_address(deps.api, &msg.axelarnet_gateway_address)?;

    state::save_config(deps.storage, &Config { axelarnet_gateway })?;

    for (chain, address) in msg.its_contracts.iter() {
        state::save_its_contract(deps.storage, chain, address)?;
    }

    killswitch::init(deps.storage, killswitch::State::Disengaged)?;

    Ok(Response::new().add_events(
        msg.its_contracts
            .into_iter()
            .map(|(chain, address)| Event::ItsContractRegistered { chain, address }.into()),
    ))
}

#[cfg_attr(not(feature = "library"), entry_point)]
pub fn execute(
    deps: DepsMut,
    _: Env,
    info: MessageInfo,
    msg: ExecuteMsg,
) -> Result<Response, ContractError> {
    match msg.ensure_permissions(deps.storage, &info.sender, match_gateway)? {
        ExecuteMsg::Execute(AxelarExecutableMsg {
            cc_id,
            source_address,
            payload,
        }) => execute::execute_message(deps, cc_id, source_address, payload)
            .change_context(Error::Execute),
        ExecuteMsg::RegisterItsContract { chain, address } => {
            execute::register_its_contract(deps, chain, address)
                .change_context(Error::RegisterItsContract)
        }
        ExecuteMsg::DeregisterItsContract { chain } => {
            execute::deregister_its_contract(deps, chain)
                .change_context(Error::DeregisterItsContract)
        }
<<<<<<< HEAD
        ExecuteMsg::DisableExecution => {
            execute::disable_execution(deps).change_context(Error::DisableExecution)
        }
        ExecuteMsg::EnableExecution => {
            execute::enable_execution(deps).change_context(Error::EnableExecution)
        }
=======
        ExecuteMsg::SetChainConfig {
            chain,
            max_uint,
            max_target_decimals,
        } => execute::set_chain_config(deps, chain, max_uint, max_target_decimals)
            .change_context(Error::SetChainConfig),
>>>>>>> dc20405a
    }?
    .then(Ok)
}

fn match_gateway(storage: &dyn Storage, _: &ExecuteMsg) -> Result<Addr, Report<Error>> {
    Ok(state::load_config(storage).axelarnet_gateway)
}

#[cfg_attr(not(feature = "library"), entry_point)]
pub fn query(deps: Deps, _: Env, msg: QueryMsg) -> Result<Binary, ContractError> {
    match msg {
        QueryMsg::ItsContract { chain } => {
            query::its_contracts(deps, chain).change_context(Error::QueryItsContract)
        }
        QueryMsg::AllItsContracts => {
            query::all_its_contracts(deps).change_context(Error::QueryAllItsContracts)
        }
    }?
    .then(Ok)
}<|MERGE_RESOLUTION|>--- conflicted
+++ resolved
@@ -29,11 +29,8 @@
     RegisterItsContract,
     #[error("failed to deregsiter an its edge contract")]
     DeregisterItsContract,
-<<<<<<< HEAD
-=======
     #[error("failed to set chain config")]
     SetChainConfig,
->>>>>>> dc20405a
     #[error("failed to query its address")]
     QueryItsContract,
     #[error("failed to query all its addresses")]
@@ -108,21 +105,18 @@
             execute::deregister_its_contract(deps, chain)
                 .change_context(Error::DeregisterItsContract)
         }
-<<<<<<< HEAD
         ExecuteMsg::DisableExecution => {
             execute::disable_execution(deps).change_context(Error::DisableExecution)
         }
         ExecuteMsg::EnableExecution => {
             execute::enable_execution(deps).change_context(Error::EnableExecution)
         }
-=======
         ExecuteMsg::SetChainConfig {
             chain,
             max_uint,
             max_target_decimals,
         } => execute::set_chain_config(deps, chain, max_uint, max_target_decimals)
             .change_context(Error::SetChainConfig),
->>>>>>> dc20405a
     }?
     .then(Ok)
 }
