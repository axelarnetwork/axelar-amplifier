use axelar_core_std::nexus;
use axelar_wasm_std::error::ContractError;
use axelarnet_gateway::msg::ExecuteMsg as GatewayExecuteMsg;
use axelarnet_gateway::{contract, AxelarExecutableMsg};
use cosmwasm_schema::cw_serde;
use cosmwasm_std::testing::{message_info, mock_env};
use cosmwasm_std::{DepsMut, HexBinary, MessageInfo, Response};
use router_api::{cosmos_addr, Address, ChainName, CrossChainId, Message};

use crate::utils::params;

#[cw_serde]
/// simulating a contract's implementation of the `Execute` variant of `ExecuteMsg` from `axelarnet-gateway`
pub enum ExecuteMsg {
    Execute(AxelarExecutableMsg),
}

pub fn call_contract(
    deps: DepsMut,
    info: MessageInfo,
    destination_chain: ChainName,
    destination_address: Address,
    payload: HexBinary,
) -> Result<Response<nexus::execute::Message>, ContractError> {
    contract::execute(
        deps,
        mock_env(),
        info,
        GatewayExecuteMsg::CallContract {
            destination_chain,
            destination_address,
            payload,
        }
        .into(),
    )
}

pub fn route_from_router(
    deps: DepsMut,
    msgs: Vec<Message>,
) -> Result<Response<nexus::execute::Message>, ContractError> {
    contract::execute(
        deps,
        mock_env(),
<<<<<<< HEAD
        message_info(&MockApi::default().addr_make(params::ROUTER), &[]),
        GatewayExecuteMsg::RouteMessages(msgs).into(),
=======
        message_info(&cosmos_addr!(params::ROUTER), &[]),
        GatewayExecuteMsg::RouteMessages(msgs),
>>>>>>> 38ee41eb
    )
}

pub fn execute_payload(
    deps: DepsMut,
    cc_id: CrossChainId,
    payload: HexBinary,
) -> Result<Response<nexus::execute::Message>, ContractError> {
    contract::execute(
        deps,
        mock_env(),
<<<<<<< HEAD
        message_info(&cosmos_addr!("sender"), &[]),
        GatewayExecuteMsg::Execute { cc_id, payload }.into(),
=======
        message_info(&cosmos_addr!(params::SENDER), &[]),
        GatewayExecuteMsg::Execute { cc_id, payload }.clone(),
>>>>>>> 38ee41eb
    )
}

pub fn route_to_router(
    deps: DepsMut,
    msgs: Vec<Message>,
) -> Result<Response<nexus::execute::Message>, ContractError> {
    contract::execute(
        deps,
        mock_env(),
<<<<<<< HEAD
        message_info(&cosmos_addr!("sender"), &[]),
        GatewayExecuteMsg::RouteMessages(msgs).into(),
=======
        message_info(&cosmos_addr!(params::SENDER), &[]),
        GatewayExecuteMsg::RouteMessages(msgs),
>>>>>>> 38ee41eb
    )
}

pub fn route_from_nexus(
    deps: DepsMut,
    msgs: Vec<nexus::execute::Message>,
) -> Result<Response<nexus::execute::Message>, ContractError> {
    contract::execute(
        deps,
        mock_env(),
<<<<<<< HEAD
        message_info(&MockApi::default().addr_make(params::NEXUS), &[]),
        GatewayExecuteMsg::RouteMessagesFromNexus(msgs).into(),
=======
        message_info(&cosmos_addr!(params::NEXUS), &[]),
        GatewayExecuteMsg::RouteMessagesFromNexus(msgs),
>>>>>>> 38ee41eb
    )
}<|MERGE_RESOLUTION|>--- conflicted
+++ resolved
@@ -42,13 +42,8 @@
     contract::execute(
         deps,
         mock_env(),
-<<<<<<< HEAD
-        message_info(&MockApi::default().addr_make(params::ROUTER), &[]),
+        message_info(&cosmos_addr!(params::ROUTER), &[]),
         GatewayExecuteMsg::RouteMessages(msgs).into(),
-=======
-        message_info(&cosmos_addr!(params::ROUTER), &[]),
-        GatewayExecuteMsg::RouteMessages(msgs),
->>>>>>> 38ee41eb
     )
 }
 
@@ -60,13 +55,8 @@
     contract::execute(
         deps,
         mock_env(),
-<<<<<<< HEAD
-        message_info(&cosmos_addr!("sender"), &[]),
+        message_info(&cosmos_addr!(params::SENDER), &[]),
         GatewayExecuteMsg::Execute { cc_id, payload }.into(),
-=======
-        message_info(&cosmos_addr!(params::SENDER), &[]),
-        GatewayExecuteMsg::Execute { cc_id, payload }.clone(),
->>>>>>> 38ee41eb
     )
 }
 
@@ -77,13 +67,8 @@
     contract::execute(
         deps,
         mock_env(),
-<<<<<<< HEAD
-        message_info(&cosmos_addr!("sender"), &[]),
+        message_info(&cosmos_addr!(params::SENDER), &[]),
         GatewayExecuteMsg::RouteMessages(msgs).into(),
-=======
-        message_info(&cosmos_addr!(params::SENDER), &[]),
-        GatewayExecuteMsg::RouteMessages(msgs),
->>>>>>> 38ee41eb
     )
 }
 
@@ -94,12 +79,7 @@
     contract::execute(
         deps,
         mock_env(),
-<<<<<<< HEAD
-        message_info(&MockApi::default().addr_make(params::NEXUS), &[]),
+        message_info(&cosmos_addr!(params::NEXUS), &[]),
         GatewayExecuteMsg::RouteMessagesFromNexus(msgs).into(),
-=======
-        message_info(&cosmos_addr!(params::NEXUS), &[]),
-        GatewayExecuteMsg::RouteMessagesFromNexus(msgs),
->>>>>>> 38ee41eb
     )
 }