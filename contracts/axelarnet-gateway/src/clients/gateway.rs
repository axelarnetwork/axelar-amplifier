use axelar_wasm_std::vec::VecExt;
use cosmwasm_std::{Addr, Coin, CosmosMsg, HexBinary};
use error_stack::{Result, ResultExt};
use router_api::{Address, ChainName, CrossChainId, Message};

use crate::msg::{ExecuteMsg, QueryMsg};

#[derive(thiserror::Error, Debug, PartialEq)]
pub enum Error {
    #[error("failed to query the chain name at gateway contract {0}")]
    QueryChainName(Addr),
}

impl<'a> From<client::ContractClient<'a, ExecuteMsg, QueryMsg>> for Client<'a> {
    fn from(client: client::ContractClient<'a, ExecuteMsg, QueryMsg>) -> Self {
        Client { client }
    }
}

pub struct Client<'a> {
    client: client::ContractClient<'a, ExecuteMsg, QueryMsg>,
}

impl<'a> Client<'a> {
    pub fn call_contract(
        &self,
        destination_chain: ChainName,
        destination_address: Address,
        payload: HexBinary,
    ) -> CosmosMsg {
        self.client.execute(&ExecuteMsg::CallContract {
            destination_chain,
            destination_address,
            payload,
        })
    }

    pub fn call_contract_with_token(
        &self,
        destination_chain: ChainName,
        destination_address: Address,
        payload: HexBinary,
        coin: Coin,
    ) -> CosmosMsg {
        self.client.execute_with_funds(
            &ExecuteMsg::CallContract {
                destination_chain,
                destination_address,
                payload,
            },
            coin,
        )
    }

    pub fn execute(&self, cc_id: CrossChainId, payload: HexBinary) -> CosmosMsg {
        self.client.execute(&ExecuteMsg::Execute { cc_id, payload })
    }

    pub fn route_messages(&self, msgs: Vec<Message>) -> Option<CosmosMsg> {
        msgs.to_none_if_empty()
            .map(|messages| self.client.execute(&ExecuteMsg::RouteMessages(messages)))
    }

    pub fn chain_name(&self) -> Result<ChainName, Error> {
        self.client
            .query(&QueryMsg::ChainName)
            .change_context_lazy(|| Error::QueryChainName(self.client.address.clone()))
    }
}

#[cfg(test)]
mod test {
    use std::str::FromStr;

    use cosmwasm_std::testing::{message_info, mock_dependencies, mock_env, MockQuerier};
    use cosmwasm_std::{from_json, to_json_binary, Addr, QuerierWrapper, WasmMsg, WasmQuery};

    use super::*;
    use crate::contract::{instantiate, query};
    use crate::msg::InstantiateMsg;

    #[test]
    fn chain_name() {
        let (querier, _, addr) = setup();
        let client: Client =
            client::ContractClient::new(QuerierWrapper::new(&querier), &addr).into();

        assert_eq!(
            client.chain_name().unwrap(),
            ChainName::from_str("source-chain").unwrap()
        );
    }

    #[test]
    fn call_contract() {
        let (querier, _, addr) = setup();
        let client: Client =
            client::ContractClient::new(QuerierWrapper::new(&querier), &addr).into();

        let destination_chain: ChainName = "destination-chain".parse().unwrap();
        let destination_address: Address = "destination-address".parse().unwrap();
        let payload = HexBinary::from(vec![1, 2, 3]);

        let msg = client.call_contract(
            destination_chain.clone(),
            destination_address.clone(),
            payload.clone(),
        );

        assert_eq!(
            msg,
            WasmMsg::Execute {
                contract_addr: addr.to_string(),
                msg: to_json_binary(&ExecuteMsg::CallContract {
                    destination_chain,
                    destination_address,
                    payload,
                })
                .unwrap(),
                funds: vec![],
            }
            .into()
        );
    }

    #[test]
    fn execute_message() {
        let (querier, _, addr) = setup();
        let client: Client =
            client::ContractClient::new(QuerierWrapper::new(&querier), &addr).into();

        let payload = HexBinary::from(vec![1, 2, 3]);
        let cc_id = CrossChainId::new("source-chain", "message-id").unwrap();

        let msg = client.execute(cc_id.clone(), payload.clone());

        assert_eq!(
            msg,
            WasmMsg::Execute {
                contract_addr: addr.to_string(),
                msg: to_json_binary(&ExecuteMsg::Execute { cc_id, payload }).unwrap(),
                funds: vec![],
            }
            .into()
        );
    }

    fn setup() -> (MockQuerier, InstantiateMsg, Addr) {
        let mut deps = mock_dependencies();
        let addr = deps.api.addr_make("axelarnet-gateway");
        let addr_clone = addr.clone();
        let env = mock_env();
        let info = message_info(&deps.api.addr_make("deployer"), &[]);

        let instantiate_msg = InstantiateMsg {
            chain_name: "source-chain".parse().unwrap(),
            router_address: deps.api.addr_make("router").to_string(),
            nexus: deps.api.addr_make("nexus").to_string(),
        };

        instantiate(deps.as_mut(), env, info, instantiate_msg.clone()).unwrap();

        let mut querier = MockQuerier::default();
        querier.update_wasm(move |msg| match msg {
            WasmQuery::Smart { contract_addr, msg } if contract_addr == addr.as_str() => {
                let msg = from_json::<QueryMsg>(msg).unwrap();
                Ok(query(deps.as_ref(), mock_env(), msg).into()).into()
            }
            _ => panic!("unexpected query: {:?}", msg),
        });

<<<<<<< HEAD
        (querier, instantiate_msg, Addr::unchecked(addr))
    }

    fn instantiate_contract(deps: DepsMut) -> InstantiateMsg {
        let env = mock_env();
        let info = mock_info("deployer", &[]);

        let msg = InstantiateMsg {
            chain_name: "source-chain".parse().unwrap(),
            router_address: "router".to_string(),
            nexus_gateway: "nexus-gateway".to_string(),
        };

        instantiate(deps, env, info, msg.clone()).unwrap();

        msg
=======
        (querier, instantiate_msg, addr_clone)
>>>>>>> f7fb035e
    }
}<|MERGE_RESOLUTION|>--- conflicted
+++ resolved
@@ -169,25 +169,6 @@
             _ => panic!("unexpected query: {:?}", msg),
         });
 
-<<<<<<< HEAD
-        (querier, instantiate_msg, Addr::unchecked(addr))
-    }
-
-    fn instantiate_contract(deps: DepsMut) -> InstantiateMsg {
-        let env = mock_env();
-        let info = mock_info("deployer", &[]);
-
-        let msg = InstantiateMsg {
-            chain_name: "source-chain".parse().unwrap(),
-            router_address: "router".to_string(),
-            nexus_gateway: "nexus-gateway".to_string(),
-        };
-
-        instantiate(deps, env, info, msg.clone()).unwrap();
-
-        msg
-=======
         (querier, instantiate_msg, addr_clone)
->>>>>>> f7fb035e
     }
 }