--- conflicted
+++ resolved
@@ -48,15 +48,10 @@
     RoutableMessages { cc_ids: Vec<CrossChainId> },
 
     /// Returns the received messages with their status for the given cross-chain ids.
-<<<<<<< HEAD
     #[returns(Vec<ExecutableMessage>)]
     ExecutableMessages { cc_ids: Vec<CrossChainId> },
-=======
-    #[returns(Vec<MessageWithStatus>)]
-    ReceivedMessages { cc_ids: Vec<CrossChainId> },
 
     /// Returns the chain name for this gateway.
     #[returns(ChainName)]
     ChainName,
->>>>>>> 8308c8d1
 }