mod test_utils;

use std::{str::FromStr, vec};

use connection_router::state::ChainName;
use cosmwasm_std::{coins, Addr, BlockInfo, Uint128};
use cw_multi_test::{App, Executor};
use service_registry::{
    msg::ExecuteMsg,
    state::{AuthorizationState, BondingState, Worker},
    ContractError,
};

const AXL_DENOMINATION: &str = "uaxl";

#[test]
fn register_service() {
    let mut app = App::default();
<<<<<<< HEAD
    let governance = Addr::unchecked("gov");
    let service_registry =
        test_utils::ServiceRegistryContract::instantiate_contract(&mut app, governance.clone());
=======
    let (contract_addr, governance) = test_utils::instantiate_contract(&mut app);
>>>>>>> 4d1535df

    let res = app.execute_contract(
        governance.clone(),
        service_registry.contract_addr.clone(),
        &ExecuteMsg::RegisterService {
            service_name: "validators".into(),
            service_contract: Addr::unchecked("nowhere"),
            min_num_workers: 0,
            max_num_workers: Some(100),
            min_worker_bond: Uint128::zero(),
            bond_denom: AXL_DENOMINATION.into(),
            unbonding_period_days: 10,
            description: "Some service".into(),
        },
        &[],
    );
    assert!(res.is_ok());
    let res = app.execute_contract(
        Addr::unchecked("some other account"),
        service_registry.contract_addr.clone(),
        &ExecuteMsg::RegisterService {
            service_name: "validators".into(),
            service_contract: Addr::unchecked("nowhere"),
            min_num_workers: 0,
            max_num_workers: Some(100),
            min_worker_bond: Uint128::zero(),
            bond_denom: AXL_DENOMINATION.into(),
            unbonding_period_days: 10,
            description: "Some service".into(),
        },
        &[],
    );
    assert!(!res.is_ok());
    assert_eq!(
        res.unwrap_err()
            .downcast::<axelar_wasm_std::ContractError>()
            .unwrap()
            .to_string(),
        axelar_wasm_std::ContractError::from(ContractError::Unauthorized).to_string()
    );
}

#[test]
fn authorize_worker() {
    let mut app = App::default();
<<<<<<< HEAD
    let governance = Addr::unchecked("gov");
    let service_registry =
        test_utils::ServiceRegistryContract::instantiate_contract(&mut app, governance.clone());
=======
    let (contract_addr, governance) = test_utils::instantiate_contract(&mut app);
>>>>>>> 4d1535df

    let service_name = "validators";
    let res = app.execute_contract(
        governance.clone(),
        service_registry.contract_addr.clone(),
        &ExecuteMsg::RegisterService {
            service_name: service_name.into(),
            service_contract: Addr::unchecked("nowhere"),
            min_num_workers: 0,
            max_num_workers: Some(100),
            min_worker_bond: Uint128::zero(),
            bond_denom: AXL_DENOMINATION.into(),
            unbonding_period_days: 10,
            description: "Some service".into(),
        },
        &[],
    );
    assert!(res.is_ok());

    let res = app.execute_contract(
        governance,
        service_registry.contract_addr.clone(),
        &ExecuteMsg::AuthorizeWorkers {
            workers: vec![Addr::unchecked("worker").into()],
            service_name: service_name.into(),
        },
        &[],
    );
    assert!(res.is_ok());
    let res = app.execute_contract(
        Addr::unchecked("some other address"),
        service_registry.contract_addr.clone(),
        &ExecuteMsg::AuthorizeWorkers {
            workers: vec![Addr::unchecked("worker").into()],
            service_name: service_name.into(),
        },
        &[],
    );
    assert_eq!(
        res.unwrap_err()
            .downcast::<axelar_wasm_std::ContractError>()
            .unwrap()
            .to_string(),
        axelar_wasm_std::ContractError::from(ContractError::Unauthorized).to_string()
    );
}

#[test]
fn bond_worker() {
    let worker = Addr::unchecked("worker");
    let mut app = App::new(|router, _, storage| {
        router
            .bank
            .init_balance(storage, &worker, coins(100000, AXL_DENOMINATION))
            .unwrap()
    });
<<<<<<< HEAD
    let governance = Addr::unchecked("gov");
    let service_registry =
        test_utils::ServiceRegistryContract::instantiate_contract(&mut app, governance.clone());
=======
    let (contract_addr, governance) = test_utils::instantiate_contract(&mut app);
>>>>>>> 4d1535df

    let service_name = "validators";
    let min_worker_bond = Uint128::new(100);
    let res = app.execute_contract(
        governance.clone(),
        service_registry.contract_addr.clone(),
        &ExecuteMsg::RegisterService {
            service_name: service_name.into(),
            service_contract: Addr::unchecked("nowhere"),
            min_num_workers: 0,
            max_num_workers: Some(100),
            min_worker_bond,
            bond_denom: AXL_DENOMINATION.into(),
            unbonding_period_days: 10,
            description: "Some service".into(),
        },
        &[],
    );
    assert!(res.is_ok());

    let res = app.execute_contract(
        governance,
        service_registry.contract_addr.clone(),
        &ExecuteMsg::AuthorizeWorkers {
            workers: vec![worker.clone().into()],
            service_name: service_name.into(),
        },
        &[],
    );
    assert!(res.is_ok());
    let res = app.execute_contract(
        worker,
        service_registry.contract_addr.clone(),
        &ExecuteMsg::BondWorker {
            service_name: service_name.into(),
        },
        &coins(min_worker_bond.u128(), AXL_DENOMINATION),
    );
    assert!(res.is_ok());
}

#[test]
fn register_chain_support() {
    let worker = Addr::unchecked("worker");
    let mut app = App::new(|router, _, storage| {
        router
            .bank
            .init_balance(storage, &worker, coins(100000, AXL_DENOMINATION))
            .unwrap()
    });
<<<<<<< HEAD
    let governance = Addr::unchecked("gov");
    let service_registry =
        test_utils::ServiceRegistryContract::instantiate_contract(&mut app, governance.clone());
=======
    let (contract_addr, governance) = test_utils::instantiate_contract(&mut app);
>>>>>>> 4d1535df

    let service_name = "validators";
    let min_worker_bond = Uint128::new(100);
    let res = app.execute_contract(
        governance.clone(),
        service_registry.contract_addr.clone(),
        &ExecuteMsg::RegisterService {
            service_name: service_name.into(),
            service_contract: Addr::unchecked("nowhere"),
            min_num_workers: 0,
            max_num_workers: Some(100),
            min_worker_bond,
            bond_denom: AXL_DENOMINATION.into(),
            unbonding_period_days: 10,
            description: "Some service".into(),
        },
        &[],
    );
    assert!(res.is_ok());

    let res = app.execute_contract(
        governance,
        service_registry.contract_addr.clone(),
        &ExecuteMsg::AuthorizeWorkers {
            workers: vec![worker.clone().into()],
            service_name: service_name.into(),
        },
        &[],
    );
    assert!(res.is_ok());
    let res = app.execute_contract(
        worker.clone(),
        service_registry.contract_addr.clone(),
        &ExecuteMsg::BondWorker {
            service_name: service_name.into(),
        },
        &coins(min_worker_bond.u128(), AXL_DENOMINATION),
    );
    assert!(res.is_ok());

    let chain_name = ChainName::from_str("ethereum").unwrap();
    let res = app.execute_contract(
        worker.clone(),
        service_registry.contract_addr.clone(),
        &ExecuteMsg::RegisterChainSupport {
            service_name: service_name.into(),
            chains: vec![chain_name.clone()],
        },
        &[],
    );
    assert!(res.is_ok());

<<<<<<< HEAD
    let workers = service_registry.get_active_workers(&app, service_name, chain_name);
=======
    let workers =
        test_utils::get_active_workers(&mut app, contract_addr.clone(), service_name, chain_name);
>>>>>>> 4d1535df
    assert_eq!(
        workers,
        vec![Worker {
            address: worker,
            bonding_state: BondingState::Bonded {
                amount: min_worker_bond
            },
            authorization_state: AuthorizationState::Authorized,
            service_name: service_name.into()
        }]
    );

<<<<<<< HEAD
    let workers = service_registry.get_active_workers(
        &app,
=======
    let workers = test_utils::get_active_workers(
        &mut app,
        contract_addr.clone(),
>>>>>>> 4d1535df
        service_name,
        ChainName::from_str("random chain").unwrap(),
    );
    assert_eq!(workers, vec![])
}

/// If a bonded and authorized worker deregisters support for a chain they previously registered support for,
/// that worker should no longer be part of the active worker set for that chain
#[test]
fn register_and_deregister_support_for_single_chain() {
    let worker = Addr::unchecked("worker");
    let mut app = App::new(|router, _, storage| {
        router
            .bank
            .init_balance(storage, &worker, coins(100000, AXL_DENOMINATION))
            .unwrap()
    });
<<<<<<< HEAD
    let governance = Addr::unchecked("gov");
    let service_registry =
        test_utils::ServiceRegistryContract::instantiate_contract(&mut app, governance.clone());
=======
    let (contract_addr, governance) = test_utils::instantiate_contract(&mut app);
>>>>>>> 4d1535df

    let service_name = "validators";
    let min_worker_bond = Uint128::new(100);
    let res = app.execute_contract(
        governance.clone(),
        service_registry.contract_addr.clone(),
        &ExecuteMsg::RegisterService {
            service_name: service_name.into(),
            service_contract: Addr::unchecked("nowhere"),
            min_num_workers: 0,
            max_num_workers: Some(100),
            min_worker_bond,
            bond_denom: AXL_DENOMINATION.into(),
            unbonding_period_days: 10,
            description: "Some service".into(),
        },
        &[],
    );
    assert!(res.is_ok());

    let res = app.execute_contract(
        governance.clone(),
        service_registry.contract_addr.clone(),
        &ExecuteMsg::AuthorizeWorkers {
            workers: vec![worker.clone().into()],
            service_name: service_name.into(),
        },
        &[],
    );
    assert!(res.is_ok());

    let res = app.execute_contract(
        worker.clone(),
        service_registry.contract_addr.clone(),
        &ExecuteMsg::BondWorker {
            service_name: service_name.into(),
        },
        &coins(min_worker_bond.u128(), AXL_DENOMINATION),
    );
    assert!(res.is_ok());

    let chain_name = ChainName::from_str("ethereum").unwrap();
    let res = app.execute_contract(
        worker.clone(),
        service_registry.contract_addr.clone(),
        &ExecuteMsg::RegisterChainSupport {
            service_name: service_name.into(),
            chains: vec![chain_name.clone()],
        },
        &[],
    );
    assert!(res.is_ok());

    // Deregister chain support
    let res = app.execute_contract(
        worker.clone(),
        service_registry.contract_addr.clone(),
        &ExecuteMsg::DeregisterChainSupport {
            service_name: service_name.into(),
            chains: vec![chain_name.clone()],
        },
        &[],
    );
    assert!(res.is_ok());

<<<<<<< HEAD
    let workers = service_registry.get_active_workers(&app, service_name, chain_name);
=======
    let workers =
        test_utils::get_active_workers(&mut app, contract_addr.clone(), service_name, chain_name);
>>>>>>> 4d1535df
    assert_eq!(workers, vec![]);
}

/// Same setting and goal as register_and_deregister_support_for_single_chain() but for multiple chains.
#[test]
fn register_and_deregister_support_for_multiple_chains() {
    let worker = Addr::unchecked("worker");
    let mut app = App::new(|router, _, storage| {
        router
            .bank
            .init_balance(storage, &worker, coins(100000, AXL_DENOMINATION))
            .unwrap()
    });
<<<<<<< HEAD
    let governance = Addr::unchecked("gov");
    let service_registry =
        test_utils::ServiceRegistryContract::instantiate_contract(&mut app, governance.clone());
=======
    let (contract_addr, governance) = test_utils::instantiate_contract(&mut app);
>>>>>>> 4d1535df

    let service_name = "validators";
    let min_worker_bond = Uint128::new(100);
    let res = app.execute_contract(
        governance.clone(),
        service_registry.contract_addr.clone(),
        &ExecuteMsg::RegisterService {
            service_name: service_name.into(),
            service_contract: Addr::unchecked("nowhere"),
            min_num_workers: 0,
            max_num_workers: Some(100),
            min_worker_bond,
            bond_denom: AXL_DENOMINATION.into(),
            unbonding_period_days: 10,
            description: "Some service".into(),
        },
        &[],
    );
    assert!(res.is_ok());

    let res = app.execute_contract(
        governance.clone(),
        service_registry.contract_addr.clone(),
        &ExecuteMsg::AuthorizeWorkers {
            workers: vec![worker.clone().into()],
            service_name: service_name.into(),
        },
        &[],
    );
    assert!(res.is_ok());

    let res = app.execute_contract(
        worker.clone(),
        service_registry.contract_addr.clone(),
        &ExecuteMsg::BondWorker {
            service_name: service_name.into(),
        },
        &coins(min_worker_bond.u128(), AXL_DENOMINATION),
    );
    assert!(res.is_ok());

    let chains = vec![
        ChainName::from_str("ethereum").unwrap(),
        ChainName::from_str("binance").unwrap(),
        ChainName::from_str("avalanche").unwrap(),
    ];

    let res = app.execute_contract(
        worker.clone(),
        service_registry.contract_addr.clone(),
        &ExecuteMsg::RegisterChainSupport {
            service_name: service_name.into(),
            chains: chains.clone(),
        },
        &[],
    );
    assert!(res.is_ok());

    let res = app.execute_contract(
        worker.clone(),
        service_registry.contract_addr.clone(),
        &ExecuteMsg::DeregisterChainSupport {
            service_name: service_name.into(),
            chains: chains.clone(),
        },
        &[],
    );
    assert!(res.is_ok());

    for chain in chains {
<<<<<<< HEAD
        let workers = service_registry.get_active_workers(&app, service_name, chain);
=======
        let workers =
            test_utils::get_active_workers(&mut app, contract_addr.clone(), service_name, chain);
>>>>>>> 4d1535df
        assert_eq!(workers, vec![]);
    }
}

/// If a bonded and authorized worker deregisters support for the first chain among multiple chains,
/// they should remain part of the active worker set for all chains except the first one.
#[test]
fn register_for_multiple_chains_deregister_for_first_one() {
    let worker = Addr::unchecked("worker");
    let mut app = App::new(|router, _, storage| {
        router
            .bank
            .init_balance(storage, &worker, coins(100000, AXL_DENOMINATION))
            .unwrap()
    });
<<<<<<< HEAD
    let governance = Addr::unchecked("gov");
    let service_registry =
        test_utils::ServiceRegistryContract::instantiate_contract(&mut app, governance.clone());
=======
    let (contract_addr, governance) = test_utils::instantiate_contract(&mut app);
>>>>>>> 4d1535df

    let service_name = "validators";
    let min_worker_bond = Uint128::new(100);
    let res = app.execute_contract(
        governance.clone(),
        service_registry.contract_addr.clone(),
        &ExecuteMsg::RegisterService {
            service_name: service_name.into(),
            service_contract: Addr::unchecked("nowhere"),
            min_num_workers: 0,
            max_num_workers: Some(100),
            min_worker_bond,
            bond_denom: AXL_DENOMINATION.into(),
            unbonding_period_days: 10,
            description: "Some service".into(),
        },
        &[],
    );
    assert!(res.is_ok());

    let res = app.execute_contract(
        governance.clone(),
        service_registry.contract_addr.clone(),
        &ExecuteMsg::AuthorizeWorkers {
            workers: vec![worker.clone().into()],
            service_name: service_name.into(),
        },
        &[],
    );
    assert!(res.is_ok());

    let res = app.execute_contract(
        worker.clone(),
        service_registry.contract_addr.clone(),
        &ExecuteMsg::BondWorker {
            service_name: service_name.into(),
        },
        &coins(min_worker_bond.u128(), AXL_DENOMINATION),
    );
    assert!(res.is_ok());

    let chains = vec![
        ChainName::from_str("ethereum").unwrap(),
        ChainName::from_str("binance").unwrap(),
        ChainName::from_str("avalanche").unwrap(),
    ];

    let res = app.execute_contract(
        worker.clone(),
        service_registry.contract_addr.clone(),
        &ExecuteMsg::RegisterChainSupport {
            service_name: service_name.into(),
            chains: chains.clone(),
        },
        &[],
    );
    assert!(res.is_ok());

    // Deregister only the first chain
    let res = app.execute_contract(
        worker.clone(),
        service_registry.contract_addr.clone(),
        &ExecuteMsg::DeregisterChainSupport {
            service_name: service_name.into(),
            chains: vec![chains[0].clone()],
        },
        &[],
    );
    assert!(res.is_ok());

    // Verify that worker is not associated with the deregistered chain
    let deregistered_chain = chains[0].clone();
<<<<<<< HEAD
    let workers = service_registry.get_active_workers(&app, service_name, deregistered_chain);
=======
    let workers = test_utils::get_active_workers(
        &mut app,
        contract_addr.clone(),
        service_name,
        deregistered_chain,
    );
>>>>>>> 4d1535df
    assert_eq!(workers, vec![]);

    // Verify that worker is still associated with other chains
    for chain in chains.iter().skip(1) {
<<<<<<< HEAD
        let workers = service_registry.get_active_workers(&app, service_name, chain.clone());
=======
        let workers = test_utils::get_active_workers(
            &mut app,
            contract_addr.clone(),
            service_name,
            chain.clone(),
        );
>>>>>>> 4d1535df
        assert_eq!(
            workers,
            vec![Worker {
                address: worker.clone(),
                bonding_state: BondingState::Bonded {
                    amount: min_worker_bond
                },
                authorization_state: AuthorizationState::Authorized,
                service_name: service_name.into()
            }]
        );
    }
}

/// If a bonded and authorized worker registers support for one chain and later deregisters support for another chain,
/// the active worker set for the original chain should remain unaffected by the deregistration.
#[test]
fn register_support_for_a_chain_deregister_support_for_another_chain() {
    let worker = Addr::unchecked("worker");
    let mut app = App::new(|router, _, storage| {
        router
            .bank
            .init_balance(storage, &worker, coins(100000, AXL_DENOMINATION))
            .unwrap()
    });
<<<<<<< HEAD
    let governance = Addr::unchecked("gov");
    let service_registry =
        test_utils::ServiceRegistryContract::instantiate_contract(&mut app, governance.clone());
=======
    let (contract_addr, governance) = test_utils::instantiate_contract(&mut app);
>>>>>>> 4d1535df

    let service_name = "validators";
    let min_worker_bond = Uint128::new(100);
    let res = app.execute_contract(
        governance.clone(),
        service_registry.contract_addr.clone(),
        &ExecuteMsg::RegisterService {
            service_name: service_name.into(),
            service_contract: Addr::unchecked("nowhere"),
            min_num_workers: 0,
            max_num_workers: Some(100),
            min_worker_bond,
            bond_denom: AXL_DENOMINATION.into(),
            unbonding_period_days: 10,
            description: "Some service".into(),
        },
        &[],
    );
    assert!(res.is_ok());

    let res = app.execute_contract(
        governance.clone(),
        service_registry.contract_addr.clone(),
        &ExecuteMsg::AuthorizeWorkers {
            workers: vec![worker.clone().into()],
            service_name: service_name.into(),
        },
        &[],
    );
    assert!(res.is_ok());

    let res = app.execute_contract(
        worker.clone(),
        service_registry.contract_addr.clone(),
        &ExecuteMsg::BondWorker {
            service_name: service_name.into(),
        },
        &coins(min_worker_bond.u128(), AXL_DENOMINATION),
    );
    assert!(res.is_ok());

    let chain_name = ChainName::from_str("ethereum").unwrap();
    let res = app.execute_contract(
        worker.clone(),
        service_registry.contract_addr.clone(),
        &ExecuteMsg::RegisterChainSupport {
            service_name: service_name.into(),
            chains: vec![chain_name.clone()],
        },
        &[],
    );
    assert!(res.is_ok());

    let second_chain_name = ChainName::from_str("avalanche").unwrap();
    // Deregister support for another chain
    let res = app.execute_contract(
        worker.clone(),
        service_registry.contract_addr.clone(),
        &ExecuteMsg::DeregisterChainSupport {
            service_name: service_name.into(),
            chains: vec![second_chain_name.clone()],
        },
        &[],
    );
    assert!(res.is_ok());

<<<<<<< HEAD
    let workers = service_registry.get_active_workers(&app, service_name, chain_name);
=======
    let workers =
        test_utils::get_active_workers(&mut app, contract_addr.clone(), service_name, chain_name);
>>>>>>> 4d1535df
    assert_eq!(
        workers,
        vec![Worker {
            address: worker,
            bonding_state: BondingState::Bonded {
                amount: min_worker_bond
            },
            authorization_state: AuthorizationState::Authorized,
            service_name: service_name.into()
        }]
    );
}

/// If a bonded and authorized worker registers, deregisters, and again registers their support for a single chain,
/// the active worker set of that chain should include the worker.
#[test]
fn register_deregister_register_support_for_single_chain() {
    let worker = Addr::unchecked("worker");
    let mut app = App::new(|router, _, storage| {
        router
            .bank
            .init_balance(storage, &worker, coins(100000, AXL_DENOMINATION))
            .unwrap()
    });
<<<<<<< HEAD
    let governance = Addr::unchecked("gov");
    let service_registry =
        test_utils::ServiceRegistryContract::instantiate_contract(&mut app, governance.clone());
=======
    let (contract_addr, governance) = test_utils::instantiate_contract(&mut app);
>>>>>>> 4d1535df

    let service_name = "validators";
    let min_worker_bond = Uint128::new(100);
    let res = app.execute_contract(
        governance.clone(),
        service_registry.contract_addr.clone(),
        &ExecuteMsg::RegisterService {
            service_name: service_name.into(),
            service_contract: Addr::unchecked("nowhere"),
            min_num_workers: 0,
            max_num_workers: Some(100),
            min_worker_bond,
            bond_denom: AXL_DENOMINATION.into(),
            unbonding_period_days: 10,
            description: "Some service".into(),
        },
        &[],
    );
    assert!(res.is_ok());

    let res = app.execute_contract(
        governance.clone(),
        service_registry.contract_addr.clone(),
        &ExecuteMsg::AuthorizeWorkers {
            workers: vec![worker.clone().into()],
            service_name: service_name.into(),
        },
        &[],
    );
    assert!(res.is_ok());

    let res = app.execute_contract(
        worker.clone(),
        service_registry.contract_addr.clone(),
        &ExecuteMsg::BondWorker {
            service_name: service_name.into(),
        },
        &coins(min_worker_bond.u128(), AXL_DENOMINATION),
    );
    assert!(res.is_ok());

    let chain_name = ChainName::from_str("ethereum").unwrap();
    let res = app.execute_contract(
        worker.clone(),
        service_registry.contract_addr.clone(),
        &ExecuteMsg::RegisterChainSupport {
            service_name: service_name.into(),
            chains: vec![chain_name.clone()],
        },
        &[],
    );
    assert!(res.is_ok());

    let res = app.execute_contract(
        worker.clone(),
        service_registry.contract_addr.clone(),
        &ExecuteMsg::DeregisterChainSupport {
            service_name: service_name.into(),
            chains: vec![chain_name.clone()],
        },
        &[],
    );
    assert!(res.is_ok());

    // Second support declaration
    let res = app.execute_contract(
        worker.clone(),
        service_registry.contract_addr.clone(),
        &ExecuteMsg::RegisterChainSupport {
            service_name: service_name.into(),
            chains: vec![chain_name.clone()],
        },
        &[],
    );
    assert!(res.is_ok());

<<<<<<< HEAD
    let workers = service_registry.get_active_workers(&app, service_name, chain_name);
=======
    let workers =
        test_utils::get_active_workers(&mut app, contract_addr.clone(), service_name, chain_name);
>>>>>>> 4d1535df
    assert_eq!(
        workers,
        vec![Worker {
            address: worker,
            bonding_state: BondingState::Bonded {
                amount: min_worker_bond
            },
            authorization_state: AuthorizationState::Authorized,
            service_name: service_name.into()
        }]
    );
}

/// If a bonded and authorized worker deregisters their support for a chain they have not previously registered
/// support for, the call should be ignored and the active worker set of the chain should be intact.
#[test]
fn deregister_previously_unsupported_single_chain() {
    let worker = Addr::unchecked("worker");
    let mut app = App::new(|router, _, storage| {
        router
            .bank
            .init_balance(storage, &worker, coins(100000, AXL_DENOMINATION))
            .unwrap()
    });
<<<<<<< HEAD
    let governance = Addr::unchecked("gov");
    let service_registry =
        test_utils::ServiceRegistryContract::instantiate_contract(&mut app, governance.clone());
=======
    let (contract_addr, governance) = test_utils::instantiate_contract(&mut app);
>>>>>>> 4d1535df

    let service_name = "validators";
    let min_worker_bond = Uint128::new(100);
    let res = app.execute_contract(
        governance.clone(),
        service_registry.contract_addr.clone(),
        &ExecuteMsg::RegisterService {
            service_name: service_name.into(),
            service_contract: Addr::unchecked("nowhere"),
            min_num_workers: 0,
            max_num_workers: Some(100),
            min_worker_bond,
            bond_denom: AXL_DENOMINATION.into(),
            unbonding_period_days: 10,
            description: "Some service".into(),
        },
        &[],
    );
    assert!(res.is_ok());

    let res = app.execute_contract(
        governance.clone(),
        service_registry.contract_addr.clone(),
        &ExecuteMsg::AuthorizeWorkers {
            workers: vec![worker.clone().into()],
            service_name: service_name.into(),
        },
        &[],
    );
    assert!(res.is_ok());

    let res = app.execute_contract(
        worker.clone(),
        service_registry.contract_addr.clone(),
        &ExecuteMsg::BondWorker {
            service_name: service_name.into(),
        },
        &coins(min_worker_bond.u128(), AXL_DENOMINATION),
    );
    assert!(res.is_ok());

    let chain_name = ChainName::from_str("ethereum").unwrap();
    let res = app.execute_contract(
        worker.clone(),
        service_registry.contract_addr.clone(),
        &ExecuteMsg::DeregisterChainSupport {
            service_name: service_name.into(),
            chains: vec![chain_name.clone()],
        },
        &[],
    );
    assert!(res.is_ok());

<<<<<<< HEAD
    let workers = service_registry.get_active_workers(&app, service_name, chain_name);
=======
    let workers =
        test_utils::get_active_workers(&mut app, contract_addr.clone(), service_name, chain_name);
>>>>>>> 4d1535df
    assert_eq!(workers, vec![])
}

/// If a unbonded but authorized worker deregisters support for a chain they previously registered support for,
/// that worker should not be part of the active worker set for that chain.
#[test]
fn register_and_deregister_support_for_single_chain_unbonded() {
    let worker = Addr::unchecked("worker");
    let mut app = App::new(|router, _, storage| {
        router
            .bank
            .init_balance(storage, &worker, coins(100000, AXL_DENOMINATION))
            .unwrap()
    });
<<<<<<< HEAD
    let governance = Addr::unchecked("gov");
    let service_registry =
        test_utils::ServiceRegistryContract::instantiate_contract(&mut app, governance.clone());
=======
    let (contract_addr, governance) = test_utils::instantiate_contract(&mut app);
>>>>>>> 4d1535df

    let service_name = "validators";
    let min_worker_bond = Uint128::new(100);
    let res = app.execute_contract(
        governance.clone(),
        service_registry.contract_addr.clone(),
        &ExecuteMsg::RegisterService {
            service_name: service_name.into(),
            service_contract: Addr::unchecked("nowhere"),
            min_num_workers: 0,
            max_num_workers: Some(100),
            min_worker_bond,
            bond_denom: AXL_DENOMINATION.into(),
            unbonding_period_days: 10,
            description: "Some service".into(),
        },
        &[],
    );
    assert!(res.is_ok());

    let res = app.execute_contract(
        governance.clone(),
        service_registry.contract_addr.clone(),
        &ExecuteMsg::AuthorizeWorkers {
            workers: vec![worker.clone().into()],
            service_name: service_name.into(),
        },
        &[],
    );
    assert!(res.is_ok());

    let chain_name = ChainName::from_str("ethereum").unwrap();
    let res = app.execute_contract(
        worker.clone(),
        service_registry.contract_addr.clone(),
        &ExecuteMsg::RegisterChainSupport {
            service_name: service_name.into(),
            chains: vec![chain_name.clone()],
        },
        &[],
    );
    assert!(res.is_ok());

    let res = app.execute_contract(
        worker.clone(),
        service_registry.contract_addr.clone(),
        &ExecuteMsg::DeregisterChainSupport {
            service_name: service_name.into(),
            chains: vec![chain_name.clone()],
        },
        &[],
    );
    assert!(res.is_ok());

<<<<<<< HEAD
    let workers = service_registry.get_active_workers(&app, service_name, chain_name);
=======
    let workers =
        test_utils::get_active_workers(&mut app, contract_addr.clone(), service_name, chain_name);
>>>>>>> 4d1535df
    assert_eq!(workers, vec![]);
}

/// If a worker that is not part of a service deregisters support for a chain from that specific service,
/// process should return a contract error of type WorkerNotFound.
#[test]
fn deregister_from_unregistered_worker_single_chain() {
    let worker = Addr::unchecked("worker");
    let mut app = App::new(|router, _, storage| {
        router
            .bank
            .init_balance(storage, &worker, coins(100000, AXL_DENOMINATION))
            .unwrap()
    });
<<<<<<< HEAD
    let governance = Addr::unchecked("gov");
    let service_registry =
        test_utils::ServiceRegistryContract::instantiate_contract(&mut app, governance.clone());
=======
    let (contract_addr, governance) = test_utils::instantiate_contract(&mut app);
>>>>>>> 4d1535df

    let service_name = "validators";
    let min_worker_bond = Uint128::new(100);
    let res = app.execute_contract(
        governance.clone(),
        service_registry.contract_addr.clone(),
        &ExecuteMsg::RegisterService {
            service_name: service_name.into(),
            service_contract: Addr::unchecked("nowhere"),
            min_num_workers: 0,
            max_num_workers: Some(100),
            min_worker_bond,
            bond_denom: AXL_DENOMINATION.into(),
            unbonding_period_days: 10,
            description: "Some service".into(),
        },
        &[],
    );
    assert!(res.is_ok());

    let chain_name = ChainName::from_str("ethereum").unwrap();
    let err = app
        .execute_contract(
            worker.clone(),
            service_registry.contract_addr.clone(),
            &ExecuteMsg::DeregisterChainSupport {
                service_name: service_name.into(),
                chains: vec![chain_name.clone()],
            },
            &[],
        )
        .unwrap_err();

    assert_eq!(
        err.downcast::<axelar_wasm_std::ContractError>()
            .unwrap()
            .to_string(),
        axelar_wasm_std::ContractError::from(ContractError::WorkerNotFound).to_string()
    );

<<<<<<< HEAD
    let workers = service_registry.get_active_workers(&app, service_name, chain_name);
=======
    let workers =
        test_utils::get_active_workers(&mut app, contract_addr.clone(), service_name, chain_name);
>>>>>>> 4d1535df
    assert_eq!(workers, vec![]);
}

/// If a worker deregisters support for a chain of an unregistered service,
/// process should return a contract error of type ServiceNotFound.
#[test]
fn deregister_single_chain_for_nonexistent_service() {
    let worker = Addr::unchecked("worker");
    let mut app = App::new(|router, _, storage| {
        router
            .bank
            .init_balance(storage, &worker, coins(100000, AXL_DENOMINATION))
            .unwrap()
    });
<<<<<<< HEAD
    let governance = Addr::unchecked("gov");
    let service_registry =
        test_utils::ServiceRegistryContract::instantiate_contract(&mut app, governance.clone());
=======
    let (contract_addr, _) = test_utils::instantiate_contract(&mut app);
>>>>>>> 4d1535df

    let service_name = "validators";
    let chain_name = ChainName::from_str("ethereum").unwrap();
    let err = app
        .execute_contract(
            worker.clone(),
            service_registry.contract_addr.clone(),
            &ExecuteMsg::DeregisterChainSupport {
                service_name: service_name.into(),
                chains: vec![chain_name.clone()],
            },
            &[],
        )
        .unwrap_err();

    assert_eq!(
        err.downcast::<axelar_wasm_std::ContractError>()
            .unwrap()
            .to_string(),
        axelar_wasm_std::ContractError::from(ContractError::ServiceNotFound).to_string()
    );
}

#[test]
fn unbond_worker() {
    let worker = Addr::unchecked("worker");
    let mut app = App::new(|router, _, storage| {
        router
            .bank
            .init_balance(storage, &worker, coins(100000, AXL_DENOMINATION))
            .unwrap()
    });
<<<<<<< HEAD
    let governance = Addr::unchecked("gov");
    let service_registry =
        test_utils::ServiceRegistryContract::instantiate_contract(&mut app, governance.clone());
=======
    let (contract_addr, governance) = test_utils::instantiate_contract(&mut app);
>>>>>>> 4d1535df

    let service_name = "validators";
    let min_worker_bond = Uint128::new(100);
    let res = app.execute_contract(
        governance.clone(),
        service_registry.contract_addr.clone(),
        &ExecuteMsg::RegisterService {
            service_name: service_name.into(),
            service_contract: Addr::unchecked("nowhere"),
            min_num_workers: 0,
            max_num_workers: Some(100),
            min_worker_bond,
            bond_denom: AXL_DENOMINATION.into(),
            unbonding_period_days: 10,
            description: "Some service".into(),
        },
        &[],
    );
    assert!(res.is_ok());

    let res = app.execute_contract(
        governance,
        service_registry.contract_addr.clone(),
        &ExecuteMsg::AuthorizeWorkers {
            workers: vec![worker.clone().into()],
            service_name: service_name.into(),
        },
        &[],
    );
    assert!(res.is_ok());
    let res = app.execute_contract(
        worker.clone(),
        service_registry.contract_addr.clone(),
        &ExecuteMsg::BondWorker {
            service_name: service_name.into(),
        },
        &coins(min_worker_bond.u128(), AXL_DENOMINATION),
    );
    assert!(res.is_ok());

    let chain_name = ChainName::from_str("ethereum").unwrap();
    let res = app.execute_contract(
        worker.clone(),
        service_registry.contract_addr.clone(),
        &ExecuteMsg::RegisterChainSupport {
            service_name: service_name.into(),
            chains: vec![chain_name.clone()],
        },
        &[],
    );
    assert!(res.is_ok());

    assert!(res.is_ok());
    let res = app.execute_contract(
        worker.clone(),
        service_registry.contract_addr.clone(),
        &ExecuteMsg::UnbondWorker {
            service_name: service_name.into(),
        },
        &[],
    );
    assert!(res.is_ok());

<<<<<<< HEAD
    let workers = service_registry.get_active_workers(&app, service_name, chain_name);
=======
    let workers =
        test_utils::get_active_workers(&mut app, contract_addr.clone(), service_name, chain_name);
>>>>>>> 4d1535df
    assert_eq!(workers, vec![])
}

#[test]
fn bond_wrong_denom() {
    let worker = Addr::unchecked("worker");
    let mut app = App::new(|router, _, storage| {
        router
            .bank
            .init_balance(storage, &worker, coins(100000, "funnydenom"))
            .unwrap()
    });
<<<<<<< HEAD
    let governance = Addr::unchecked("gov");
    let service_registry =
        test_utils::ServiceRegistryContract::instantiate_contract(&mut app, governance.clone());
=======
    let (contract_addr, governance) = test_utils::instantiate_contract(&mut app);
>>>>>>> 4d1535df

    let service_name = "validators";
    let min_worker_bond = Uint128::new(100);
    let res = app.execute_contract(
        governance.clone(),
        service_registry.contract_addr.clone(),
        &ExecuteMsg::RegisterService {
            service_name: service_name.into(),
            service_contract: Addr::unchecked("nowhere"),
            min_num_workers: 0,
            max_num_workers: Some(100),
            min_worker_bond,
            bond_denom: AXL_DENOMINATION.into(),
            unbonding_period_days: 10,
            description: "Some service".into(),
        },
        &[],
    );
    assert!(res.is_ok());

    let res = app.execute_contract(
        worker.clone(),
        service_registry.contract_addr.clone(),
        &ExecuteMsg::BondWorker {
            service_name: service_name.into(),
        },
        &coins(min_worker_bond.u128(), "funnydenom"),
    );
    assert!(res.is_err());
    assert_eq!(
        res.unwrap_err()
            .downcast::<axelar_wasm_std::ContractError>()
            .unwrap()
            .to_string(),
        axelar_wasm_std::ContractError::from(ContractError::WrongDenom).to_string()
    );
}

#[test]
fn bond_but_not_authorized() {
    let worker = Addr::unchecked("worker");
    let mut app = App::new(|router, _, storage| {
        router
            .bank
            .init_balance(storage, &worker, coins(100000, AXL_DENOMINATION))
            .unwrap()
    });
<<<<<<< HEAD
    let governance = Addr::unchecked("gov");
    let service_registry =
        test_utils::ServiceRegistryContract::instantiate_contract(&mut app, governance.clone());
=======
    let (contract_addr, governance) = test_utils::instantiate_contract(&mut app);
>>>>>>> 4d1535df

    let service_name = "validators";
    let min_worker_bond = Uint128::new(100);
    let res = app.execute_contract(
        governance.clone(),
        service_registry.contract_addr.clone(),
        &ExecuteMsg::RegisterService {
            service_name: service_name.into(),
            service_contract: Addr::unchecked("nowhere"),
            min_num_workers: 0,
            max_num_workers: Some(100),
            min_worker_bond,
            bond_denom: AXL_DENOMINATION.into(),
            unbonding_period_days: 10,
            description: "Some service".into(),
        },
        &[],
    );
    assert!(res.is_ok());

    let res = app.execute_contract(
        worker.clone(),
        service_registry.contract_addr.clone(),
        &ExecuteMsg::BondWorker {
            service_name: service_name.into(),
        },
        &coins(min_worker_bond.u128(), AXL_DENOMINATION),
    );
    assert!(res.is_ok());

    let chain_name = ChainName::from_str("ethereum").unwrap();
    let res = app.execute_contract(
        worker.clone(),
        service_registry.contract_addr.clone(),
        &ExecuteMsg::RegisterChainSupport {
            service_name: service_name.into(),
            chains: vec![chain_name.clone()],
        },
        &[],
    );
    assert!(res.is_ok());

<<<<<<< HEAD
    let workers = service_registry.get_active_workers(&app, service_name, chain_name);
=======
    let workers =
        test_utils::get_active_workers(&mut app, contract_addr.clone(), service_name, chain_name);
>>>>>>> 4d1535df
    assert_eq!(workers, vec![])
}

#[test]
fn bond_but_not_enough() {
    let worker = Addr::unchecked("worker");
    let mut app = App::new(|router, _, storage| {
        router
            .bank
            .init_balance(storage, &worker, coins(100000, AXL_DENOMINATION))
            .unwrap()
    });
<<<<<<< HEAD
    let governance = Addr::unchecked("gov");
    let service_registry =
        test_utils::ServiceRegistryContract::instantiate_contract(&mut app, governance.clone());
=======
    let (contract_addr, governance) = test_utils::instantiate_contract(&mut app);
>>>>>>> 4d1535df

    let service_name = "validators";
    let min_worker_bond = Uint128::new(100);
    let res = app.execute_contract(
        governance.clone(),
        service_registry.contract_addr.clone(),
        &ExecuteMsg::RegisterService {
            service_name: service_name.into(),
            service_contract: Addr::unchecked("nowhere"),
            min_num_workers: 0,
            max_num_workers: Some(100),
            min_worker_bond,
            bond_denom: AXL_DENOMINATION.into(),
            unbonding_period_days: 10,
            description: "Some service".into(),
        },
        &[],
    );
    assert!(res.is_ok());

    let res = app.execute_contract(
        governance,
        service_registry.contract_addr.clone(),
        &ExecuteMsg::AuthorizeWorkers {
            workers: vec![worker.clone().into()],
            service_name: service_name.into(),
        },
        &[],
    );
    assert!(res.is_ok());

    let res = app.execute_contract(
        worker.clone(),
        service_registry.contract_addr.clone(),
        &ExecuteMsg::BondWorker {
            service_name: service_name.into(),
        },
        &coins(min_worker_bond.u128() / 2, AXL_DENOMINATION),
    );
    assert!(res.is_ok());

    let chain_name = ChainName::from_str("ethereum").unwrap();
    let res = app.execute_contract(
        worker.clone(),
        service_registry.contract_addr.clone(),
        &ExecuteMsg::RegisterChainSupport {
            service_name: service_name.into(),
            chains: vec![chain_name.clone()],
        },
        &[],
    );
    assert!(res.is_ok());

<<<<<<< HEAD
    let workers = service_registry.get_active_workers(&app, service_name, chain_name);
=======
    let workers =
        test_utils::get_active_workers(&mut app, contract_addr.clone(), service_name, chain_name);
>>>>>>> 4d1535df
    assert_eq!(workers, vec![])
}

#[test]
fn bond_before_authorize() {
    let worker = Addr::unchecked("worker");
    let mut app = App::new(|router, _, storage| {
        router
            .bank
            .init_balance(storage, &worker, coins(100000, AXL_DENOMINATION))
            .unwrap()
    });
<<<<<<< HEAD
    let governance = Addr::unchecked("gov");
    let service_registry =
        test_utils::ServiceRegistryContract::instantiate_contract(&mut app, governance.clone());
=======
    let (contract_addr, governance) = test_utils::instantiate_contract(&mut app);
>>>>>>> 4d1535df

    let service_name = "validators";
    let min_worker_bond = Uint128::new(100);
    let res = app.execute_contract(
        governance.clone(),
        service_registry.contract_addr.clone(),
        &ExecuteMsg::RegisterService {
            service_name: service_name.into(),
            service_contract: Addr::unchecked("nowhere"),
            min_num_workers: 0,
            max_num_workers: Some(100),
            min_worker_bond,
            bond_denom: AXL_DENOMINATION.into(),
            unbonding_period_days: 10,
            description: "Some service".into(),
        },
        &[],
    );
    assert!(res.is_ok());

    let res = app.execute_contract(
        worker.clone(),
        service_registry.contract_addr.clone(),
        &ExecuteMsg::BondWorker {
            service_name: service_name.into(),
        },
        &coins(min_worker_bond.u128(), AXL_DENOMINATION),
    );
    assert!(res.is_ok());

    let res = app.execute_contract(
        governance,
        service_registry.contract_addr.clone(),
        &ExecuteMsg::AuthorizeWorkers {
            workers: vec![worker.clone().into()],
            service_name: service_name.into(),
        },
        &[],
    );
    assert!(res.is_ok());

    let chain_name = ChainName::from_str("ethereum").unwrap();
    let res = app.execute_contract(
        worker.clone(),
        service_registry.contract_addr.clone(),
        &ExecuteMsg::RegisterChainSupport {
            service_name: service_name.into(),
            chains: vec![chain_name.clone()],
        },
        &[],
    );
    assert!(res.is_ok());

<<<<<<< HEAD
    let workers = service_registry.get_active_workers(&app, service_name, chain_name);
=======
    let workers =
        test_utils::get_active_workers(&mut app, contract_addr.clone(), service_name, chain_name);
>>>>>>> 4d1535df
    assert_eq!(
        workers,
        vec![Worker {
            address: worker,
            bonding_state: BondingState::Bonded {
                amount: min_worker_bond
            },
            authorization_state: AuthorizationState::Authorized,
            service_name: service_name.into()
        }]
    );
}

#[test]
fn unbond_then_rebond() {
    let worker = Addr::unchecked("worker");
    let mut app = App::new(|router, _, storage| {
        router
            .bank
            .init_balance(storage, &worker, coins(100000, AXL_DENOMINATION))
            .unwrap()
    });
<<<<<<< HEAD
    let governance = Addr::unchecked("gov");
    let service_registry =
        test_utils::ServiceRegistryContract::instantiate_contract(&mut app, governance.clone());
=======
    let (contract_addr, governance) = test_utils::instantiate_contract(&mut app);
>>>>>>> 4d1535df

    let service_name = "validators";
    let min_worker_bond = Uint128::new(100);
    let res = app.execute_contract(
        governance.clone(),
        service_registry.contract_addr.clone(),
        &ExecuteMsg::RegisterService {
            service_name: service_name.into(),
            service_contract: Addr::unchecked("nowhere"),
            min_num_workers: 0,
            max_num_workers: Some(100),
            min_worker_bond,
            bond_denom: AXL_DENOMINATION.into(),
            unbonding_period_days: 10,
            description: "Some service".into(),
        },
        &[],
    );
    assert!(res.is_ok());

    let res = app.execute_contract(
        governance,
        service_registry.contract_addr.clone(),
        &ExecuteMsg::AuthorizeWorkers {
            workers: vec![worker.clone().into()],
            service_name: service_name.into(),
        },
        &[],
    );
    assert!(res.is_ok());
    let res = app.execute_contract(
        worker.clone(),
        service_registry.contract_addr.clone(),
        &ExecuteMsg::BondWorker {
            service_name: service_name.into(),
        },
        &coins(min_worker_bond.u128(), AXL_DENOMINATION),
    );
    assert!(res.is_ok());

    let chain_name = ChainName::from_str("ethereum").unwrap();
    let res = app.execute_contract(
        worker.clone(),
        service_registry.contract_addr.clone(),
        &ExecuteMsg::RegisterChainSupport {
            service_name: service_name.into(),
            chains: vec![chain_name.clone()],
        },
        &[],
    );
    assert!(res.is_ok());

    assert!(res.is_ok());
    let res = app.execute_contract(
        worker.clone(),
        service_registry.contract_addr.clone(),
        &ExecuteMsg::UnbondWorker {
            service_name: service_name.into(),
        },
        &[],
    );
    assert!(res.is_ok());

    let res = app.execute_contract(
        worker.clone(),
        service_registry.contract_addr.clone(),
        &ExecuteMsg::BondWorker {
            service_name: service_name.into(),
        },
        &[],
    );
    assert!(res.is_ok());

<<<<<<< HEAD
    let workers = service_registry.get_active_workers(&app, service_name, chain_name);
=======
    let workers =
        test_utils::get_active_workers(&mut app, contract_addr.clone(), service_name, chain_name);
>>>>>>> 4d1535df
    assert_eq!(
        workers,
        vec![Worker {
            address: worker,
            bonding_state: BondingState::Bonded {
                amount: min_worker_bond
            },
            authorization_state: AuthorizationState::Authorized,
            service_name: service_name.into()
        }]
    );
}

#[test]
fn unbonding_period() {
    let worker = Addr::unchecked("worker");
    let min_worker_bond = Uint128::new(100);
    let initial_bal = min_worker_bond.u128() * 2;
    let mut app = App::new(|router, _, storage| {
        router
            .bank
            .init_balance(storage, &worker, coins(initial_bal, AXL_DENOMINATION))
            .unwrap()
    });
<<<<<<< HEAD
    let governance = Addr::unchecked("gov");
    let service_registry =
        test_utils::ServiceRegistryContract::instantiate_contract(&mut app, governance.clone());
=======
    let (contract_addr, governance) = test_utils::instantiate_contract(&mut app);
>>>>>>> 4d1535df

    let service_name = "validators";
    let unbonding_period_days = 1;
    let res = app.execute_contract(
        governance.clone(),
        service_registry.contract_addr.clone(),
        &ExecuteMsg::RegisterService {
            service_name: service_name.into(),
            service_contract: Addr::unchecked("nowhere"),
            min_num_workers: 0,
            max_num_workers: Some(100),
            min_worker_bond,
            bond_denom: AXL_DENOMINATION.into(),
            unbonding_period_days: unbonding_period_days.clone(),
            description: "Some service".into(),
        },
        &[],
    );
    assert!(res.is_ok());

    let res = app.execute_contract(
        governance,
        service_registry.contract_addr.clone(),
        &ExecuteMsg::AuthorizeWorkers {
            workers: vec![worker.clone().into()],
            service_name: service_name.into(),
        },
        &[],
    );
    assert!(res.is_ok());
    let res = app.execute_contract(
        worker.clone(),
        service_registry.contract_addr.clone(),
        &ExecuteMsg::BondWorker {
            service_name: service_name.into(),
        },
        &coins(min_worker_bond.u128(), AXL_DENOMINATION),
    );
    assert!(res.is_ok());

    let chain_name = ChainName::from_str("ethereum").unwrap();
    let res = app.execute_contract(
        worker.clone(),
        service_registry.contract_addr.clone(),
        &ExecuteMsg::RegisterChainSupport {
            service_name: service_name.into(),
            chains: vec![chain_name],
        },
        &[],
    );
    assert!(res.is_ok());

    assert!(res.is_ok());
    let res = app.execute_contract(
        worker.clone(),
        service_registry.contract_addr.clone(),
        &ExecuteMsg::UnbondWorker {
            service_name: service_name.into(),
        },
        &[],
    );
    assert!(res.is_ok());
    assert_eq!(
        app.wrap()
            .query_balance(worker.clone(), AXL_DENOMINATION)
            .unwrap()
            .amount
            .u128(),
        initial_bal - min_worker_bond.u128()
    );

    assert!(res.is_ok());
    let res = app.execute_contract(
        worker.clone(),
        service_registry.contract_addr.clone(),
        &ExecuteMsg::ClaimStake {
            service_name: service_name.into(),
        },
        &[],
    );
    assert!(!res.is_ok());
    assert_eq!(
        res.unwrap_err()
            .downcast::<axelar_wasm_std::ContractError>()
            .unwrap()
            .to_string(),
        axelar_wasm_std::ContractError::from(ContractError::InvalidBondingState(
            BondingState::Unbonding {
                unbonded_at: app.block_info().time,
                amount: min_worker_bond,
            }
        ))
        .to_string()
    );
    assert_eq!(
        app.wrap()
            .query_balance(worker.clone(), AXL_DENOMINATION)
            .unwrap()
            .amount
            .u128(),
        initial_bal - min_worker_bond.u128()
    );

    let block = app.block_info();
    app.set_block(BlockInfo {
        height: block.height + 1,
        time: app
            .block_info()
            .time
            .plus_days(unbonding_period_days.into()),
        ..block
    });

    let res = app.execute_contract(
        worker.clone(),
        service_registry.contract_addr.clone(),
        &ExecuteMsg::ClaimStake {
            service_name: service_name.into(),
        },
        &[],
    );
    assert!(res.is_ok());

    assert_eq!(
        app.wrap()
            .query_balance(worker, AXL_DENOMINATION)
            .unwrap()
            .amount
            .u128(),
        initial_bal
    );
}<|MERGE_RESOLUTION|>--- conflicted
+++ resolved
@@ -16,13 +16,9 @@
 #[test]
 fn register_service() {
     let mut app = App::default();
-<<<<<<< HEAD
-    let governance = Addr::unchecked("gov");
-    let service_registry =
-        test_utils::ServiceRegistryContract::instantiate_contract(&mut app, governance.clone());
-=======
-    let (contract_addr, governance) = test_utils::instantiate_contract(&mut app);
->>>>>>> 4d1535df
+    let governance = Addr::unchecked("gov");
+    let service_registry =
+        test_utils::ServiceRegistryContract::instantiate_contract(&mut app, governance.clone());
 
     let res = app.execute_contract(
         governance.clone(),
@@ -68,14 +64,10 @@
 #[test]
 fn authorize_worker() {
     let mut app = App::default();
-<<<<<<< HEAD
-    let governance = Addr::unchecked("gov");
-    let service_registry =
-        test_utils::ServiceRegistryContract::instantiate_contract(&mut app, governance.clone());
-=======
-    let (contract_addr, governance) = test_utils::instantiate_contract(&mut app);
->>>>>>> 4d1535df
-
+    let governance = Addr::unchecked("gov");
+    let service_registry =
+        test_utils::ServiceRegistryContract::instantiate_contract(&mut app, governance.clone());
+  
     let service_name = "validators";
     let res = app.execute_contract(
         governance.clone(),
@@ -131,13 +123,9 @@
             .init_balance(storage, &worker, coins(100000, AXL_DENOMINATION))
             .unwrap()
     });
-<<<<<<< HEAD
-    let governance = Addr::unchecked("gov");
-    let service_registry =
-        test_utils::ServiceRegistryContract::instantiate_contract(&mut app, governance.clone());
-=======
-    let (contract_addr, governance) = test_utils::instantiate_contract(&mut app);
->>>>>>> 4d1535df
+    let governance = Addr::unchecked("gov");
+    let service_registry =
+        test_utils::ServiceRegistryContract::instantiate_contract(&mut app, governance.clone());
 
     let service_name = "validators";
     let min_worker_bond = Uint128::new(100);
@@ -188,13 +176,9 @@
             .init_balance(storage, &worker, coins(100000, AXL_DENOMINATION))
             .unwrap()
     });
-<<<<<<< HEAD
-    let governance = Addr::unchecked("gov");
-    let service_registry =
-        test_utils::ServiceRegistryContract::instantiate_contract(&mut app, governance.clone());
-=======
-    let (contract_addr, governance) = test_utils::instantiate_contract(&mut app);
->>>>>>> 4d1535df
+    let governance = Addr::unchecked("gov");
+    let service_registry =
+        test_utils::ServiceRegistryContract::instantiate_contract(&mut app, governance.clone());
 
     let service_name = "validators";
     let min_worker_bond = Uint128::new(100);
@@ -247,12 +231,7 @@
     );
     assert!(res.is_ok());
 
-<<<<<<< HEAD
     let workers = service_registry.get_active_workers(&app, service_name, chain_name);
-=======
-    let workers =
-        test_utils::get_active_workers(&mut app, contract_addr.clone(), service_name, chain_name);
->>>>>>> 4d1535df
     assert_eq!(
         workers,
         vec![Worker {
@@ -265,14 +244,8 @@
         }]
     );
 
-<<<<<<< HEAD
     let workers = service_registry.get_active_workers(
         &app,
-=======
-    let workers = test_utils::get_active_workers(
-        &mut app,
-        contract_addr.clone(),
->>>>>>> 4d1535df
         service_name,
         ChainName::from_str("random chain").unwrap(),
     );
@@ -290,13 +263,9 @@
             .init_balance(storage, &worker, coins(100000, AXL_DENOMINATION))
             .unwrap()
     });
-<<<<<<< HEAD
-    let governance = Addr::unchecked("gov");
-    let service_registry =
-        test_utils::ServiceRegistryContract::instantiate_contract(&mut app, governance.clone());
-=======
-    let (contract_addr, governance) = test_utils::instantiate_contract(&mut app);
->>>>>>> 4d1535df
+    let governance = Addr::unchecked("gov");
+    let service_registry =
+        test_utils::ServiceRegistryContract::instantiate_contract(&mut app, governance.clone());
 
     let service_name = "validators";
     let min_worker_bond = Uint128::new(100);
@@ -362,12 +331,7 @@
     );
     assert!(res.is_ok());
 
-<<<<<<< HEAD
     let workers = service_registry.get_active_workers(&app, service_name, chain_name);
-=======
-    let workers =
-        test_utils::get_active_workers(&mut app, contract_addr.clone(), service_name, chain_name);
->>>>>>> 4d1535df
     assert_eq!(workers, vec![]);
 }
 
@@ -381,13 +345,9 @@
             .init_balance(storage, &worker, coins(100000, AXL_DENOMINATION))
             .unwrap()
     });
-<<<<<<< HEAD
-    let governance = Addr::unchecked("gov");
-    let service_registry =
-        test_utils::ServiceRegistryContract::instantiate_contract(&mut app, governance.clone());
-=======
-    let (contract_addr, governance) = test_utils::instantiate_contract(&mut app);
->>>>>>> 4d1535df
+    let governance = Addr::unchecked("gov");
+    let service_registry =
+        test_utils::ServiceRegistryContract::instantiate_contract(&mut app, governance.clone());
 
     let service_name = "validators";
     let min_worker_bond = Uint128::new(100);
@@ -458,12 +418,7 @@
     assert!(res.is_ok());
 
     for chain in chains {
-<<<<<<< HEAD
         let workers = service_registry.get_active_workers(&app, service_name, chain);
-=======
-        let workers =
-            test_utils::get_active_workers(&mut app, contract_addr.clone(), service_name, chain);
->>>>>>> 4d1535df
         assert_eq!(workers, vec![]);
     }
 }
@@ -479,13 +434,9 @@
             .init_balance(storage, &worker, coins(100000, AXL_DENOMINATION))
             .unwrap()
     });
-<<<<<<< HEAD
-    let governance = Addr::unchecked("gov");
-    let service_registry =
-        test_utils::ServiceRegistryContract::instantiate_contract(&mut app, governance.clone());
-=======
-    let (contract_addr, governance) = test_utils::instantiate_contract(&mut app);
->>>>>>> 4d1535df
+    let governance = Addr::unchecked("gov");
+    let service_registry =
+        test_utils::ServiceRegistryContract::instantiate_contract(&mut app, governance.clone());
 
     let service_name = "validators";
     let min_worker_bond = Uint128::new(100);
@@ -558,30 +509,12 @@
 
     // Verify that worker is not associated with the deregistered chain
     let deregistered_chain = chains[0].clone();
-<<<<<<< HEAD
     let workers = service_registry.get_active_workers(&app, service_name, deregistered_chain);
-=======
-    let workers = test_utils::get_active_workers(
-        &mut app,
-        contract_addr.clone(),
-        service_name,
-        deregistered_chain,
-    );
->>>>>>> 4d1535df
     assert_eq!(workers, vec![]);
 
     // Verify that worker is still associated with other chains
     for chain in chains.iter().skip(1) {
-<<<<<<< HEAD
         let workers = service_registry.get_active_workers(&app, service_name, chain.clone());
-=======
-        let workers = test_utils::get_active_workers(
-            &mut app,
-            contract_addr.clone(),
-            service_name,
-            chain.clone(),
-        );
->>>>>>> 4d1535df
         assert_eq!(
             workers,
             vec![Worker {
@@ -607,13 +540,9 @@
             .init_balance(storage, &worker, coins(100000, AXL_DENOMINATION))
             .unwrap()
     });
-<<<<<<< HEAD
-    let governance = Addr::unchecked("gov");
-    let service_registry =
-        test_utils::ServiceRegistryContract::instantiate_contract(&mut app, governance.clone());
-=======
-    let (contract_addr, governance) = test_utils::instantiate_contract(&mut app);
->>>>>>> 4d1535df
+    let governance = Addr::unchecked("gov");
+    let service_registry =
+        test_utils::ServiceRegistryContract::instantiate_contract(&mut app, governance.clone());
 
     let service_name = "validators";
     let min_worker_bond = Uint128::new(100);
@@ -680,12 +609,7 @@
     );
     assert!(res.is_ok());
 
-<<<<<<< HEAD
     let workers = service_registry.get_active_workers(&app, service_name, chain_name);
-=======
-    let workers =
-        test_utils::get_active_workers(&mut app, contract_addr.clone(), service_name, chain_name);
->>>>>>> 4d1535df
     assert_eq!(
         workers,
         vec![Worker {
@@ -710,13 +634,9 @@
             .init_balance(storage, &worker, coins(100000, AXL_DENOMINATION))
             .unwrap()
     });
-<<<<<<< HEAD
-    let governance = Addr::unchecked("gov");
-    let service_registry =
-        test_utils::ServiceRegistryContract::instantiate_contract(&mut app, governance.clone());
-=======
-    let (contract_addr, governance) = test_utils::instantiate_contract(&mut app);
->>>>>>> 4d1535df
+    let governance = Addr::unchecked("gov");
+    let service_registry =
+        test_utils::ServiceRegistryContract::instantiate_contract(&mut app, governance.clone());
 
     let service_name = "validators";
     let min_worker_bond = Uint128::new(100);
@@ -793,12 +713,7 @@
     );
     assert!(res.is_ok());
 
-<<<<<<< HEAD
     let workers = service_registry.get_active_workers(&app, service_name, chain_name);
-=======
-    let workers =
-        test_utils::get_active_workers(&mut app, contract_addr.clone(), service_name, chain_name);
->>>>>>> 4d1535df
     assert_eq!(
         workers,
         vec![Worker {
@@ -823,13 +738,9 @@
             .init_balance(storage, &worker, coins(100000, AXL_DENOMINATION))
             .unwrap()
     });
-<<<<<<< HEAD
-    let governance = Addr::unchecked("gov");
-    let service_registry =
-        test_utils::ServiceRegistryContract::instantiate_contract(&mut app, governance.clone());
-=======
-    let (contract_addr, governance) = test_utils::instantiate_contract(&mut app);
->>>>>>> 4d1535df
+    let governance = Addr::unchecked("gov");
+    let service_registry =
+        test_utils::ServiceRegistryContract::instantiate_contract(&mut app, governance.clone());
 
     let service_name = "validators";
     let min_worker_bond = Uint128::new(100);
@@ -883,12 +794,7 @@
     );
     assert!(res.is_ok());
 
-<<<<<<< HEAD
     let workers = service_registry.get_active_workers(&app, service_name, chain_name);
-=======
-    let workers =
-        test_utils::get_active_workers(&mut app, contract_addr.clone(), service_name, chain_name);
->>>>>>> 4d1535df
     assert_eq!(workers, vec![])
 }
 
@@ -903,13 +809,9 @@
             .init_balance(storage, &worker, coins(100000, AXL_DENOMINATION))
             .unwrap()
     });
-<<<<<<< HEAD
-    let governance = Addr::unchecked("gov");
-    let service_registry =
-        test_utils::ServiceRegistryContract::instantiate_contract(&mut app, governance.clone());
-=======
-    let (contract_addr, governance) = test_utils::instantiate_contract(&mut app);
->>>>>>> 4d1535df
+    let governance = Addr::unchecked("gov");
+    let service_registry =
+        test_utils::ServiceRegistryContract::instantiate_contract(&mut app, governance.clone());
 
     let service_name = "validators";
     let min_worker_bond = Uint128::new(100);
@@ -964,12 +866,7 @@
     );
     assert!(res.is_ok());
 
-<<<<<<< HEAD
     let workers = service_registry.get_active_workers(&app, service_name, chain_name);
-=======
-    let workers =
-        test_utils::get_active_workers(&mut app, contract_addr.clone(), service_name, chain_name);
->>>>>>> 4d1535df
     assert_eq!(workers, vec![]);
 }
 
@@ -984,13 +881,9 @@
             .init_balance(storage, &worker, coins(100000, AXL_DENOMINATION))
             .unwrap()
     });
-<<<<<<< HEAD
-    let governance = Addr::unchecked("gov");
-    let service_registry =
-        test_utils::ServiceRegistryContract::instantiate_contract(&mut app, governance.clone());
-=======
-    let (contract_addr, governance) = test_utils::instantiate_contract(&mut app);
->>>>>>> 4d1535df
+    let governance = Addr::unchecked("gov");
+    let service_registry =
+        test_utils::ServiceRegistryContract::instantiate_contract(&mut app, governance.clone());
 
     let service_name = "validators";
     let min_worker_bond = Uint128::new(100);
@@ -1031,12 +924,7 @@
         axelar_wasm_std::ContractError::from(ContractError::WorkerNotFound).to_string()
     );
 
-<<<<<<< HEAD
     let workers = service_registry.get_active_workers(&app, service_name, chain_name);
-=======
-    let workers =
-        test_utils::get_active_workers(&mut app, contract_addr.clone(), service_name, chain_name);
->>>>>>> 4d1535df
     assert_eq!(workers, vec![]);
 }
 
@@ -1051,13 +939,9 @@
             .init_balance(storage, &worker, coins(100000, AXL_DENOMINATION))
             .unwrap()
     });
-<<<<<<< HEAD
-    let governance = Addr::unchecked("gov");
-    let service_registry =
-        test_utils::ServiceRegistryContract::instantiate_contract(&mut app, governance.clone());
-=======
-    let (contract_addr, _) = test_utils::instantiate_contract(&mut app);
->>>>>>> 4d1535df
+    let governance = Addr::unchecked("gov");
+    let service_registry =
+        test_utils::ServiceRegistryContract::instantiate_contract(&mut app, governance.clone());
 
     let service_name = "validators";
     let chain_name = ChainName::from_str("ethereum").unwrap();
@@ -1090,13 +974,9 @@
             .init_balance(storage, &worker, coins(100000, AXL_DENOMINATION))
             .unwrap()
     });
-<<<<<<< HEAD
-    let governance = Addr::unchecked("gov");
-    let service_registry =
-        test_utils::ServiceRegistryContract::instantiate_contract(&mut app, governance.clone());
-=======
-    let (contract_addr, governance) = test_utils::instantiate_contract(&mut app);
->>>>>>> 4d1535df
+    let governance = Addr::unchecked("gov");
+    let service_registry =
+        test_utils::ServiceRegistryContract::instantiate_contract(&mut app, governance.clone());
 
     let service_name = "validators";
     let min_worker_bond = Uint128::new(100);
@@ -1160,12 +1040,7 @@
     );
     assert!(res.is_ok());
 
-<<<<<<< HEAD
     let workers = service_registry.get_active_workers(&app, service_name, chain_name);
-=======
-    let workers =
-        test_utils::get_active_workers(&mut app, contract_addr.clone(), service_name, chain_name);
->>>>>>> 4d1535df
     assert_eq!(workers, vec![])
 }
 
@@ -1178,13 +1053,9 @@
             .init_balance(storage, &worker, coins(100000, "funnydenom"))
             .unwrap()
     });
-<<<<<<< HEAD
-    let governance = Addr::unchecked("gov");
-    let service_registry =
-        test_utils::ServiceRegistryContract::instantiate_contract(&mut app, governance.clone());
-=======
-    let (contract_addr, governance) = test_utils::instantiate_contract(&mut app);
->>>>>>> 4d1535df
+    let governance = Addr::unchecked("gov");
+    let service_registry =
+        test_utils::ServiceRegistryContract::instantiate_contract(&mut app, governance.clone());
 
     let service_name = "validators";
     let min_worker_bond = Uint128::new(100);
@@ -1232,13 +1103,9 @@
             .init_balance(storage, &worker, coins(100000, AXL_DENOMINATION))
             .unwrap()
     });
-<<<<<<< HEAD
-    let governance = Addr::unchecked("gov");
-    let service_registry =
-        test_utils::ServiceRegistryContract::instantiate_contract(&mut app, governance.clone());
-=======
-    let (contract_addr, governance) = test_utils::instantiate_contract(&mut app);
->>>>>>> 4d1535df
+    let governance = Addr::unchecked("gov");
+    let service_registry =
+        test_utils::ServiceRegistryContract::instantiate_contract(&mut app, governance.clone());
 
     let service_name = "validators";
     let min_worker_bond = Uint128::new(100);
@@ -1281,12 +1148,7 @@
     );
     assert!(res.is_ok());
 
-<<<<<<< HEAD
     let workers = service_registry.get_active_workers(&app, service_name, chain_name);
-=======
-    let workers =
-        test_utils::get_active_workers(&mut app, contract_addr.clone(), service_name, chain_name);
->>>>>>> 4d1535df
     assert_eq!(workers, vec![])
 }
 
@@ -1299,13 +1161,9 @@
             .init_balance(storage, &worker, coins(100000, AXL_DENOMINATION))
             .unwrap()
     });
-<<<<<<< HEAD
-    let governance = Addr::unchecked("gov");
-    let service_registry =
-        test_utils::ServiceRegistryContract::instantiate_contract(&mut app, governance.clone());
-=======
-    let (contract_addr, governance) = test_utils::instantiate_contract(&mut app);
->>>>>>> 4d1535df
+    let governance = Addr::unchecked("gov");
+    let service_registry =
+        test_utils::ServiceRegistryContract::instantiate_contract(&mut app, governance.clone());
 
     let service_name = "validators";
     let min_worker_bond = Uint128::new(100);
@@ -1359,12 +1217,7 @@
     );
     assert!(res.is_ok());
 
-<<<<<<< HEAD
     let workers = service_registry.get_active_workers(&app, service_name, chain_name);
-=======
-    let workers =
-        test_utils::get_active_workers(&mut app, contract_addr.clone(), service_name, chain_name);
->>>>>>> 4d1535df
     assert_eq!(workers, vec![])
 }
 
@@ -1377,13 +1230,9 @@
             .init_balance(storage, &worker, coins(100000, AXL_DENOMINATION))
             .unwrap()
     });
-<<<<<<< HEAD
-    let governance = Addr::unchecked("gov");
-    let service_registry =
-        test_utils::ServiceRegistryContract::instantiate_contract(&mut app, governance.clone());
-=======
-    let (contract_addr, governance) = test_utils::instantiate_contract(&mut app);
->>>>>>> 4d1535df
+    let governance = Addr::unchecked("gov");
+    let service_registry =
+        test_utils::ServiceRegistryContract::instantiate_contract(&mut app, governance.clone());
 
     let service_name = "validators";
     let min_worker_bond = Uint128::new(100);
@@ -1437,12 +1286,7 @@
     );
     assert!(res.is_ok());
 
-<<<<<<< HEAD
     let workers = service_registry.get_active_workers(&app, service_name, chain_name);
-=======
-    let workers =
-        test_utils::get_active_workers(&mut app, contract_addr.clone(), service_name, chain_name);
->>>>>>> 4d1535df
     assert_eq!(
         workers,
         vec![Worker {
@@ -1465,13 +1309,9 @@
             .init_balance(storage, &worker, coins(100000, AXL_DENOMINATION))
             .unwrap()
     });
-<<<<<<< HEAD
-    let governance = Addr::unchecked("gov");
-    let service_registry =
-        test_utils::ServiceRegistryContract::instantiate_contract(&mut app, governance.clone());
-=======
-    let (contract_addr, governance) = test_utils::instantiate_contract(&mut app);
->>>>>>> 4d1535df
+    let governance = Addr::unchecked("gov");
+    let service_registry =
+        test_utils::ServiceRegistryContract::instantiate_contract(&mut app, governance.clone());
 
     let service_name = "validators";
     let min_worker_bond = Uint128::new(100);
@@ -1545,12 +1385,7 @@
     );
     assert!(res.is_ok());
 
-<<<<<<< HEAD
     let workers = service_registry.get_active_workers(&app, service_name, chain_name);
-=======
-    let workers =
-        test_utils::get_active_workers(&mut app, contract_addr.clone(), service_name, chain_name);
->>>>>>> 4d1535df
     assert_eq!(
         workers,
         vec![Worker {
@@ -1575,13 +1410,9 @@
             .init_balance(storage, &worker, coins(initial_bal, AXL_DENOMINATION))
             .unwrap()
     });
-<<<<<<< HEAD
-    let governance = Addr::unchecked("gov");
-    let service_registry =
-        test_utils::ServiceRegistryContract::instantiate_contract(&mut app, governance.clone());
-=======
-    let (contract_addr, governance) = test_utils::instantiate_contract(&mut app);
->>>>>>> 4d1535df
+    let governance = Addr::unchecked("gov");
+    let service_registry =
+        test_utils::ServiceRegistryContract::instantiate_contract(&mut app, governance.clone());
 
     let service_name = "validators";
     let unbonding_period_days = 1;
