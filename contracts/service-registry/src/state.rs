--- conflicted
+++ resolved
@@ -223,7 +223,6 @@
     Ok(())
 }
 
-<<<<<<< HEAD
 pub fn may_load_service_params_override(
     storage: &dyn Storage,
     service_name: &ServiceName,
@@ -232,7 +231,8 @@
     SERVICE_OVERRIDES
         .may_load(storage, (service_name, chain))
         .change_context(ContractError::StorageError)
-=======
+}
+
 pub fn update_verifier_authorization_status(
     storage: &mut dyn Storage,
     service_name: ServiceName,
@@ -291,7 +291,6 @@
         .change_context(ContractError::StorageError)?
         .ok_or(report!(ContractError::ServiceNotFound))?;
     Ok(count)
->>>>>>> 13af2d59
 }
 
 pub fn bond_verifier(
