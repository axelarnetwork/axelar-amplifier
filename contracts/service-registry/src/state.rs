--- conflicted
+++ resolved
@@ -20,17 +20,10 @@
 #[derive(Serialize, Deserialize, Clone, Debug, PartialEq, Eq, JsonSchema)]
 pub struct Service {
     pub name: String,
-<<<<<<< HEAD
     pub coordinator_contract: Addr,
-    pub min_num_workers: u16,
-    pub max_num_workers: Option<u16>,
-    pub min_worker_bond: Uint128,
-=======
-    pub service_contract: Addr,
     pub min_num_verifiers: u16,
     pub max_num_verifiers: Option<u16>,
     pub min_verifier_bond: Uint128,
->>>>>>> a52ea461
     pub bond_denom: String,
     // should be set to a duration longer than the voting period for governance proposals,
     // otherwise a verifier could bail before they get penalized
@@ -164,15 +157,9 @@
 type VerifierAddress = Addr;
 
 pub const SERVICES: Map<&ServiceName, Service> = Map::new("services");
-<<<<<<< HEAD
-pub const WORKERS_PER_CHAIN: Map<(&ServiceName, &ChainName, &WorkerAddress), ()> =
-    Map::new("workers_per_chain");
-pub const WORKERS: Map<(&ServiceName, &WorkerAddress), Worker> = Map::new("workers");
-=======
 pub const VERIFIERS_PER_CHAIN: Map<(&ServiceName, &ChainName, &VerifierAddress), ()> =
     Map::new("verifiers_per_chain");
 pub const VERIFIERS: Map<(&ServiceName, &VerifierAddress), Verifier> = Map::new("verifiers");
->>>>>>> a52ea461
 
 pub fn register_chains_support(
     storage: &mut dyn Storage,
