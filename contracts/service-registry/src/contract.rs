use axelar_wasm_std::{address, permission_control, FnExt};
#[cfg(not(feature = "library"))]
use cosmwasm_std::entry_point;
use cosmwasm_std::{
<<<<<<< HEAD
    to_json_binary, Addr, BankMsg, Binary, Coin, Deps, DepsMut, Empty, Env, MessageInfo,
    QueryRequest, Response, Storage, Uint128, WasmQuery,
=======
    to_json_binary, Addr, BankMsg, Binary, Coin, Deps, DepsMut, Empty, Env, MessageInfo, Order,
    QueryRequest, Response, Storage, WasmQuery,
>>>>>>> b87368f2
};
use error_stack::{bail, Report, ResultExt};

use crate::error::ContractError;
use crate::msg::{ExecuteMsg, InstantiateMsg, QueryMsg};
use crate::state::{AuthorizationState, BondingState, Service, SERVICES, VERIFIERS};

mod execute;
mod migrations;
mod query;

const CONTRACT_NAME: &str = env!("CARGO_PKG_NAME");
const CONTRACT_VERSION: &str = env!("CARGO_PKG_VERSION");

#[cfg_attr(not(feature = "library"), entry_point)]
pub fn instantiate(
    deps: DepsMut,
    _env: Env,
    _info: MessageInfo,
    msg: InstantiateMsg,
) -> Result<Response, axelar_wasm_std::error::ContractError> {
    cw2::set_contract_version(deps.storage, CONTRACT_NAME, CONTRACT_VERSION)?;

    let governance = address::validate_cosmwasm_address(deps.api, &msg.governance_account)?;
    permission_control::set_governance(deps.storage, &governance)?;

    Ok(Response::default())
}

#[cfg_attr(not(feature = "library"), entry_point)]
pub fn execute(
    deps: DepsMut,
    env: Env,
    info: MessageInfo,
    msg: ExecuteMsg,
) -> Result<Response, axelar_wasm_std::error::ContractError> {
    match msg.ensure_permissions(deps.storage, &info.sender, match_verifier(&info.sender))? {
        ExecuteMsg::RegisterService {
            service_name,
            coordinator_contract,
            min_num_verifiers,
            max_num_verifiers,
            min_verifier_bond,
            bond_denom,
            unbonding_period_days,
            description,
        } => execute::register_service(
            deps,
            service_name,
            coordinator_contract,
            min_num_verifiers,
            max_num_verifiers,
            min_verifier_bond,
            bond_denom,
            unbonding_period_days,
            description,
        ),
        ExecuteMsg::AuthorizeVerifiers {
            verifiers,
            service_name,
        } => {
            let verifiers = verifiers
                .into_iter()
                .map(|verifier| address::validate_cosmwasm_address(deps.api, &verifier))
                .collect::<Result<Vec<_>, _>>()?;
            execute::update_verifier_authorization_status(
                deps,
                verifiers,
                service_name,
                AuthorizationState::Authorized,
            )
        }
        ExecuteMsg::UnauthorizeVerifiers {
            verifiers,
            service_name,
        } => {
            let verifiers = verifiers
                .into_iter()
                .map(|verifier| address::validate_cosmwasm_address(deps.api, &verifier))
                .collect::<Result<Vec<_>, _>>()?;
            execute::update_verifier_authorization_status(
                deps,
                verifiers,
                service_name,
                AuthorizationState::NotAuthorized,
            )
        }
        ExecuteMsg::JailVerifiers {
            verifiers,
            service_name,
        } => {
            let verifiers = verifiers
                .into_iter()
                .map(|verifier| address::validate_cosmwasm_address(deps.api, &verifier))
                .collect::<Result<Vec<_>, _>>()?;
            execute::update_verifier_authorization_status(
                deps,
                verifiers,
                service_name,
                AuthorizationState::Jailed,
            )
        }
        ExecuteMsg::RegisterChainSupport {
            service_name,
            chains,
        } => execute::register_chains_support(deps, info, service_name, chains),
        ExecuteMsg::DeregisterChainSupport {
            service_name,
            chains,
        } => execute::deregister_chains_support(deps, info, service_name, chains),
        ExecuteMsg::BondVerifier { service_name } => {
            execute::bond_verifier(deps, info, service_name)
        }
        ExecuteMsg::UnbondVerifier { service_name } => {
            execute::unbond_verifier(deps, env, info, service_name)
        }
        ExecuteMsg::ClaimStake { service_name } => {
            execute::claim_stake(deps, env, info, service_name)
        }
    }?
    .then(Ok)
}

fn match_verifier(
    sender: &Addr,
) -> impl FnOnce(&dyn Storage, &ExecuteMsg) -> Result<Addr, Report<permission_control::Error>> + '_
{
    |storage: &dyn Storage, msg: &ExecuteMsg| {
        let service_name = match msg {
            ExecuteMsg::RegisterChainSupport { service_name, .. }
            | ExecuteMsg::DeregisterChainSupport { service_name, .. } => service_name,
            _ => bail!(permission_control::Error::WrongVariant),
        };
        VERIFIERS
            .load(storage, (service_name, sender))
            .map(|verifier| verifier.address)
            .change_context(permission_control::Error::Unauthorized)
    }
}

#[cfg_attr(not(feature = "library"), entry_point)]
pub fn query(
    deps: Deps,
    _env: Env,
    msg: QueryMsg,
) -> Result<Binary, axelar_wasm_std::error::ContractError> {
    match msg {
        QueryMsg::ActiveVerifiers {
            service_name,
            chain_name,
        } => to_json_binary(&query::active_verifiers(deps, service_name, chain_name)?)
            .map_err(|err| err.into()),
        QueryMsg::Verifier {
            service_name,
            verifier,
        } => to_json_binary(&query::verifier(deps, service_name, verifier)?)
            .map_err(|err| err.into()),
        QueryMsg::Service { service_name } => {
            to_json_binary(&query::service(deps, service_name)?).map_err(|err| err.into())
        }
    }
}

#[cfg_attr(not(feature = "library"), entry_point)]
pub fn migrate(
    deps: DepsMut,
    _env: Env,
    _msg: Empty,
) -> Result<Response, axelar_wasm_std::error::ContractError> {
    migrations::v0_4_1::migrate(deps.storage)?;

    cw2::set_contract_version(deps.storage, CONTRACT_NAME, CONTRACT_VERSION)?;

    Ok(Response::default())
}

#[cfg(test)]
mod test {
    use std::collections::HashSet;
    use std::str::FromStr;

    use axelar_wasm_std::error::err_contains;
    use axelar_wasm_std::nonempty;
    use cosmwasm_std::testing::{
        mock_dependencies, mock_env, mock_info, MockApi, MockQuerier, MockStorage,
    };
    use cosmwasm_std::{coins, from_json, CosmosMsg, Empty, OwnedDeps, StdResult, Uint128};
    use router_api::ChainName;

    use super::*;
    use crate::msg::VerifierDetails;
    use crate::state::{Verifier, WeightedVerifier, VERIFIER_WEIGHT};

    const GOVERNANCE_ADDRESS: &str = "governance";
    const UNAUTHORIZED_ADDRESS: &str = "unauthorized";
    const COORDINATOR_ADDRESS: &str = "coordinator_address";
    const VERIFIER_ADDRESS: &str = "verifier";
    const AXL_DENOMINATION: &str = "uaxl";

    fn setup() -> OwnedDeps<MockStorage, MockApi, MockQuerier, Empty> {
        let mut deps = mock_dependencies();

        instantiate(
            deps.as_mut(),
            mock_env(),
            mock_info("instantiator", &[]),
            InstantiateMsg {
                governance_account: GOVERNANCE_ADDRESS.to_string(),
            },
        )
        .unwrap();

        deps.querier.update_wasm(move |wq| match wq {
            WasmQuery::Smart { contract_addr, .. } if contract_addr == COORDINATOR_ADDRESS => {
                Ok(to_json_binary(&true).into()).into()
            }
            _ => panic!("no mock for this query"),
        });

        deps
    }

    #[test]
    fn register_service() {
        let mut deps = setup();

        let res = execute(
            deps.as_mut(),
            mock_env(),
            mock_info(GOVERNANCE_ADDRESS, &[]),
            ExecuteMsg::RegisterService {
                service_name: "validators".into(),
                coordinator_contract: Addr::unchecked("nowhere"),
                min_num_verifiers: 0,
                max_num_verifiers: Some(100),
                min_verifier_bond: Uint128::one().try_into().unwrap(),
                bond_denom: AXL_DENOMINATION.into(),
                unbonding_period_days: 10,
                description: "Some service".into(),
            },
        );
        assert!(res.is_ok());

        let err = execute(
            deps.as_mut(),
            mock_env(),
            mock_info(UNAUTHORIZED_ADDRESS, &[]),
            ExecuteMsg::RegisterService {
                service_name: "validators".into(),
                coordinator_contract: Addr::unchecked("nowhere"),
                min_num_verifiers: 0,
                max_num_verifiers: Some(100),
                min_verifier_bond: Uint128::one().try_into().unwrap(),
                bond_denom: AXL_DENOMINATION.into(),
                unbonding_period_days: 10,
                description: "Some service".into(),
            },
        )
        .unwrap_err();
        assert!(err_contains!(
            err.report,
            permission_control::Error,
            permission_control::Error::PermissionDenied { .. }
        ));
    }

    #[test]
    fn authorize_verifier() {
        let mut deps = setup();

        let service_name = "validators";
        let res = execute(
            deps.as_mut(),
            mock_env(),
            mock_info(GOVERNANCE_ADDRESS, &[]),
            ExecuteMsg::RegisterService {
                service_name: service_name.into(),
                coordinator_contract: Addr::unchecked("nowhere"),
                min_num_verifiers: 0,
                max_num_verifiers: Some(100),
                min_verifier_bond: Uint128::one().try_into().unwrap(),
                bond_denom: AXL_DENOMINATION.into(),
                unbonding_period_days: 10,
                description: "Some service".into(),
            },
        );
        assert!(res.is_ok());

        let res = execute(
            deps.as_mut(),
            mock_env(),
            mock_info(GOVERNANCE_ADDRESS, &[]),
            ExecuteMsg::AuthorizeVerifiers {
                verifiers: vec![Addr::unchecked("verifier").into()],
                service_name: service_name.into(),
            },
        );
        assert!(res.is_ok());

        let err = execute(
            deps.as_mut(),
            mock_env(),
            mock_info(UNAUTHORIZED_ADDRESS, &[]),
            ExecuteMsg::AuthorizeVerifiers {
                verifiers: vec![Addr::unchecked("verifier").into()],
                service_name: service_name.into(),
            },
        )
        .unwrap_err();
        assert!(err_contains!(
            err.report,
            permission_control::Error,
            permission_control::Error::PermissionDenied { .. }
        ));
    }

    #[test]
    fn bond_verifier() {
        let mut deps = setup();

        let service_name = "validators";
        let min_verifier_bond = Uint128::new(100);
        let res = execute(
            deps.as_mut(),
            mock_env(),
            mock_info(GOVERNANCE_ADDRESS, &[]),
            ExecuteMsg::RegisterService {
                service_name: service_name.into(),
                coordinator_contract: Addr::unchecked("nowhere"),
                min_num_verifiers: 0,
                max_num_verifiers: Some(100),
                min_verifier_bond: min_verifier_bond.try_into().unwrap(),
                bond_denom: AXL_DENOMINATION.into(),
                unbonding_period_days: 10,
                description: "Some service".into(),
            },
        );
        assert!(res.is_ok());

        let res = execute(
            deps.as_mut(),
            mock_env(),
            mock_info(GOVERNANCE_ADDRESS, &[]),
            ExecuteMsg::AuthorizeVerifiers {
                verifiers: vec![VERIFIER_ADDRESS.into()],
                service_name: service_name.into(),
            },
        );
        assert!(res.is_ok());

        let res = execute(
            deps.as_mut(),
            mock_env(),
            mock_info(
                VERIFIER_ADDRESS,
                &coins(min_verifier_bond.u128(), AXL_DENOMINATION),
            ),
            ExecuteMsg::BondVerifier {
                service_name: service_name.into(),
            },
        );
        assert!(res.is_ok());
    }

    #[test]
    fn bond_verifier_zero_bond_should_fail() {
        let mut deps = setup();

        let service_name = "validators";
        let min_verifier_bond = Uint128::new(100);
        let res = execute(
            deps.as_mut(),
            mock_env(),
            mock_info(GOVERNANCE_ADDRESS, &[]),
            ExecuteMsg::RegisterService {
                service_name: service_name.into(),
                coordinator_contract: Addr::unchecked("nowhere"),
                min_num_verifiers: 0,
                max_num_verifiers: Some(100),
                min_verifier_bond: min_verifier_bond.try_into().unwrap(),
                bond_denom: AXL_DENOMINATION.into(),
                unbonding_period_days: 10,
                description: "Some service".into(),
            },
        );
        assert!(res.is_ok());

        let res = execute(
            deps.as_mut(),
            mock_env(),
            mock_info(GOVERNANCE_ADDRESS, &[]),
            ExecuteMsg::AuthorizeVerifiers {
                verifiers: vec![VERIFIER_ADDRESS.into()],
                service_name: service_name.into(),
            },
        );
        assert!(res.is_ok());

        let res = execute(
            deps.as_mut(),
            mock_env(),
            mock_info(VERIFIER_ADDRESS, &[]),
            ExecuteMsg::BondVerifier {
                service_name: service_name.into(),
            },
        );
        assert!(res.is_err());
    }

    #[test]
    fn register_chain_support() {
        let mut deps = setup();

        let service_name = "validators";
        let min_verifier_bond = Uint128::new(100);
        let res = execute(
            deps.as_mut(),
            mock_env(),
            mock_info(GOVERNANCE_ADDRESS, &[]),
            ExecuteMsg::RegisterService {
                service_name: service_name.into(),
                coordinator_contract: Addr::unchecked("nowhere"),
                min_num_verifiers: 0,
                max_num_verifiers: Some(100),
                min_verifier_bond: min_verifier_bond.try_into().unwrap(),
                bond_denom: AXL_DENOMINATION.into(),
                unbonding_period_days: 10,
                description: "Some service".into(),
            },
        );
        assert!(res.is_ok());

        let res = execute(
            deps.as_mut(),
            mock_env(),
            mock_info(GOVERNANCE_ADDRESS, &[]),
            ExecuteMsg::AuthorizeVerifiers {
                verifiers: vec![VERIFIER_ADDRESS.into()],
                service_name: service_name.into(),
            },
        );
        assert!(res.is_ok());

        let res = execute(
            deps.as_mut(),
            mock_env(),
            mock_info(
                VERIFIER_ADDRESS,
                &coins(min_verifier_bond.u128(), AXL_DENOMINATION),
            ),
            ExecuteMsg::BondVerifier {
                service_name: service_name.into(),
            },
        );
        assert!(res.is_ok());

        let chain_name = ChainName::from_str("ethereum").unwrap();
        let res = execute(
            deps.as_mut(),
            mock_env(),
            mock_info(VERIFIER_ADDRESS, &[]),
            ExecuteMsg::RegisterChainSupport {
                service_name: service_name.into(),
                chains: vec![chain_name.clone()],
            },
        );
        assert!(res.is_ok());

        let verifiers: Vec<WeightedVerifier> = from_json(
            query(
                deps.as_ref(),
                mock_env(),
                QueryMsg::ActiveVerifiers {
                    service_name: service_name.into(),
                    chain_name,
                },
            )
            .unwrap(),
        )
        .unwrap();
        assert_eq!(
            verifiers,
            vec![WeightedVerifier {
                verifier_info: Verifier {
                    address: Addr::unchecked(VERIFIER_ADDRESS),
                    bonding_state: BondingState::Bonded {
                        amount: min_verifier_bond.try_into().unwrap(),
                    },
                    authorization_state: AuthorizationState::Authorized,
                    service_name: service_name.into()
                },
                weight: VERIFIER_WEIGHT
            }]
        );

        let verifiers: Vec<WeightedVerifier> = from_json(
            query(
                deps.as_ref(),
                mock_env(),
                QueryMsg::ActiveVerifiers {
                    service_name: service_name.into(),
                    chain_name: ChainName::from_str("random chain").unwrap(),
                },
            )
            .unwrap(),
        )
        .unwrap();
        assert_eq!(verifiers, vec![]);
    }

    /// If a bonded and authorized verifier deregisters support for a chain they previously registered support for,
    /// that verifier should no longer be part of the active verifier set for that chain
    #[test]
    fn register_and_deregister_support_for_single_chain() {
        let mut deps = setup();

        let service_name = "validators";
        let min_verifier_bond = Uint128::new(100);
        let res = execute(
            deps.as_mut(),
            mock_env(),
            mock_info(GOVERNANCE_ADDRESS, &[]),
            ExecuteMsg::RegisterService {
                service_name: service_name.into(),
                coordinator_contract: Addr::unchecked("nowhere"),
                min_num_verifiers: 0,
                max_num_verifiers: Some(100),
                min_verifier_bond: min_verifier_bond.try_into().unwrap(),
                bond_denom: AXL_DENOMINATION.into(),
                unbonding_period_days: 10,
                description: "Some service".into(),
            },
        );
        assert!(res.is_ok());

        let res = execute(
            deps.as_mut(),
            mock_env(),
            mock_info(GOVERNANCE_ADDRESS, &[]),
            ExecuteMsg::AuthorizeVerifiers {
                verifiers: vec![VERIFIER_ADDRESS.into()],
                service_name: service_name.into(),
            },
        );
        assert!(res.is_ok());

        let res = execute(
            deps.as_mut(),
            mock_env(),
            mock_info(
                VERIFIER_ADDRESS,
                &coins(min_verifier_bond.u128(), AXL_DENOMINATION),
            ),
            ExecuteMsg::BondVerifier {
                service_name: service_name.into(),
            },
        );
        assert!(res.is_ok());

        let chain_name = ChainName::from_str("ethereum").unwrap();
        let res = execute(
            deps.as_mut(),
            mock_env(),
            mock_info(VERIFIER_ADDRESS, &[]),
            ExecuteMsg::RegisterChainSupport {
                service_name: service_name.into(),
                chains: vec![chain_name.clone()],
            },
        );
        assert!(res.is_ok());

        // Deregister chain support
        let res = execute(
            deps.as_mut(),
            mock_env(),
            mock_info(VERIFIER_ADDRESS, &[]),
            ExecuteMsg::DeregisterChainSupport {
                service_name: service_name.into(),
                chains: vec![chain_name.clone()],
            },
        );
        assert!(res.is_ok());

        let verifiers: Vec<WeightedVerifier> = from_json(
            query(
                deps.as_ref(),
                mock_env(),
                QueryMsg::ActiveVerifiers {
                    service_name: service_name.into(),
                    chain_name,
                },
            )
            .unwrap(),
        )
        .unwrap();
        assert_eq!(verifiers, vec![]);
    }

    /// Same setting and goal as register_and_deregister_support_for_single_chain() but for multiple chains.
    #[test]
    fn register_and_deregister_support_for_multiple_chains() {
        let mut deps = setup();

        let service_name = "validators";
        let min_verifier_bond = Uint128::new(100);
        let res = execute(
            deps.as_mut(),
            mock_env(),
            mock_info(GOVERNANCE_ADDRESS, &[]),
            ExecuteMsg::RegisterService {
                service_name: service_name.into(),
                coordinator_contract: Addr::unchecked(COORDINATOR_ADDRESS),
                min_num_verifiers: 0,
                max_num_verifiers: Some(100),
                min_verifier_bond: min_verifier_bond.try_into().unwrap(),
                bond_denom: AXL_DENOMINATION.into(),
                unbonding_period_days: 10,
                description: "Some service".into(),
            },
        );
        assert!(res.is_ok());

        let res = execute(
            deps.as_mut(),
            mock_env(),
            mock_info(GOVERNANCE_ADDRESS, &[]),
            ExecuteMsg::AuthorizeVerifiers {
                verifiers: vec![VERIFIER_ADDRESS.into()],
                service_name: service_name.into(),
            },
        );
        assert!(res.is_ok());

        let res = execute(
            deps.as_mut(),
            mock_env(),
            mock_info(
                VERIFIER_ADDRESS,
                &coins(min_verifier_bond.u128(), AXL_DENOMINATION),
            ),
            ExecuteMsg::BondVerifier {
                service_name: service_name.into(),
            },
        );
        assert!(res.is_ok());

        let chains = vec![
            ChainName::from_str("ethereum").unwrap(),
            ChainName::from_str("binance").unwrap(),
            ChainName::from_str("avalanche").unwrap(),
        ];

        let res = execute(
            deps.as_mut(),
            mock_env(),
            mock_info(VERIFIER_ADDRESS, &[]),
            ExecuteMsg::RegisterChainSupport {
                service_name: service_name.into(),
                chains: chains.clone(),
            },
        );
        assert!(res.is_ok());

        let res = execute(
            deps.as_mut(),
            mock_env(),
            mock_info(VERIFIER_ADDRESS, &[]),
            ExecuteMsg::DeregisterChainSupport {
                service_name: service_name.into(),
                chains: chains.clone(),
            },
        );
        assert!(res.is_ok());

        for chain in chains {
            let verifiers: Vec<WeightedVerifier> = from_json(
                query(
                    deps.as_ref(),
                    mock_env(),
                    QueryMsg::ActiveVerifiers {
                        service_name: service_name.into(),
                        chain_name: chain,
                    },
                )
                .unwrap(),
            )
            .unwrap();
            assert_eq!(verifiers, vec![]);
        }
    }

    /// If a bonded and authorized verifier deregisters support for the first chain among multiple chains,
    /// they should remain part of the active verifier set for all chains except the first one.
    #[test]
    fn register_for_multiple_chains_deregister_for_first_one() {
        let mut deps = setup();

        let service_name = "validators";
        let min_verifier_bond = Uint128::new(100);
        let res = execute(
            deps.as_mut(),
            mock_env(),
            mock_info(GOVERNANCE_ADDRESS, &[]),
            ExecuteMsg::RegisterService {
                service_name: service_name.into(),
                coordinator_contract: Addr::unchecked(COORDINATOR_ADDRESS),
                min_num_verifiers: 0,
                max_num_verifiers: Some(100),
                min_verifier_bond: min_verifier_bond.try_into().unwrap(),
                bond_denom: AXL_DENOMINATION.into(),
                unbonding_period_days: 10,
                description: "Some service".into(),
            },
        );
        assert!(res.is_ok());

        let res = execute(
            deps.as_mut(),
            mock_env(),
            mock_info(GOVERNANCE_ADDRESS, &[]),
            ExecuteMsg::AuthorizeVerifiers {
                verifiers: vec![VERIFIER_ADDRESS.into()],
                service_name: service_name.into(),
            },
        );
        assert!(res.is_ok());

        let res = execute(
            deps.as_mut(),
            mock_env(),
            mock_info(
                VERIFIER_ADDRESS,
                &coins(min_verifier_bond.u128(), AXL_DENOMINATION),
            ),
            ExecuteMsg::BondVerifier {
                service_name: service_name.into(),
            },
        );
        assert!(res.is_ok());

        let chains = vec![
            ChainName::from_str("ethereum").unwrap(),
            ChainName::from_str("binance").unwrap(),
            ChainName::from_str("avalanche").unwrap(),
        ];

        let res = execute(
            deps.as_mut(),
            mock_env(),
            mock_info(VERIFIER_ADDRESS, &[]),
            ExecuteMsg::RegisterChainSupport {
                service_name: service_name.into(),
                chains: chains.clone(),
            },
        );
        assert!(res.is_ok());

        // Deregister only the first chain
        let res = execute(
            deps.as_mut(),
            mock_env(),
            mock_info(VERIFIER_ADDRESS, &[]),
            ExecuteMsg::DeregisterChainSupport {
                service_name: service_name.into(),
                chains: vec![chains[0].clone()],
            },
        );
        assert!(res.is_ok());

        // Verify that verifier is not associated with the deregistered chain
        let deregistered_chain = chains[0].clone();
        let verifiers: Vec<WeightedVerifier> = from_json(
            query(
                deps.as_ref(),
                mock_env(),
                QueryMsg::ActiveVerifiers {
                    service_name: service_name.into(),
                    chain_name: deregistered_chain,
                },
            )
            .unwrap(),
        )
        .unwrap();
        assert_eq!(verifiers, vec![]);

        // Verify that verifier is still associated with other chains
        for chain in chains.iter().skip(1) {
            let verifiers: Vec<WeightedVerifier> = from_json(
                query(
                    deps.as_ref(),
                    mock_env(),
                    QueryMsg::ActiveVerifiers {
                        service_name: service_name.into(),
                        chain_name: chain.clone(),
                    },
                )
                .unwrap(),
            )
            .unwrap();
            assert_eq!(
                verifiers,
                vec![WeightedVerifier {
                    verifier_info: Verifier {
                        address: Addr::unchecked(VERIFIER_ADDRESS),
                        bonding_state: BondingState::Bonded {
                            amount: min_verifier_bond.try_into().unwrap(),
                        },
                        authorization_state: AuthorizationState::Authorized,
                        service_name: service_name.into()
                    },
                    weight: VERIFIER_WEIGHT
                }]
            );
        }
    }

    /// If a bonded and authorized verifier registers support for one chain and later deregisters support for another chain,
    /// the active verifier set for the original chain should remain unaffected by the deregistration.
    #[test]
    fn register_support_for_a_chain_deregister_support_for_another_chain() {
        let mut deps = setup();

        let service_name = "validators";
        let min_verifier_bond: nonempty::Uint128 = Uint128::new(100).try_into().unwrap();
        let res = execute(
            deps.as_mut(),
            mock_env(),
            mock_info(GOVERNANCE_ADDRESS, &[]),
            ExecuteMsg::RegisterService {
                service_name: service_name.into(),
                coordinator_contract: Addr::unchecked(COORDINATOR_ADDRESS),
                min_num_verifiers: 0,
                max_num_verifiers: Some(100),
                min_verifier_bond,
                bond_denom: AXL_DENOMINATION.into(),
                unbonding_period_days: 10,
                description: "Some service".into(),
            },
        );
        assert!(res.is_ok());

        let res = execute(
            deps.as_mut(),
            mock_env(),
            mock_info(GOVERNANCE_ADDRESS, &[]),
            ExecuteMsg::AuthorizeVerifiers {
                verifiers: vec![VERIFIER_ADDRESS.into()],
                service_name: service_name.into(),
            },
        );
        assert!(res.is_ok());

        let res = execute(
            deps.as_mut(),
            mock_env(),
            mock_info(
                VERIFIER_ADDRESS,
                &coins(min_verifier_bond.into_inner().u128(), AXL_DENOMINATION),
            ),
            ExecuteMsg::BondVerifier {
                service_name: service_name.into(),
            },
        );
        assert!(res.is_ok());

        let chain_name = ChainName::from_str("ethereum").unwrap();
        let res = execute(
            deps.as_mut(),
            mock_env(),
            mock_info(VERIFIER_ADDRESS, &[]),
            ExecuteMsg::RegisterChainSupport {
                service_name: service_name.into(),
                chains: vec![chain_name.clone()],
            },
        );
        assert!(res.is_ok());

        let second_chain_name = ChainName::from_str("avalanche").unwrap();
        // Deregister support for another chain
        let res = execute(
            deps.as_mut(),
            mock_env(),
            mock_info(VERIFIER_ADDRESS, &[]),
            ExecuteMsg::DeregisterChainSupport {
                service_name: service_name.into(),
                chains: vec![second_chain_name.clone()],
            },
        );
        assert!(res.is_ok());

        let verifiers: Vec<WeightedVerifier> = from_json(
            query(
                deps.as_ref(),
                mock_env(),
                QueryMsg::ActiveVerifiers {
                    service_name: service_name.into(),
                    chain_name,
                },
            )
            .unwrap(),
        )
        .unwrap();
        assert_eq!(
            verifiers,
            vec![WeightedVerifier {
                verifier_info: Verifier {
                    address: Addr::unchecked(VERIFIER_ADDRESS),
                    bonding_state: BondingState::Bonded {
                        amount: min_verifier_bond
                    },
                    authorization_state: AuthorizationState::Authorized,
                    service_name: service_name.into()
                },
                weight: VERIFIER_WEIGHT
            }]
        );
    }

    /// If a bonded and authorized verifier registers, deregisters, and again registers their support for a single chain,
    /// the active verifier set of that chain should include the verifier.
    #[test]
    fn register_deregister_register_support_for_single_chain() {
        let mut deps = setup();

        let service_name = "validators";
        let min_verifier_bond: nonempty::Uint128 = Uint128::new(100).try_into().unwrap();
        let res = execute(
            deps.as_mut(),
            mock_env(),
            mock_info(GOVERNANCE_ADDRESS, &[]),
            ExecuteMsg::RegisterService {
                service_name: service_name.into(),
                coordinator_contract: Addr::unchecked(COORDINATOR_ADDRESS),
                min_num_verifiers: 0,
                max_num_verifiers: Some(100),
                min_verifier_bond,
                bond_denom: AXL_DENOMINATION.into(),
                unbonding_period_days: 10,
                description: "Some service".into(),
            },
        );
        assert!(res.is_ok());

        let res = execute(
            deps.as_mut(),
            mock_env(),
            mock_info(GOVERNANCE_ADDRESS, &[]),
            ExecuteMsg::AuthorizeVerifiers {
                verifiers: vec![VERIFIER_ADDRESS.into()],
                service_name: service_name.into(),
            },
        );
        assert!(res.is_ok());

        let res = execute(
            deps.as_mut(),
            mock_env(),
            mock_info(
                VERIFIER_ADDRESS,
                &coins(min_verifier_bond.into_inner().u128(), AXL_DENOMINATION),
            ),
            ExecuteMsg::BondVerifier {
                service_name: service_name.into(),
            },
        );
        assert!(res.is_ok());

        let chain_name = ChainName::from_str("ethereum").unwrap();
        let res = execute(
            deps.as_mut(),
            mock_env(),
            mock_info(VERIFIER_ADDRESS, &[]),
            ExecuteMsg::RegisterChainSupport {
                service_name: service_name.into(),
                chains: vec![chain_name.clone()],
            },
        );
        assert!(res.is_ok());

        let res = execute(
            deps.as_mut(),
            mock_env(),
            mock_info(VERIFIER_ADDRESS, &[]),
            ExecuteMsg::DeregisterChainSupport {
                service_name: service_name.into(),
                chains: vec![chain_name.clone()],
            },
        );
        assert!(res.is_ok());

        // Second support declaration
        let res = execute(
            deps.as_mut(),
            mock_env(),
            mock_info(VERIFIER_ADDRESS, &[]),
            ExecuteMsg::RegisterChainSupport {
                service_name: service_name.into(),
                chains: vec![chain_name.clone()],
            },
        );
        assert!(res.is_ok());

        let verifiers: Vec<WeightedVerifier> = from_json(
            query(
                deps.as_ref(),
                mock_env(),
                QueryMsg::ActiveVerifiers {
                    service_name: service_name.into(),
                    chain_name,
                },
            )
            .unwrap(),
        )
        .unwrap();
        assert_eq!(
            verifiers,
            vec![WeightedVerifier {
                verifier_info: Verifier {
                    address: Addr::unchecked(VERIFIER_ADDRESS),
                    bonding_state: BondingState::Bonded {
                        amount: min_verifier_bond
                    },
                    authorization_state: AuthorizationState::Authorized,
                    service_name: service_name.into()
                },
                weight: VERIFIER_WEIGHT
            }]
        );
    }

    /// If a bonded and authorized verifier deregisters their support for a chain they have not previously registered
    /// support for, the call should be ignored and the active verifier set of the chain should be intact.
    #[test]
    fn deregister_previously_unsupported_single_chain() {
        let mut deps = setup();

        let service_name = "validators";
        let min_verifier_bond: nonempty::Uint128 = Uint128::new(100).try_into().unwrap();
        let res = execute(
            deps.as_mut(),
            mock_env(),
            mock_info(GOVERNANCE_ADDRESS, &[]),
            ExecuteMsg::RegisterService {
                service_name: service_name.into(),
                coordinator_contract: Addr::unchecked(COORDINATOR_ADDRESS),
                min_num_verifiers: 0,
                max_num_verifiers: Some(100),
                min_verifier_bond,
                bond_denom: AXL_DENOMINATION.into(),
                unbonding_period_days: 10,
                description: "Some service".into(),
            },
        );
        assert!(res.is_ok());

        let res = execute(
            deps.as_mut(),
            mock_env(),
            mock_info(GOVERNANCE_ADDRESS, &[]),
            ExecuteMsg::AuthorizeVerifiers {
                verifiers: vec![VERIFIER_ADDRESS.into()],
                service_name: service_name.into(),
            },
        );
        assert!(res.is_ok());

        let res = execute(
            deps.as_mut(),
            mock_env(),
            mock_info(
                VERIFIER_ADDRESS,
                &coins(min_verifier_bond.into_inner().u128(), AXL_DENOMINATION),
            ),
            ExecuteMsg::BondVerifier {
                service_name: service_name.into(),
            },
        );
        assert!(res.is_ok());

        let chain_name = ChainName::from_str("ethereum").unwrap();
        let res = execute(
            deps.as_mut(),
            mock_env(),
            mock_info(VERIFIER_ADDRESS, &[]),
            ExecuteMsg::DeregisterChainSupport {
                service_name: service_name.into(),
                chains: vec![chain_name.clone()],
            },
        );
        assert!(res.is_ok());

        let verifiers: Vec<WeightedVerifier> = from_json(
            query(
                deps.as_ref(),
                mock_env(),
                QueryMsg::ActiveVerifiers {
                    service_name: service_name.into(),
                    chain_name,
                },
            )
            .unwrap(),
        )
        .unwrap();
        assert_eq!(verifiers, vec![])
    }

    /// If an unbonded but authorized verifier deregisters support for a chain they previously registered support for,
    /// that verifier should not be part of the active verifier set for that chain.
    #[test]
    fn register_and_deregister_support_for_single_chain_unbonded() {
        let mut deps = setup();

        let service_name = "validators";
        let min_verifier_bond: nonempty::Uint128 = Uint128::new(100).try_into().unwrap();
        let res = execute(
            deps.as_mut(),
            mock_env(),
            mock_info(GOVERNANCE_ADDRESS, &[]),
            ExecuteMsg::RegisterService {
                service_name: service_name.into(),
                coordinator_contract: Addr::unchecked(COORDINATOR_ADDRESS),
                min_num_verifiers: 0,
                max_num_verifiers: Some(100),
                min_verifier_bond,
                bond_denom: AXL_DENOMINATION.into(),
                unbonding_period_days: 10,
                description: "Some service".into(),
            },
        );
        assert!(res.is_ok());

        let res = execute(
            deps.as_mut(),
            mock_env(),
            mock_info(GOVERNANCE_ADDRESS, &[]),
            ExecuteMsg::AuthorizeVerifiers {
                verifiers: vec![VERIFIER_ADDRESS.into()],
                service_name: service_name.into(),
            },
        );
        assert!(res.is_ok());

        let chain_name = ChainName::from_str("ethereum").unwrap();
        let res = execute(
            deps.as_mut(),
            mock_env(),
            mock_info(VERIFIER_ADDRESS, &[]),
            ExecuteMsg::RegisterChainSupport {
                service_name: service_name.into(),
                chains: vec![chain_name.clone()],
            },
        );
        assert!(res.is_ok());

        let res = execute(
            deps.as_mut(),
            mock_env(),
            mock_info(VERIFIER_ADDRESS, &[]),
            ExecuteMsg::DeregisterChainSupport {
                service_name: service_name.into(),
                chains: vec![chain_name.clone()],
            },
        );
        assert!(res.is_ok());

        let verifiers: Vec<WeightedVerifier> = from_json(
            query(
                deps.as_ref(),
                mock_env(),
                QueryMsg::ActiveVerifiers {
                    service_name: service_name.into(),
                    chain_name,
                },
            )
            .unwrap(),
        )
        .unwrap();
        assert_eq!(verifiers, vec![]);
    }

    /// If a verifier that is not part of a service deregisters support for a chain from that specific service,
    /// process should return a contract error of type VerifierNotFound.
    #[test]
    fn deregister_from_unregistered_verifier_single_chain() {
        let mut deps = setup();

        let service_name = "validators";
        let min_verifier_bond: nonempty::Uint128 = Uint128::new(100).try_into().unwrap();
        let res = execute(
            deps.as_mut(),
            mock_env(),
            mock_info(GOVERNANCE_ADDRESS, &[]),
            ExecuteMsg::RegisterService {
                service_name: service_name.into(),
                coordinator_contract: Addr::unchecked(COORDINATOR_ADDRESS),
                min_num_verifiers: 0,
                max_num_verifiers: Some(100),
                min_verifier_bond,
                bond_denom: AXL_DENOMINATION.into(),
                unbonding_period_days: 10,
                description: "Some service".into(),
            },
        );
        assert!(res.is_ok());

        let chain_name = ChainName::from_str("ethereum").unwrap();
        let err = execute(
            deps.as_mut(),
            mock_env(),
            mock_info(VERIFIER_ADDRESS, &[]),
            ExecuteMsg::DeregisterChainSupport {
                service_name: service_name.into(),
                chains: vec![chain_name.clone()],
            },
        )
        .unwrap_err();

        assert!(err_contains!(
            err.report,
            permission_control::Error,
            permission_control::Error::WhitelistNotFound { .. }
        ));

        let verifiers: Vec<WeightedVerifier> = from_json(
            query(
                deps.as_ref(),
                mock_env(),
                QueryMsg::ActiveVerifiers {
                    service_name: service_name.into(),
                    chain_name,
                },
            )
            .unwrap(),
        )
        .unwrap();
        assert_eq!(verifiers, vec![]);
    }

    /// If a verifier deregisters support for a chain of an unregistered service,
    /// process should return a contract error of type ServiceNotFound.
    #[test]
    fn deregister_single_chain_for_nonexistent_service() {
        let mut deps = setup();

        let service_name = "validators";
        let chain_name = ChainName::from_str("ethereum").unwrap();
        let err = execute(
            deps.as_mut(),
            mock_env(),
            mock_info(VERIFIER_ADDRESS, &[]),
            ExecuteMsg::DeregisterChainSupport {
                service_name: service_name.into(),
                chains: vec![chain_name.clone()],
            },
        )
        .unwrap_err();

        assert!(err_contains!(
            err.report,
            permission_control::Error,
            permission_control::Error::WhitelistNotFound { .. }
        ));
    }

    #[test]
    fn unbond_verifier() {
        let mut deps = setup();

        let service_name = "validators";
        let min_verifier_bond: nonempty::Uint128 = Uint128::new(100).try_into().unwrap();
        let res = execute(
            deps.as_mut(),
            mock_env(),
            mock_info(GOVERNANCE_ADDRESS, &[]),
            ExecuteMsg::RegisterService {
                service_name: service_name.into(),
                coordinator_contract: Addr::unchecked(COORDINATOR_ADDRESS),
                min_num_verifiers: 0,
                max_num_verifiers: Some(100),
                min_verifier_bond,
                bond_denom: AXL_DENOMINATION.into(),
                unbonding_period_days: 10,
                description: "Some service".into(),
            },
        );
        assert!(res.is_ok());

        let res = execute(
            deps.as_mut(),
            mock_env(),
            mock_info(GOVERNANCE_ADDRESS, &[]),
            ExecuteMsg::AuthorizeVerifiers {
                verifiers: vec![VERIFIER_ADDRESS.into()],
                service_name: service_name.into(),
            },
        );
        assert!(res.is_ok());

        let res = execute(
            deps.as_mut(),
            mock_env(),
            mock_info(
                VERIFIER_ADDRESS,
                &coins(min_verifier_bond.into_inner().u128(), AXL_DENOMINATION),
            ),
            ExecuteMsg::BondVerifier {
                service_name: service_name.into(),
            },
        );
        assert!(res.is_ok());

        let chain_name = ChainName::from_str("ethereum").unwrap();
        let res = execute(
            deps.as_mut(),
            mock_env(),
            mock_info(VERIFIER_ADDRESS, &[]),
            ExecuteMsg::RegisterChainSupport {
                service_name: service_name.into(),
                chains: vec![chain_name.clone()],
            },
        );
        assert!(res.is_ok());

        let res = execute(
            deps.as_mut(),
            mock_env(),
            mock_info(VERIFIER_ADDRESS, &[]),
            ExecuteMsg::UnbondVerifier {
                service_name: service_name.into(),
            },
        );
        assert!(res.is_ok());

        let verifiers: Vec<WeightedVerifier> = from_json(
            query(
                deps.as_ref(),
                mock_env(),
                QueryMsg::ActiveVerifiers {
                    service_name: service_name.into(),
                    chain_name,
                },
            )
            .unwrap(),
        )
        .unwrap();
        assert_eq!(verifiers, vec![])
    }

    #[test]
    fn bond_wrong_denom() {
        let mut deps = setup();

        let service_name = "validators";
        let min_verifier_bond: nonempty::Uint128 = Uint128::new(100).try_into().unwrap();
        let res = execute(
            deps.as_mut(),
            mock_env(),
            mock_info(GOVERNANCE_ADDRESS, &[]),
            ExecuteMsg::RegisterService {
                service_name: service_name.into(),
                coordinator_contract: Addr::unchecked(COORDINATOR_ADDRESS),
                min_num_verifiers: 0,
                max_num_verifiers: Some(100),
                min_verifier_bond,
                bond_denom: AXL_DENOMINATION.into(),
                unbonding_period_days: 10,
                description: "Some service".into(),
            },
        );
        assert!(res.is_ok());

        let err = execute(
            deps.as_mut(),
            mock_env(),
            mock_info(
                VERIFIER_ADDRESS,
                &coins(min_verifier_bond.into_inner().u128(), "funnydenom"),
            ),
            ExecuteMsg::BondVerifier {
                service_name: service_name.into(),
            },
        )
        .unwrap_err();

        assert!(err_contains!(
            err.report,
            ContractError,
            ContractError::WrongDenom
        ));
    }

    #[test]
    fn bond_but_not_authorized() {
        let mut deps = setup();

        let service_name = "validators";
        let min_verifier_bond: nonempty::Uint128 = Uint128::new(100).try_into().unwrap();
        let res = execute(
            deps.as_mut(),
            mock_env(),
            mock_info(GOVERNANCE_ADDRESS, &[]),
            ExecuteMsg::RegisterService {
                service_name: service_name.into(),
                coordinator_contract: Addr::unchecked(COORDINATOR_ADDRESS),
                min_num_verifiers: 0,
                max_num_verifiers: Some(100),
                min_verifier_bond,
                bond_denom: AXL_DENOMINATION.into(),
                unbonding_period_days: 10,
                description: "Some service".into(),
            },
        );
        assert!(res.is_ok());

        let res = execute(
            deps.as_mut(),
            mock_env(),
            mock_info(
                VERIFIER_ADDRESS,
                &coins(min_verifier_bond.into_inner().u128(), AXL_DENOMINATION),
            ),
            ExecuteMsg::BondVerifier {
                service_name: service_name.into(),
            },
        );
        assert!(res.is_ok());

        let chain_name = ChainName::from_str("ethereum").unwrap();
        let res = execute(
            deps.as_mut(),
            mock_env(),
            mock_info(VERIFIER_ADDRESS, &[]),
            ExecuteMsg::RegisterChainSupport {
                service_name: service_name.into(),
                chains: vec![chain_name.clone()],
            },
        );
        assert!(res.is_ok());

        let verifiers: Vec<WeightedVerifier> = from_json(
            query(
                deps.as_ref(),
                mock_env(),
                QueryMsg::ActiveVerifiers {
                    service_name: service_name.into(),
                    chain_name,
                },
            )
            .unwrap(),
        )
        .unwrap();
        assert_eq!(verifiers, vec![])
    }

    #[test]
    fn bond_but_not_enough() {
        let mut deps = setup();

        let service_name = "validators";
        let min_verifier_bond: nonempty::Uint128 = Uint128::new(100).try_into().unwrap();
        let res = execute(
            deps.as_mut(),
            mock_env(),
            mock_info(GOVERNANCE_ADDRESS, &[]),
            ExecuteMsg::RegisterService {
                service_name: service_name.into(),
                coordinator_contract: Addr::unchecked(COORDINATOR_ADDRESS),
                min_num_verifiers: 0,
                max_num_verifiers: Some(100),
                min_verifier_bond,
                bond_denom: AXL_DENOMINATION.into(),
                unbonding_period_days: 10,
                description: "Some service".into(),
            },
        );
        assert!(res.is_ok());

        let res = execute(
            deps.as_mut(),
            mock_env(),
            mock_info(GOVERNANCE_ADDRESS, &[]),
            ExecuteMsg::AuthorizeVerifiers {
                verifiers: vec![VERIFIER_ADDRESS.into()],
                service_name: service_name.into(),
            },
        );
        assert!(res.is_ok());

        let res = execute(
            deps.as_mut(),
            mock_env(),
            mock_info(
                VERIFIER_ADDRESS,
                &coins(min_verifier_bond.into_inner().u128() / 2, AXL_DENOMINATION),
            ),
            ExecuteMsg::BondVerifier {
                service_name: service_name.into(),
            },
        );
        assert!(res.is_ok());

        let chain_name = ChainName::from_str("ethereum").unwrap();
        let res = execute(
            deps.as_mut(),
            mock_env(),
            mock_info(VERIFIER_ADDRESS, &[]),
            ExecuteMsg::RegisterChainSupport {
                service_name: service_name.into(),
                chains: vec![chain_name.clone()],
            },
        );
        assert!(res.is_ok());

        let verifiers: Vec<WeightedVerifier> = from_json(
            query(
                deps.as_ref(),
                mock_env(),
                QueryMsg::ActiveVerifiers {
                    service_name: service_name.into(),
                    chain_name,
                },
            )
            .unwrap(),
        )
        .unwrap();
        assert_eq!(verifiers, vec![])
    }

    #[test]
    fn bond_before_authorize() {
        let mut deps = setup();

        let service_name = "validators";
        let min_verifier_bond: nonempty::Uint128 = Uint128::new(100).try_into().unwrap();
        let res = execute(
            deps.as_mut(),
            mock_env(),
            mock_info(GOVERNANCE_ADDRESS, &[]),
            ExecuteMsg::RegisterService {
                service_name: service_name.into(),
                coordinator_contract: Addr::unchecked(COORDINATOR_ADDRESS),
                min_num_verifiers: 0,
                max_num_verifiers: Some(100),
                min_verifier_bond,
                bond_denom: AXL_DENOMINATION.into(),
                unbonding_period_days: 10,
                description: "Some service".into(),
            },
        );
        assert!(res.is_ok());

        let res = execute(
            deps.as_mut(),
            mock_env(),
            mock_info(
                VERIFIER_ADDRESS,
                &coins(min_verifier_bond.into_inner().u128(), AXL_DENOMINATION),
            ),
            ExecuteMsg::BondVerifier {
                service_name: service_name.into(),
            },
        );
        assert!(res.is_ok());

        let res = execute(
            deps.as_mut(),
            mock_env(),
            mock_info(GOVERNANCE_ADDRESS, &[]),
            ExecuteMsg::AuthorizeVerifiers {
                verifiers: vec![VERIFIER_ADDRESS.into()],
                service_name: service_name.into(),
            },
        );
        assert!(res.is_ok());

        let chain_name = ChainName::from_str("ethereum").unwrap();
        let res = execute(
            deps.as_mut(),
            mock_env(),
            mock_info(VERIFIER_ADDRESS, &[]),
            ExecuteMsg::RegisterChainSupport {
                service_name: service_name.into(),
                chains: vec![chain_name.clone()],
            },
        );
        assert!(res.is_ok());

        let verifiers: Vec<WeightedVerifier> = from_json(
            query(
                deps.as_ref(),
                mock_env(),
                QueryMsg::ActiveVerifiers {
                    service_name: service_name.into(),
                    chain_name,
                },
            )
            .unwrap(),
        )
        .unwrap();
        assert_eq!(
            verifiers,
            vec![WeightedVerifier {
                verifier_info: Verifier {
                    address: Addr::unchecked(VERIFIER_ADDRESS),
                    bonding_state: BondingState::Bonded {
                        amount: min_verifier_bond
                    },
                    authorization_state: AuthorizationState::Authorized,
                    service_name: service_name.into()
                },
                weight: VERIFIER_WEIGHT
            }]
        );
    }

    #[test]
    fn unbond_then_rebond() {
        let mut deps = setup();

        let service_name = "validators";
        let min_verifier_bond: nonempty::Uint128 = Uint128::new(100).try_into().unwrap();
        let res = execute(
            deps.as_mut(),
            mock_env(),
            mock_info(GOVERNANCE_ADDRESS, &[]),
            ExecuteMsg::RegisterService {
                service_name: service_name.into(),
                coordinator_contract: Addr::unchecked(COORDINATOR_ADDRESS),
                min_num_verifiers: 0,
                max_num_verifiers: Some(100),
                min_verifier_bond,
                bond_denom: AXL_DENOMINATION.into(),
                unbonding_period_days: 10,
                description: "Some service".into(),
            },
        );
        assert!(res.is_ok());

        let res = execute(
            deps.as_mut(),
            mock_env(),
            mock_info(GOVERNANCE_ADDRESS, &[]),
            ExecuteMsg::AuthorizeVerifiers {
                verifiers: vec![VERIFIER_ADDRESS.into()],
                service_name: service_name.into(),
            },
        );
        assert!(res.is_ok());

        let res = execute(
            deps.as_mut(),
            mock_env(),
            mock_info(
                VERIFIER_ADDRESS,
                &coins(min_verifier_bond.into_inner().u128(), AXL_DENOMINATION),
            ),
            ExecuteMsg::BondVerifier {
                service_name: service_name.into(),
            },
        );
        assert!(res.is_ok());

        let chain_name = ChainName::from_str("ethereum").unwrap();
        let res = execute(
            deps.as_mut(),
            mock_env(),
            mock_info(VERIFIER_ADDRESS, &[]),
            ExecuteMsg::RegisterChainSupport {
                service_name: service_name.into(),
                chains: vec![chain_name.clone()],
            },
        );
        assert!(res.is_ok());

        let res = execute(
            deps.as_mut(),
            mock_env(),
            mock_info(VERIFIER_ADDRESS, &[]),
            ExecuteMsg::UnbondVerifier {
                service_name: service_name.into(),
            },
        );
        assert!(res.is_ok());

        let res = execute(
            deps.as_mut(),
            mock_env(),
            mock_info(VERIFIER_ADDRESS, &[]),
            ExecuteMsg::BondVerifier {
                service_name: service_name.into(),
            },
        );
        assert!(res.is_ok());

        let verifiers: Vec<WeightedVerifier> = from_json(
            query(
                deps.as_ref(),
                mock_env(),
                QueryMsg::ActiveVerifiers {
                    service_name: service_name.into(),
                    chain_name,
                },
            )
            .unwrap(),
        )
        .unwrap();
        assert_eq!(
            verifiers,
            vec![WeightedVerifier {
                verifier_info: Verifier {
                    address: Addr::unchecked(VERIFIER_ADDRESS),
                    bonding_state: BondingState::Bonded {
                        amount: min_verifier_bond
                    },
                    authorization_state: AuthorizationState::Authorized,
                    service_name: service_name.into()
                },
                weight: VERIFIER_WEIGHT
            }]
        );
    }

    #[test]
    fn unbonding_period() {
        let mut deps = setup();

        let min_verifier_bond: nonempty::Uint128 = Uint128::new(100).try_into().unwrap();
        let service_name = "validators";
        let unbonding_period_days = 1;

        let res = execute(
            deps.as_mut(),
            mock_env(),
            mock_info(GOVERNANCE_ADDRESS, &[]),
            ExecuteMsg::RegisterService {
                service_name: service_name.into(),
                coordinator_contract: Addr::unchecked(COORDINATOR_ADDRESS),
                min_num_verifiers: 0,
                max_num_verifiers: Some(100),
                min_verifier_bond,
                bond_denom: AXL_DENOMINATION.into(),
                unbonding_period_days,
                description: "Some service".into(),
            },
        );
        assert!(res.is_ok());

        let res = execute(
            deps.as_mut(),
            mock_env(),
            mock_info(GOVERNANCE_ADDRESS, &[]),
            ExecuteMsg::AuthorizeVerifiers {
                verifiers: vec![VERIFIER_ADDRESS.into()],
                service_name: service_name.into(),
            },
        );
        assert!(res.is_ok());

        let res = execute(
            deps.as_mut(),
            mock_env(),
            mock_info(
                VERIFIER_ADDRESS,
                &coins(min_verifier_bond.into_inner().u128(), AXL_DENOMINATION),
            ),
            ExecuteMsg::BondVerifier {
                service_name: service_name.into(),
            },
        );
        assert!(res.is_ok());

        let chain_name = ChainName::from_str("ethereum").unwrap();
        let res = execute(
            deps.as_mut(),
            mock_env(),
            mock_info(VERIFIER_ADDRESS, &[]),
            ExecuteMsg::RegisterChainSupport {
                service_name: service_name.into(),
                chains: vec![chain_name],
            },
        );
        assert!(res.is_ok());

        let mut unbond_request_env = mock_env();
        unbond_request_env.block.time = unbond_request_env.block.time.plus_days(1);

        let res = execute(
            deps.as_mut(),
            unbond_request_env.clone(),
            mock_info(VERIFIER_ADDRESS, &[]),
            ExecuteMsg::UnbondVerifier {
                service_name: service_name.into(),
            },
        );
        assert!(res.is_ok());
        assert_eq!(res.unwrap(), Response::new());

        let res = execute(
            deps.as_mut(),
            mock_env(),
            mock_info(VERIFIER_ADDRESS, &[]),
            ExecuteMsg::ClaimStake {
                service_name: service_name.into(),
            },
        );
        assert!(res.is_err());
        assert_eq!(
            res.unwrap_err().to_string(),
            axelar_wasm_std::error::ContractError::from(ContractError::InvalidBondingState(
                BondingState::Unbonding {
                    unbonded_at: unbond_request_env.block.time,
                    amount: min_verifier_bond,
                }
            ))
            .to_string()
        );

        let mut after_unbond_period_env = mock_env();
        after_unbond_period_env.block.time = unbond_request_env
            .block
            .time
            .plus_days((unbonding_period_days + 1).into());

        let res = execute(
            deps.as_mut(),
            after_unbond_period_env,
            mock_info(VERIFIER_ADDRESS, &[]),
            ExecuteMsg::ClaimStake {
                service_name: service_name.into(),
            },
        )
        .unwrap();
        assert_eq!(res.messages.len(), 1);
        assert_eq!(
            res.messages[0].msg,
            CosmosMsg::Bank(BankMsg::Send {
                to_address: VERIFIER_ADDRESS.into(),
                amount: coins(min_verifier_bond.into_inner().u128(), AXL_DENOMINATION)
            })
        )
    }

    #[test]
    #[allow(clippy::cast_possible_truncation)]
    fn active_verifiers_should_not_return_less_than_min() {
        let mut deps = setup();

        let verifiers = vec![Addr::unchecked("verifier1"), Addr::unchecked("verifier2")];
        let min_num_verifiers = verifiers.len() as u16;

        let service_name = "validators";
        let min_verifier_bond: nonempty::Uint128 = Uint128::new(100).try_into().unwrap();
        let _ = execute(
            deps.as_mut(),
            mock_env(),
            mock_info(GOVERNANCE_ADDRESS, &[]),
            ExecuteMsg::RegisterService {
                service_name: service_name.into(),
                coordinator_contract: Addr::unchecked(COORDINATOR_ADDRESS),
                min_num_verifiers,
                max_num_verifiers: Some(100),
                min_verifier_bond,
                bond_denom: AXL_DENOMINATION.into(),
                unbonding_period_days: 10,
                description: "Some service".into(),
            },
        )
        .unwrap();

        let _ = execute(
            deps.as_mut(),
            mock_env(),
            mock_info(GOVERNANCE_ADDRESS, &[]),
            ExecuteMsg::AuthorizeVerifiers {
                verifiers: verifiers.iter().map(|w| w.into()).collect(),
                service_name: service_name.into(),
            },
        )
        .unwrap();

        let chain_name = ChainName::from_str("ethereum").unwrap();

        for verifier in &verifiers {
            // should return err until all verifiers are registered
            let res = query(
                deps.as_ref(),
                mock_env(),
                QueryMsg::ActiveVerifiers {
                    service_name: service_name.into(),
                    chain_name: chain_name.clone(),
                },
            );
            assert!(res.is_err());

            let _ = execute(
                deps.as_mut(),
                mock_env(),
                mock_info(
                    verifier.as_str(),
                    &coins(min_verifier_bond.into_inner().u128(), AXL_DENOMINATION),
                ),
                ExecuteMsg::BondVerifier {
                    service_name: service_name.into(),
                },
            )
            .unwrap();

            let _ = execute(
                deps.as_mut(),
                mock_env(),
                mock_info(verifier.as_str(), &[]),
                ExecuteMsg::RegisterChainSupport {
                    service_name: service_name.into(),
                    chains: vec![chain_name.clone()],
                },
            )
            .unwrap();
        }

        // all verifiers registered, should not return err now
        let res: StdResult<Vec<WeightedVerifier>> = from_json(
            query(
                deps.as_ref(),
                mock_env(),
                QueryMsg::ActiveVerifiers {
                    service_name: service_name.into(),
                    chain_name: chain_name.clone(),
                },
            )
            .unwrap(),
        );
        assert!(res.is_ok());

        // remove one, should return err again
        let _ = execute(
            deps.as_mut(),
            mock_env(),
            mock_info(verifiers[0].as_str(), &[]),
            ExecuteMsg::DeregisterChainSupport {
                service_name: service_name.into(),
                chains: vec![chain_name.clone()],
            },
        )
        .unwrap();
        let res = query(
            deps.as_ref(),
            mock_env(),
            QueryMsg::ActiveVerifiers {
                service_name: service_name.into(),
                chain_name: chain_name.clone(),
            },
        );
        assert!(res.is_err());
    }

    #[test]
    fn jail_verifier() {
        let mut deps = setup();

        // register a service
        let service_name = "validators";
        let min_verifier_bond: nonempty::Uint128 = Uint128::new(100).try_into().unwrap();
        let unbonding_period_days = 10;
        let res = execute(
            deps.as_mut(),
            mock_env(),
            mock_info(GOVERNANCE_ADDRESS, &[]),
            ExecuteMsg::RegisterService {
                service_name: service_name.into(),
                coordinator_contract: Addr::unchecked(COORDINATOR_ADDRESS),
                min_num_verifiers: 0,
                max_num_verifiers: Some(100),
                min_verifier_bond,
                bond_denom: AXL_DENOMINATION.into(),
                unbonding_period_days,
                description: "Some service".into(),
            },
        );
        assert!(res.is_ok());

        // given a bonded verifier
        let verifier1 = Addr::unchecked("verifier-1");
        let res = execute(
            deps.as_mut(),
            mock_env(),
            mock_info(
                verifier1.as_str(),
                &coins(min_verifier_bond.into_inner().u128(), AXL_DENOMINATION),
            ),
            ExecuteMsg::BondVerifier {
                service_name: service_name.into(),
            },
        );
        assert!(res.is_ok());

        // when verifier is jailed
        let res = execute(
            deps.as_mut(),
            mock_env(),
            mock_info(GOVERNANCE_ADDRESS, &[]),
            ExecuteMsg::JailVerifiers {
                verifiers: vec![verifier1.clone().into()],
                service_name: service_name.into(),
            },
        );
        assert!(res.is_ok());

        // verifier cannot unbond
        let err = execute(
            deps.as_mut(),
            mock_env(),
            mock_info(verifier1.as_str(), &[]),
            ExecuteMsg::UnbondVerifier {
                service_name: service_name.into(),
            },
        )
        .unwrap_err();
        assert!(err_contains!(
            err.report,
            ContractError,
            ContractError::VerifierJailed
        ));

        // given a verifier passed unbonding period
        let verifier2 = Addr::unchecked("verifier-2");

        // bond verifier
        let res = execute(
            deps.as_mut(),
            mock_env(),
            mock_info(
                verifier2.as_str(),
                &coins(min_verifier_bond.into_inner().u128(), AXL_DENOMINATION),
            ),
            ExecuteMsg::BondVerifier {
                service_name: service_name.into(),
            },
        );
        assert!(res.is_ok());

        let mut unbond_request_env = mock_env();
        unbond_request_env.block.time = unbond_request_env.block.time.plus_days(1);

        // unbond verifier
        let res = execute(
            deps.as_mut(),
            unbond_request_env.clone(),
            mock_info(verifier2.as_str(), &[]),
            ExecuteMsg::UnbondVerifier {
                service_name: service_name.into(),
            },
        );
        assert!(res.is_ok());
        let verifier2_details: VerifierDetails = from_json(
            query(
                deps.as_ref(),
                mock_env(),
                QueryMsg::Verifier {
                    service_name: service_name.into(),
                    verifier: verifier2.to_string(),
                },
            )
            .unwrap(),
        )
        .unwrap();
        let verifier = verifier2_details.verifier;

        assert_eq!(
            verifier.bonding_state,
            BondingState::Unbonding {
                amount: min_verifier_bond,
                unbonded_at: unbond_request_env.block.time,
            }
        );

        // when verifier is jailed
        let res = execute(
            deps.as_mut(),
            mock_env(),
            mock_info(GOVERNANCE_ADDRESS, &[]),
            ExecuteMsg::JailVerifiers {
                verifiers: vec![verifier2.clone().into()],
                service_name: service_name.into(),
            },
        );
        assert!(res.is_ok());

        // and unbonding period has passed
        let mut after_unbond_period_env = mock_env();
        after_unbond_period_env.block.time = unbond_request_env
            .block
            .time
            .plus_days((unbonding_period_days + 1).into());

        // verifier cannot claim stake
        let err = execute(
            deps.as_mut(),
            after_unbond_period_env,
            mock_info(verifier2.as_str(), &[]),
            ExecuteMsg::ClaimStake {
                service_name: service_name.into(),
            },
        )
        .unwrap_err();
        assert!(err_contains!(
            err.report,
            ContractError,
            ContractError::VerifierJailed
        ));
    }

    #[test]
    fn get_single_verifier_details() {
        let mut deps = setup();

        let service_name = "validators";
        let min_verifier_bond = Uint128::new(100);
        let res = execute(
            deps.as_mut(),
            mock_env(),
            mock_info(GOVERNANCE_ADDRESS, &[]),
            ExecuteMsg::RegisterService {
                service_name: service_name.into(),
                coordinator_contract: Addr::unchecked(COORDINATOR_ADDRESS),
                min_num_verifiers: 0,
                max_num_verifiers: Some(100),
                min_verifier_bond,
                bond_denom: AXL_DENOMINATION.into(),
                unbonding_period_days: 10,
                description: "Some service".into(),
            },
        );
        assert!(res.is_ok());

        let res = execute(
            deps.as_mut(),
            mock_env(),
            mock_info(GOVERNANCE_ADDRESS, &[]),
            ExecuteMsg::AuthorizeVerifiers {
                verifiers: vec![VERIFIER_ADDRESS.into()],
                service_name: service_name.into(),
            },
        );
        assert!(res.is_ok());

        let res = execute(
            deps.as_mut(),
            mock_env(),
            mock_info(
                VERIFIER_ADDRESS,
                &coins(min_verifier_bond.u128(), AXL_DENOMINATION),
            ),
            ExecuteMsg::BondVerifier {
                service_name: service_name.into(),
            },
        );
        assert!(res.is_ok());

        let chains = vec![
            ChainName::from_str("ethereum").unwrap(),
            ChainName::from_str("binance").unwrap(),
            ChainName::from_str("avalanche").unwrap(),
        ];
        let res = execute(
            deps.as_mut(),
            mock_env(),
            mock_info(VERIFIER_ADDRESS, &[]),
            ExecuteMsg::RegisterChainSupport {
                service_name: service_name.into(),
                chains: chains.clone(),
            },
        );
        assert!(res.is_ok());

        let verifier_details: VerifierDetails = from_json(
            query(
                deps.as_ref(),
                mock_env(),
                QueryMsg::Verifier {
                    service_name: service_name.into(),
                    verifier: VERIFIER_ADDRESS.into(),
                },
            )
            .unwrap(),
        )
        .unwrap();

        assert_eq!(
            verifier_details.verifier,
            Verifier {
                address: Addr::unchecked(VERIFIER_ADDRESS),
                bonding_state: BondingState::Bonded {
                    amount: min_verifier_bond
                },
                authorization_state: AuthorizationState::Authorized,
                service_name: service_name.into()
            }
        );
        assert_eq!(verifier_details.weight, VERIFIER_WEIGHT);

        let expected_chains: HashSet<ChainName> = chains.into_iter().collect();
        let actual_chains: HashSet<ChainName> =
            verifier_details.supported_chains.into_iter().collect();
        assert_eq!(expected_chains, actual_chains);
    }
}<|MERGE_RESOLUTION|>--- conflicted
+++ resolved
@@ -2,13 +2,8 @@
 #[cfg(not(feature = "library"))]
 use cosmwasm_std::entry_point;
 use cosmwasm_std::{
-<<<<<<< HEAD
     to_json_binary, Addr, BankMsg, Binary, Coin, Deps, DepsMut, Empty, Env, MessageInfo,
     QueryRequest, Response, Storage, Uint128, WasmQuery,
-=======
-    to_json_binary, Addr, BankMsg, Binary, Coin, Deps, DepsMut, Empty, Env, MessageInfo, Order,
-    QueryRequest, Response, Storage, WasmQuery,
->>>>>>> b87368f2
 };
 use error_stack::{bail, Report, ResultExt};
 
