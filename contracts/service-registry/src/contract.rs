--- conflicted
+++ resolved
@@ -1,13 +1,8 @@
 #[cfg(not(feature = "library"))]
 use cosmwasm_std::entry_point;
 use cosmwasm_std::{
-<<<<<<< HEAD
     to_binary, Addr, BankMsg, Binary, Coin, Deps, DepsMut, Env, MessageInfo, Order, QueryRequest,
     Response, Uint128, WasmQuery,
-=======
-    to_json_binary, Addr, BankMsg, Binary, Coin, Deps, DepsMut, Empty, Env, MessageInfo, Order,
-    Response, Uint128,
->>>>>>> f664ce5c
 };
 
 use crate::error::ContractError;
