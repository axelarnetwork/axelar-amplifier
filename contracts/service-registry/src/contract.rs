#[cfg(not(feature = "library"))]
use cosmwasm_std::entry_point;
use cosmwasm_std::{
<<<<<<< HEAD
    to_binary, Addr, BankMsg, Binary, Coin, Deps, DepsMut, Env, MessageInfo, Order, QueryRequest,
    Response, StdResult, Uint128, Uint64, WasmQuery,
=======
    to_binary, Addr, BankMsg, Binary, Coin, Deps, DepsMut, Env, MessageInfo, Order, Response,
    StdResult, Uint128,
>>>>>>> e929af20
};
// use cw2::set_contract_version;

use crate::error::ContractError;
use crate::msg::{ActiveWorkers, ExecuteMsg, InstantiateMsg, QueryMsg};
use crate::state::{service_workers, Service, Worker, WorkerState, SERVICES};

/*
// version info for migration info
const CONTRACT_NAME: &str = "crates.io:service-registry";
const CONTRACT_VERSION: &str = env!("CARGO_PKG_VERSION");
*/

const AXL_DENOMINATION: &str = "uaxl";

#[cfg_attr(not(feature = "library"), entry_point)]
pub fn instantiate(
    _deps: DepsMut,
    _env: Env,
    _info: MessageInfo,
    _msg: InstantiateMsg,
) -> Result<Response, ContractError> {
    Ok(Response::default())
}

#[cfg_attr(not(feature = "library"), entry_point)]
pub fn execute(
    deps: DepsMut,
    env: Env,
    info: MessageInfo,
    msg: ExecuteMsg,
) -> Result<Response, ContractError> {
    match msg {
        ExecuteMsg::RegisterService {
            service_name,
            service_contract,
            min_num_workers,
            max_num_workers,
            min_worker_bond,
            unbonding_period_days,
            description,
        } => execute::register_service(
            deps,
            service_name,
            service_contract,
            min_num_workers,
            max_num_workers,
            min_worker_bond,
            unbonding_period_days,
            description,
        ),
        ExecuteMsg::RegisterWorker {
            service_name,
            commission_rate,
        } => execute::register_worker(deps, info, service_name, commission_rate),
        ExecuteMsg::DeregisterWorker { service_name } => {
            execute::deregister_worker(deps, env, info, service_name)
        }
        ExecuteMsg::UnbondWorker { service_name } => {
            execute::unbond_worker(deps, env, info, service_name)
        }
        ExecuteMsg::Delegate {
            service_name: _,
            worker_address: _,
            amount: _,
        } => execute::delegate(),
    }
}

pub mod execute {
    use super::*;

    #[allow(clippy::too_many_arguments)]
    pub fn register_service(
        deps: DepsMut,
        service_name: String,
        service_contract: Addr,
        min_num_workers: u16,
        max_num_workers: Option<u16>,
        min_worker_bond: Uint128,
        unbonding_period_days: u16,
        description: String,
    ) -> Result<Response, ContractError> {
        let key = &service_name.clone();

        SERVICES.update(deps.storage, key, |s| -> Result<Service, ContractError> {
            match s {
                Some(_one) => Err(ContractError::ServiceAlreadyExists {}),
                None => Ok(Service {
                    name: service_name,
                    service_contract,
                    min_num_workers,
                    max_num_workers,
                    min_worker_bond,
                    unbonding_period_days,
                    description,
                }),
            }
        })?;

        // Response with attributes? event?
        Ok(Response::new())
    }

    pub fn register_worker(
        deps: DepsMut,
        info: MessageInfo,
        service_name: String,
        commission_rate: Uint128,
    ) -> Result<Response, ContractError> {
        let service = match SERVICES.load(deps.storage, &service_name) {
            Ok(service) => Ok(service),
            Err(_) => Err(ContractError::ServiceNotExists {}),
        }?;

        // TODO: check max num of workers

        let bond = info
            .funds
            .iter()
            .find(|coin| coin.denom == AXL_DENOMINATION && coin.amount >= service.min_worker_bond);

        if bond.is_none() {
            return Err(ContractError::NotEnoughFunds {});
        }

        let worker_address = info.sender.clone();

        service_workers().update(
            deps.storage,
            &info.sender,
            |sw| -> Result<Worker, ContractError> {
                match sw {
                    Some(found) => {
                        if found.state == WorkerState::Inactive {
                            Ok(Worker {
                                address: worker_address,
                                stake: bond.unwrap().amount,
                                commission_rate,
                                state: WorkerState::Active,
                                service_name,
                            })
                        } else {
                            Err(ContractError::ServiceWorkerAlreadyRegistered {})
                        }
                    }
                    None => Ok(Worker {
                        address: worker_address,
                        stake: bond.unwrap().amount,
                        commission_rate,
                        state: WorkerState::Active,
                        service_name,
                    }),
                }
            },
        )?;

        Ok(Response::new())
    }

    pub fn deregister_worker(
        deps: DepsMut,
        env: Env,
        info: MessageInfo,
        service_name: String,
    ) -> Result<Response, ContractError> {
        service_workers().update(
            deps.storage,
            &info.sender,
            |sw| -> Result<Worker, ContractError> {
                match sw {
                    Some(found) => {
                        if found.state == WorkerState::Active {
                            Ok(Worker {
                                state: WorkerState::Deregistering {
                                    deregistered_at: env.block.time,
                                },
                                service_name,
                                ..found
                            })
                        } else {
                            Err(ContractError::InvalidWorkerState {})
                        }
                    }
                    None => Err(ContractError::UnregisteredWorker {}),
                }
            },
        )?;

        Ok(Response::new())
    }

    pub fn unbond_worker(
        deps: DepsMut,
        env: Env,
        info: MessageInfo,
        service_name: String,
    ) -> Result<Response, ContractError> {
        let service = SERVICES.load(deps.storage, &service_name)?;
        let worker_address = info.sender;

        let service_worker = service_workers().update(
            deps.storage,
            &worker_address,
            |sw| -> Result<Worker, ContractError> {
                match sw {
                    Some(Worker {
                        state: WorkerState::Deregistering { deregistered_at },
                        address,
                        stake,
                        commission_rate,
                        service_name,
                    }) => {
                        if deregistered_at.plus_days(service.unbonding_period_days as u64)
                            > env.block.time
                        {
                            return Err(ContractError::UnbondTooEarly {});
                        }
                        Ok(Worker {
                            state: WorkerState::Inactive,
                            address,
                            stake,
                            commission_rate,
                            service_name,
                        })
                    }
                    Some(_) => Err(ContractError::InvalidWorkerState {}),
                    None => Err(ContractError::UnregisteredWorker {}),
                }
            },
        )?;

        let res = Response::new().add_message(BankMsg::Send {
            to_address: worker_address.into(),
            amount: [Coin {
                denom: AXL_DENOMINATION.to_string(),
                amount: service_worker.stake,
            }]
            .to_vec(), // TODO: isolate coins
        });

        Ok(res)
    }

    pub fn delegate() -> Result<Response, ContractError> {
        Ok(Response::new())
    }
}

#[cfg_attr(not(feature = "library"), entry_point)]
pub fn query(deps: Deps, _env: Env, msg: QueryMsg) -> StdResult<Binary> {
    match msg {
        QueryMsg::GetActiveWorkers { service_name } => {
            to_binary(&query::get_active_workers(deps, service_name)?)
        }
    }
}

pub mod query {
    use super::*;

    pub fn get_active_workers(deps: Deps, service_name: String) -> StdResult<ActiveWorkers> {
        let result: Vec<Worker> = service_workers()
            .idx
            .service_name
            .prefix(service_name)
            .range(deps.storage, None, None, Order::Ascending)
            .filter_map(|item| -> Option<Worker> {
                let (_, worker) = item.unwrap();
                if worker.state == WorkerState::Active {
                    Some(worker)
                } else {
                    None
                }
            })
            .collect();

        Ok(ActiveWorkers { workers: result })
    }
}

#[cfg(test)]
mod tests {}<|MERGE_RESOLUTION|>--- conflicted
+++ resolved
@@ -1,13 +1,8 @@
 #[cfg(not(feature = "library"))]
 use cosmwasm_std::entry_point;
 use cosmwasm_std::{
-<<<<<<< HEAD
-    to_binary, Addr, BankMsg, Binary, Coin, Deps, DepsMut, Env, MessageInfo, Order, QueryRequest,
-    Response, StdResult, Uint128, Uint64, WasmQuery,
-=======
     to_binary, Addr, BankMsg, Binary, Coin, Deps, DepsMut, Env, MessageInfo, Order, Response,
     StdResult, Uint128,
->>>>>>> e929af20
 };
 // use cw2::set_contract_version;
 
