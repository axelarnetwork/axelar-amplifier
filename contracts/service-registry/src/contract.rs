#[cfg(not(feature = "library"))]
use cosmwasm_std::entry_point;
use cosmwasm_std::{
    to_json_binary, Addr, BankMsg, Binary, Coin, Deps, DepsMut, Empty, Env, MessageInfo, Order,
    QueryRequest, Response, Uint128, WasmQuery,
};

use crate::error::ContractError;
use crate::migrations;
use crate::msg::{ExecuteMsg, InstantiateMsg, QueryMsg};
use crate::state::{AuthorizationState, BondingState, Config, Service, Verifier, CONFIG, SERVICES};

mod execute;
mod query;

const CONTRACT_NAME: &str = env!("CARGO_PKG_NAME");
const CONTRACT_VERSION: &str = env!("CARGO_PKG_VERSION");

#[cfg_attr(not(feature = "library"), entry_point)]
pub fn migrate(
    deps: DepsMut,
    _env: Env,
    _msg: Empty,
) -> Result<Response, axelar_wasm_std::ContractError> {
    // any version checks should be done before here

    cw2::set_contract_version(deps.storage, CONTRACT_NAME, CONTRACT_VERSION)?;
    migrations::v_0_3::migrate(deps).map_err(axelar_wasm_std::ContractError::from)
}

#[cfg_attr(not(feature = "library"), entry_point)]
pub fn instantiate(
    deps: DepsMut,
    _env: Env,
    _info: MessageInfo,
    msg: InstantiateMsg,
) -> Result<Response, axelar_wasm_std::ContractError> {
    cw2::set_contract_version(deps.storage, CONTRACT_NAME, CONTRACT_VERSION)?;

    CONFIG.save(
        deps.storage,
        &Config {
            governance: deps.api.addr_validate(&msg.governance_account)?,
        },
    )?;
    Ok(Response::default())
}

#[cfg_attr(not(feature = "library"), entry_point)]
pub fn execute(
    deps: DepsMut,
    env: Env,
    info: MessageInfo,
    msg: ExecuteMsg,
) -> Result<Response, axelar_wasm_std::ContractError> {
    match msg {
        ExecuteMsg::RegisterService {
            service_name,
<<<<<<< HEAD
            coordinator_contract,
            min_num_workers,
            max_num_workers,
            min_worker_bond,
=======
            service_contract,
            min_num_verifiers,
            max_num_verifiers,
            min_verifier_bond,
>>>>>>> a52ea461
            bond_denom,
            unbonding_period_days,
            description,
        } => {
            execute::require_governance(&deps, info)?;
            execute::register_service(
                deps,
                service_name,
<<<<<<< HEAD
                coordinator_contract,
                min_num_workers,
                max_num_workers,
                min_worker_bond,
=======
                service_contract,
                min_num_verifiers,
                max_num_verifiers,
                min_verifier_bond,
>>>>>>> a52ea461
                bond_denom,
                unbonding_period_days,
                description,
            )
        }
        ExecuteMsg::AuthorizeVerifiers {
            verifiers,
            service_name,
        } => {
            execute::require_governance(&deps, info)?;
            let verifiers = verifiers
                .into_iter()
                .map(|veriier| deps.api.addr_validate(&veriier))
                .collect::<Result<Vec<_>, _>>()?;
            execute::update_verifier_authorization_status(
                deps,
                verifiers,
                service_name,
                AuthorizationState::Authorized,
            )
        }
        ExecuteMsg::UnauthorizeVerifiers {
            verifiers,
            service_name,
        } => {
            execute::require_governance(&deps, info)?;
            let verifiers = verifiers
                .into_iter()
                .map(|verifier| deps.api.addr_validate(&verifier))
                .collect::<Result<Vec<_>, _>>()?;
            execute::update_verifier_authorization_status(
                deps,
                verifiers,
                service_name,
                AuthorizationState::NotAuthorized,
            )
        }
        ExecuteMsg::JailVerifiers {
            verifiers,
            service_name,
        } => {
            execute::require_governance(&deps, info)?;
            let verifiers = verifiers
                .into_iter()
                .map(|verifier| deps.api.addr_validate(&verifier))
                .collect::<Result<Vec<_>, _>>()?;
            execute::update_verifier_authorization_status(
                deps,
                verifiers,
                service_name,
                AuthorizationState::Jailed,
            )
        }
        ExecuteMsg::RegisterChainSupport {
            service_name,
            chains,
        } => execute::register_chains_support(deps, info, service_name, chains),
        ExecuteMsg::DeregisterChainSupport {
            service_name,
            chains,
        } => execute::deregister_chains_support(deps, info, service_name, chains),
        ExecuteMsg::BondVerifier { service_name } => {
            execute::bond_verifier(deps, info, service_name)
        }
        ExecuteMsg::UnbondVerifier { service_name } => {
            execute::unbond_verifier(deps, env, info, service_name)
        }
        ExecuteMsg::ClaimStake { service_name } => {
            execute::claim_stake(deps, env, info, service_name)
        }
    }
    .map_err(axelar_wasm_std::ContractError::from)
}

#[cfg_attr(not(feature = "library"), entry_point)]
pub fn query(deps: Deps, _env: Env, msg: QueryMsg) -> Result<Binary, ContractError> {
    match msg {
        QueryMsg::GetActiveVerifiers {
            service_name,
            chain_name,
        } => to_json_binary(&query::get_active_verifiers(
            deps,
            service_name,
            chain_name,
        )?)
        .map_err(|err| err.into()),
        QueryMsg::GetVerifier {
            service_name,
            verifier,
        } => to_json_binary(&query::get_verifier(deps, service_name, verifier)?)
            .map_err(|err| err.into()),
        QueryMsg::GetService { service_name } => {
            to_json_binary(&query::get_service(deps, service_name)?).map_err(|err| err.into())
        }
    }
}

#[cfg(test)]
mod test {
    use std::str::FromStr;

    use cosmwasm_std::{
        coins, from_json,
        testing::{mock_dependencies, mock_env, mock_info, MockApi, MockQuerier, MockStorage},
        CosmosMsg, Empty, OwnedDeps, StdResult,
    };
    use router_api::ChainName;

    use crate::state::{WeightedVerifier, VERIFIER_WEIGHT};

    use super::*;

    const GOVERNANCE_ADDRESS: &str = "governance";
    const UNAUTHORIZED_ADDRESS: &str = "unauthorized";
<<<<<<< HEAD
    const COORDINATOR_ADDRESS: &str = "coordinator_address";
    const WORKER_ADDRESS: &str = "worker";
=======
    const VERIFIER_ADDRESS: &str = "verifier";
>>>>>>> a52ea461
    const AXL_DENOMINATION: &str = "uaxl";

    fn setup() -> OwnedDeps<MockStorage, MockApi, MockQuerier, Empty> {
        let mut deps = mock_dependencies();

        instantiate(
            deps.as_mut(),
            mock_env(),
            mock_info("instantiator", &[]),
            InstantiateMsg {
                governance_account: GOVERNANCE_ADDRESS.to_string(),
            },
        )
        .unwrap();

        deps.querier.update_wasm(move |wq| match wq {
            WasmQuery::Smart { contract_addr, .. } if contract_addr == COORDINATOR_ADDRESS => {
                Ok(to_json_binary(&true).into()).into()
            }
            _ => panic!("no mock for this query"),
        });

        deps
    }

    pub fn assert_contract_err_strings_equal(
        actual: impl Into<axelar_wasm_std::ContractError>,
        expected: impl Into<axelar_wasm_std::ContractError>,
    ) {
        assert_eq!(actual.into().to_string(), expected.into().to_string());
    }

    #[test]
    fn migrate_sets_contract_version() {
        let mut deps = mock_dependencies();

        migrate(deps.as_mut(), mock_env(), Empty {}).unwrap();

        let contract_version = cw2::get_contract_version(deps.as_mut().storage).unwrap();
        assert_eq!(contract_version.contract, "service-registry");
        assert_eq!(contract_version.version, CONTRACT_VERSION);
    }

    #[test]
    fn register_service() {
        let mut deps = setup();

        let res = execute(
            deps.as_mut(),
            mock_env(),
            mock_info(GOVERNANCE_ADDRESS, &[]),
            ExecuteMsg::RegisterService {
                service_name: "validators".into(),
<<<<<<< HEAD
                coordinator_contract: Addr::unchecked(COORDINATOR_ADDRESS),
                min_num_workers: 0,
                max_num_workers: Some(100),
                min_worker_bond: Uint128::zero(),
=======
                service_contract: Addr::unchecked("nowhere"),
                min_num_verifiers: 0,
                max_num_verifiers: Some(100),
                min_verifier_bond: Uint128::zero(),
>>>>>>> a52ea461
                bond_denom: AXL_DENOMINATION.into(),
                unbonding_period_days: 10,
                description: "Some service".into(),
            },
        );
        assert!(res.is_ok());

        let err = execute(
            deps.as_mut(),
            mock_env(),
            mock_info(UNAUTHORIZED_ADDRESS, &[]),
            ExecuteMsg::RegisterService {
                service_name: "validators".into(),
<<<<<<< HEAD
                coordinator_contract: Addr::unchecked(COORDINATOR_ADDRESS),
                min_num_workers: 0,
                max_num_workers: Some(100),
                min_worker_bond: Uint128::zero(),
=======
                service_contract: Addr::unchecked("nowhere"),
                min_num_verifiers: 0,
                max_num_verifiers: Some(100),
                min_verifier_bond: Uint128::zero(),
>>>>>>> a52ea461
                bond_denom: AXL_DENOMINATION.into(),
                unbonding_period_days: 10,
                description: "Some service".into(),
            },
        )
        .unwrap_err();
        assert_contract_err_strings_equal(err, ContractError::Unauthorized);
    }

    #[test]
    fn authorize_verifier() {
        let mut deps = setup();

        let service_name = "validators";
        let res = execute(
            deps.as_mut(),
            mock_env(),
            mock_info(GOVERNANCE_ADDRESS, &[]),
            ExecuteMsg::RegisterService {
                service_name: service_name.into(),
<<<<<<< HEAD
                coordinator_contract: Addr::unchecked(COORDINATOR_ADDRESS),
                min_num_workers: 0,
                max_num_workers: Some(100),
                min_worker_bond: Uint128::zero(),
=======
                service_contract: Addr::unchecked("nowhere"),
                min_num_verifiers: 0,
                max_num_verifiers: Some(100),
                min_verifier_bond: Uint128::zero(),
>>>>>>> a52ea461
                bond_denom: AXL_DENOMINATION.into(),
                unbonding_period_days: 10,
                description: "Some service".into(),
            },
        );
        assert!(res.is_ok());

        let res = execute(
            deps.as_mut(),
            mock_env(),
            mock_info(GOVERNANCE_ADDRESS, &[]),
            ExecuteMsg::AuthorizeVerifiers {
                verifiers: vec![Addr::unchecked("verifier").into()],
                service_name: service_name.into(),
            },
        );
        assert!(res.is_ok());

        let err = execute(
            deps.as_mut(),
            mock_env(),
            mock_info(UNAUTHORIZED_ADDRESS, &[]),
            ExecuteMsg::AuthorizeVerifiers {
                verifiers: vec![Addr::unchecked("verifier").into()],
                service_name: service_name.into(),
            },
        )
        .unwrap_err();
        assert_contract_err_strings_equal(err, ContractError::Unauthorized);
    }

    #[test]
    fn bond_verifier() {
        let mut deps = setup();

        let service_name = "validators";
        let min_verifier_bond = Uint128::new(100);
        let res = execute(
            deps.as_mut(),
            mock_env(),
            mock_info(GOVERNANCE_ADDRESS, &[]),
            ExecuteMsg::RegisterService {
                service_name: service_name.into(),
<<<<<<< HEAD
                coordinator_contract: Addr::unchecked(COORDINATOR_ADDRESS),
                min_num_workers: 0,
                max_num_workers: Some(100),
                min_worker_bond,
=======
                service_contract: Addr::unchecked("nowhere"),
                min_num_verifiers: 0,
                max_num_verifiers: Some(100),
                min_verifier_bond,
>>>>>>> a52ea461
                bond_denom: AXL_DENOMINATION.into(),
                unbonding_period_days: 10,
                description: "Some service".into(),
            },
        );
        assert!(res.is_ok());

        let res = execute(
            deps.as_mut(),
            mock_env(),
            mock_info(GOVERNANCE_ADDRESS, &[]),
            ExecuteMsg::AuthorizeVerifiers {
                verifiers: vec![VERIFIER_ADDRESS.into()],
                service_name: service_name.into(),
            },
        );
        assert!(res.is_ok());

        let res = execute(
            deps.as_mut(),
            mock_env(),
            mock_info(
                VERIFIER_ADDRESS,
                &coins(min_verifier_bond.u128(), AXL_DENOMINATION),
            ),
            ExecuteMsg::BondVerifier {
                service_name: service_name.into(),
            },
        );
        assert!(res.is_ok());
    }

    #[test]
    fn register_chain_support() {
        let mut deps = setup();

        let service_name = "validators";
        let min_verifier_bond = Uint128::new(100);
        let res = execute(
            deps.as_mut(),
            mock_env(),
            mock_info(GOVERNANCE_ADDRESS, &[]),
            ExecuteMsg::RegisterService {
                service_name: service_name.into(),
<<<<<<< HEAD
                coordinator_contract: Addr::unchecked(COORDINATOR_ADDRESS),
                min_num_workers: 0,
                max_num_workers: Some(100),
                min_worker_bond,
=======
                service_contract: Addr::unchecked("nowhere"),
                min_num_verifiers: 0,
                max_num_verifiers: Some(100),
                min_verifier_bond,
>>>>>>> a52ea461
                bond_denom: AXL_DENOMINATION.into(),
                unbonding_period_days: 10,
                description: "Some service".into(),
            },
        );
        assert!(res.is_ok());

        let res = execute(
            deps.as_mut(),
            mock_env(),
            mock_info(GOVERNANCE_ADDRESS, &[]),
            ExecuteMsg::AuthorizeVerifiers {
                verifiers: vec![VERIFIER_ADDRESS.into()],
                service_name: service_name.into(),
            },
        );
        assert!(res.is_ok());

        let res = execute(
            deps.as_mut(),
            mock_env(),
            mock_info(
                VERIFIER_ADDRESS,
                &coins(min_verifier_bond.u128(), AXL_DENOMINATION),
            ),
            ExecuteMsg::BondVerifier {
                service_name: service_name.into(),
            },
        );
        assert!(res.is_ok());

        let chain_name = ChainName::from_str("ethereum").unwrap();
        let res = execute(
            deps.as_mut(),
            mock_env(),
            mock_info(VERIFIER_ADDRESS, &[]),
            ExecuteMsg::RegisterChainSupport {
                service_name: service_name.into(),
                chains: vec![chain_name.clone()],
            },
        );
        assert!(res.is_ok());

        let verifiers: Vec<WeightedVerifier> = from_json(
            query(
                deps.as_ref(),
                mock_env(),
                QueryMsg::GetActiveVerifiers {
                    service_name: service_name.into(),
                    chain_name,
                },
            )
            .unwrap(),
        )
        .unwrap();
        assert_eq!(
            verifiers,
            vec![WeightedVerifier {
                verifier_info: Verifier {
                    address: Addr::unchecked(VERIFIER_ADDRESS),
                    bonding_state: BondingState::Bonded {
                        amount: min_verifier_bond
                    },
                    authorization_state: AuthorizationState::Authorized,
                    service_name: service_name.into()
                },
                weight: VERIFIER_WEIGHT
            }]
        );

        let verifiers: Vec<WeightedVerifier> = from_json(
            query(
                deps.as_ref(),
                mock_env(),
                QueryMsg::GetActiveVerifiers {
                    service_name: service_name.into(),
                    chain_name: ChainName::from_str("random chain").unwrap(),
                },
            )
            .unwrap(),
        )
        .unwrap();
        assert_eq!(verifiers, vec![]);
    }

    /// If a bonded and authorized verifier deregisters support for a chain they previously registered support for,
    /// that verifier should no longer be part of the active verifier set for that chain
    #[test]
    fn register_and_deregister_support_for_single_chain() {
        let mut deps = setup();

        let service_name = "validators";
        let min_verifier_bond = Uint128::new(100);
        let res = execute(
            deps.as_mut(),
            mock_env(),
            mock_info(GOVERNANCE_ADDRESS, &[]),
            ExecuteMsg::RegisterService {
                service_name: service_name.into(),
<<<<<<< HEAD
                coordinator_contract: Addr::unchecked(COORDINATOR_ADDRESS),
                min_num_workers: 0,
                max_num_workers: Some(100),
                min_worker_bond,
=======
                service_contract: Addr::unchecked("nowhere"),
                min_num_verifiers: 0,
                max_num_verifiers: Some(100),
                min_verifier_bond,
>>>>>>> a52ea461
                bond_denom: AXL_DENOMINATION.into(),
                unbonding_period_days: 10,
                description: "Some service".into(),
            },
        );
        assert!(res.is_ok());

        let res = execute(
            deps.as_mut(),
            mock_env(),
            mock_info(GOVERNANCE_ADDRESS, &[]),
            ExecuteMsg::AuthorizeVerifiers {
                verifiers: vec![VERIFIER_ADDRESS.into()],
                service_name: service_name.into(),
            },
        );
        assert!(res.is_ok());

        let res = execute(
            deps.as_mut(),
            mock_env(),
            mock_info(
                VERIFIER_ADDRESS,
                &coins(min_verifier_bond.u128(), AXL_DENOMINATION),
            ),
            ExecuteMsg::BondVerifier {
                service_name: service_name.into(),
            },
        );
        assert!(res.is_ok());

        let chain_name = ChainName::from_str("ethereum").unwrap();
        let res = execute(
            deps.as_mut(),
            mock_env(),
            mock_info(VERIFIER_ADDRESS, &[]),
            ExecuteMsg::RegisterChainSupport {
                service_name: service_name.into(),
                chains: vec![chain_name.clone()],
            },
        );
        assert!(res.is_ok());

        // Deregister chain support
        let res = execute(
            deps.as_mut(),
            mock_env(),
            mock_info(VERIFIER_ADDRESS, &[]),
            ExecuteMsg::DeregisterChainSupport {
                service_name: service_name.into(),
                chains: vec![chain_name.clone()],
            },
        );
        assert!(res.is_ok());

        let verifiers: Vec<WeightedVerifier> = from_json(
            query(
                deps.as_ref(),
                mock_env(),
                QueryMsg::GetActiveVerifiers {
                    service_name: service_name.into(),
                    chain_name,
                },
            )
            .unwrap(),
        )
        .unwrap();
        assert_eq!(verifiers, vec![]);
    }

    /// Same setting and goal as register_and_deregister_support_for_single_chain() but for multiple chains.
    #[test]
    fn register_and_deregister_support_for_multiple_chains() {
        let mut deps = setup();

        let service_name = "validators";
        let min_verifier_bond = Uint128::new(100);
        let res = execute(
            deps.as_mut(),
            mock_env(),
            mock_info(GOVERNANCE_ADDRESS, &[]),
            ExecuteMsg::RegisterService {
                service_name: service_name.into(),
<<<<<<< HEAD
                coordinator_contract: Addr::unchecked(COORDINATOR_ADDRESS),
                min_num_workers: 0,
                max_num_workers: Some(100),
                min_worker_bond,
=======
                service_contract: Addr::unchecked("nowhere"),
                min_num_verifiers: 0,
                max_num_verifiers: Some(100),
                min_verifier_bond,
>>>>>>> a52ea461
                bond_denom: AXL_DENOMINATION.into(),
                unbonding_period_days: 10,
                description: "Some service".into(),
            },
        );
        assert!(res.is_ok());

        let res = execute(
            deps.as_mut(),
            mock_env(),
            mock_info(GOVERNANCE_ADDRESS, &[]),
            ExecuteMsg::AuthorizeVerifiers {
                verifiers: vec![VERIFIER_ADDRESS.into()],
                service_name: service_name.into(),
            },
        );
        assert!(res.is_ok());

        let res = execute(
            deps.as_mut(),
            mock_env(),
            mock_info(
                VERIFIER_ADDRESS,
                &coins(min_verifier_bond.u128(), AXL_DENOMINATION),
            ),
            ExecuteMsg::BondVerifier {
                service_name: service_name.into(),
            },
        );
        assert!(res.is_ok());

        let chains = vec![
            ChainName::from_str("ethereum").unwrap(),
            ChainName::from_str("binance").unwrap(),
            ChainName::from_str("avalanche").unwrap(),
        ];

        let res = execute(
            deps.as_mut(),
            mock_env(),
            mock_info(VERIFIER_ADDRESS, &[]),
            ExecuteMsg::RegisterChainSupport {
                service_name: service_name.into(),
                chains: chains.clone(),
            },
        );
        assert!(res.is_ok());

        let res = execute(
            deps.as_mut(),
            mock_env(),
            mock_info(VERIFIER_ADDRESS, &[]),
            ExecuteMsg::DeregisterChainSupport {
                service_name: service_name.into(),
                chains: chains.clone(),
            },
        );
        assert!(res.is_ok());

        for chain in chains {
            let verifiers: Vec<WeightedVerifier> = from_json(
                query(
                    deps.as_ref(),
                    mock_env(),
                    QueryMsg::GetActiveVerifiers {
                        service_name: service_name.into(),
                        chain_name: chain,
                    },
                )
                .unwrap(),
            )
            .unwrap();
            assert_eq!(verifiers, vec![]);
        }
    }

    /// If a bonded and authorized verifier deregisters support for the first chain among multiple chains,
    /// they should remain part of the active verifier set for all chains except the first one.
    #[test]
    fn register_for_multiple_chains_deregister_for_first_one() {
        let mut deps = setup();

        let service_name = "validators";
        let min_verifier_bond = Uint128::new(100);
        let res = execute(
            deps.as_mut(),
            mock_env(),
            mock_info(GOVERNANCE_ADDRESS, &[]),
            ExecuteMsg::RegisterService {
                service_name: service_name.into(),
<<<<<<< HEAD
                coordinator_contract: Addr::unchecked(COORDINATOR_ADDRESS),
                min_num_workers: 0,
                max_num_workers: Some(100),
                min_worker_bond,
=======
                service_contract: Addr::unchecked("nowhere"),
                min_num_verifiers: 0,
                max_num_verifiers: Some(100),
                min_verifier_bond,
>>>>>>> a52ea461
                bond_denom: AXL_DENOMINATION.into(),
                unbonding_period_days: 10,
                description: "Some service".into(),
            },
        );
        assert!(res.is_ok());

        let res = execute(
            deps.as_mut(),
            mock_env(),
            mock_info(GOVERNANCE_ADDRESS, &[]),
            ExecuteMsg::AuthorizeVerifiers {
                verifiers: vec![VERIFIER_ADDRESS.into()],
                service_name: service_name.into(),
            },
        );
        assert!(res.is_ok());

        let res = execute(
            deps.as_mut(),
            mock_env(),
            mock_info(
                VERIFIER_ADDRESS,
                &coins(min_verifier_bond.u128(), AXL_DENOMINATION),
            ),
            ExecuteMsg::BondVerifier {
                service_name: service_name.into(),
            },
        );
        assert!(res.is_ok());

        let chains = vec![
            ChainName::from_str("ethereum").unwrap(),
            ChainName::from_str("binance").unwrap(),
            ChainName::from_str("avalanche").unwrap(),
        ];

        let res = execute(
            deps.as_mut(),
            mock_env(),
            mock_info(VERIFIER_ADDRESS, &[]),
            ExecuteMsg::RegisterChainSupport {
                service_name: service_name.into(),
                chains: chains.clone(),
            },
        );
        assert!(res.is_ok());

        // Deregister only the first chain
        let res = execute(
            deps.as_mut(),
            mock_env(),
            mock_info(VERIFIER_ADDRESS, &[]),
            ExecuteMsg::DeregisterChainSupport {
                service_name: service_name.into(),
                chains: vec![chains[0].clone()],
            },
        );
        assert!(res.is_ok());

        // Verify that verifier is not associated with the deregistered chain
        let deregistered_chain = chains[0].clone();
        let verifiers: Vec<WeightedVerifier> = from_json(
            query(
                deps.as_ref(),
                mock_env(),
                QueryMsg::GetActiveVerifiers {
                    service_name: service_name.into(),
                    chain_name: deregistered_chain,
                },
            )
            .unwrap(),
        )
        .unwrap();
        assert_eq!(verifiers, vec![]);

        // Verify that verifier is still associated with other chains
        for chain in chains.iter().skip(1) {
            let verifiers: Vec<WeightedVerifier> = from_json(
                query(
                    deps.as_ref(),
                    mock_env(),
                    QueryMsg::GetActiveVerifiers {
                        service_name: service_name.into(),
                        chain_name: chain.clone(),
                    },
                )
                .unwrap(),
            )
            .unwrap();
            assert_eq!(
                verifiers,
                vec![WeightedVerifier {
                    verifier_info: Verifier {
                        address: Addr::unchecked(VERIFIER_ADDRESS),
                        bonding_state: BondingState::Bonded {
                            amount: min_verifier_bond
                        },
                        authorization_state: AuthorizationState::Authorized,
                        service_name: service_name.into()
                    },
                    weight: VERIFIER_WEIGHT
                }]
            );
        }
    }

    /// If a bonded and authorized verifier registers support for one chain and later deregisters support for another chain,
    /// the active verifier set for the original chain should remain unaffected by the deregistration.
    #[test]
    fn register_support_for_a_chain_deregister_support_for_another_chain() {
        let mut deps = setup();

        let service_name = "validators";
        let min_verifier_bond = Uint128::new(100);
        let res = execute(
            deps.as_mut(),
            mock_env(),
            mock_info(GOVERNANCE_ADDRESS, &[]),
            ExecuteMsg::RegisterService {
                service_name: service_name.into(),
<<<<<<< HEAD
                coordinator_contract: Addr::unchecked(COORDINATOR_ADDRESS),
                min_num_workers: 0,
                max_num_workers: Some(100),
                min_worker_bond,
=======
                service_contract: Addr::unchecked("nowhere"),
                min_num_verifiers: 0,
                max_num_verifiers: Some(100),
                min_verifier_bond,
>>>>>>> a52ea461
                bond_denom: AXL_DENOMINATION.into(),
                unbonding_period_days: 10,
                description: "Some service".into(),
            },
        );
        assert!(res.is_ok());

        let res = execute(
            deps.as_mut(),
            mock_env(),
            mock_info(GOVERNANCE_ADDRESS, &[]),
            ExecuteMsg::AuthorizeVerifiers {
                verifiers: vec![VERIFIER_ADDRESS.into()],
                service_name: service_name.into(),
            },
        );
        assert!(res.is_ok());

        let res = execute(
            deps.as_mut(),
            mock_env(),
            mock_info(
                VERIFIER_ADDRESS,
                &coins(min_verifier_bond.u128(), AXL_DENOMINATION),
            ),
            ExecuteMsg::BondVerifier {
                service_name: service_name.into(),
            },
        );
        assert!(res.is_ok());

        let chain_name = ChainName::from_str("ethereum").unwrap();
        let res = execute(
            deps.as_mut(),
            mock_env(),
            mock_info(VERIFIER_ADDRESS, &[]),
            ExecuteMsg::RegisterChainSupport {
                service_name: service_name.into(),
                chains: vec![chain_name.clone()],
            },
        );
        assert!(res.is_ok());

        let second_chain_name = ChainName::from_str("avalanche").unwrap();
        // Deregister support for another chain
        let res = execute(
            deps.as_mut(),
            mock_env(),
            mock_info(VERIFIER_ADDRESS, &[]),
            ExecuteMsg::DeregisterChainSupport {
                service_name: service_name.into(),
                chains: vec![second_chain_name.clone()],
            },
        );
        assert!(res.is_ok());

        let verifiers: Vec<WeightedVerifier> = from_json(
            query(
                deps.as_ref(),
                mock_env(),
                QueryMsg::GetActiveVerifiers {
                    service_name: service_name.into(),
                    chain_name,
                },
            )
            .unwrap(),
        )
        .unwrap();
        assert_eq!(
            verifiers,
            vec![WeightedVerifier {
                verifier_info: Verifier {
                    address: Addr::unchecked(VERIFIER_ADDRESS),
                    bonding_state: BondingState::Bonded {
                        amount: min_verifier_bond
                    },
                    authorization_state: AuthorizationState::Authorized,
                    service_name: service_name.into()
                },
                weight: VERIFIER_WEIGHT
            }]
        );
    }

    /// If a bonded and authorized verifier registers, deregisters, and again registers their support for a single chain,
    /// the active verifier set of that chain should include the verifier.
    #[test]
    fn register_deregister_register_support_for_single_chain() {
        let mut deps = setup();

        let service_name = "validators";
        let min_verifier_bond = Uint128::new(100);
        let res = execute(
            deps.as_mut(),
            mock_env(),
            mock_info(GOVERNANCE_ADDRESS, &[]),
            ExecuteMsg::RegisterService {
                service_name: service_name.into(),
<<<<<<< HEAD
                coordinator_contract: Addr::unchecked(COORDINATOR_ADDRESS),
                min_num_workers: 0,
                max_num_workers: Some(100),
                min_worker_bond,
=======
                service_contract: Addr::unchecked("nowhere"),
                min_num_verifiers: 0,
                max_num_verifiers: Some(100),
                min_verifier_bond,
>>>>>>> a52ea461
                bond_denom: AXL_DENOMINATION.into(),
                unbonding_period_days: 10,
                description: "Some service".into(),
            },
        );
        assert!(res.is_ok());

        let res = execute(
            deps.as_mut(),
            mock_env(),
            mock_info(GOVERNANCE_ADDRESS, &[]),
            ExecuteMsg::AuthorizeVerifiers {
                verifiers: vec![VERIFIER_ADDRESS.into()],
                service_name: service_name.into(),
            },
        );
        assert!(res.is_ok());

        let res = execute(
            deps.as_mut(),
            mock_env(),
            mock_info(
                VERIFIER_ADDRESS,
                &coins(min_verifier_bond.u128(), AXL_DENOMINATION),
            ),
            ExecuteMsg::BondVerifier {
                service_name: service_name.into(),
            },
        );
        assert!(res.is_ok());

        let chain_name = ChainName::from_str("ethereum").unwrap();
        let res = execute(
            deps.as_mut(),
            mock_env(),
            mock_info(VERIFIER_ADDRESS, &[]),
            ExecuteMsg::RegisterChainSupport {
                service_name: service_name.into(),
                chains: vec![chain_name.clone()],
            },
        );
        assert!(res.is_ok());

        let res = execute(
            deps.as_mut(),
            mock_env(),
            mock_info(VERIFIER_ADDRESS, &[]),
            ExecuteMsg::DeregisterChainSupport {
                service_name: service_name.into(),
                chains: vec![chain_name.clone()],
            },
        );
        assert!(res.is_ok());

        // Second support declaration
        let res = execute(
            deps.as_mut(),
            mock_env(),
            mock_info(VERIFIER_ADDRESS, &[]),
            ExecuteMsg::RegisterChainSupport {
                service_name: service_name.into(),
                chains: vec![chain_name.clone()],
            },
        );
        assert!(res.is_ok());

        let verifiers: Vec<WeightedVerifier> = from_json(
            query(
                deps.as_ref(),
                mock_env(),
                QueryMsg::GetActiveVerifiers {
                    service_name: service_name.into(),
                    chain_name,
                },
            )
            .unwrap(),
        )
        .unwrap();
        assert_eq!(
            verifiers,
            vec![WeightedVerifier {
                verifier_info: Verifier {
                    address: Addr::unchecked(VERIFIER_ADDRESS),
                    bonding_state: BondingState::Bonded {
                        amount: min_verifier_bond
                    },
                    authorization_state: AuthorizationState::Authorized,
                    service_name: service_name.into()
                },
                weight: VERIFIER_WEIGHT
            }]
        );
    }

    /// If a bonded and authorized verifier deregisters their support for a chain they have not previously registered
    /// support for, the call should be ignored and the active verifier set of the chain should be intact.
    #[test]
    fn deregister_previously_unsupported_single_chain() {
        let mut deps = setup();

        let service_name = "validators";
        let min_verifier_bond = Uint128::new(100);
        let res = execute(
            deps.as_mut(),
            mock_env(),
            mock_info(GOVERNANCE_ADDRESS, &[]),
            ExecuteMsg::RegisterService {
                service_name: service_name.into(),
<<<<<<< HEAD
                coordinator_contract: Addr::unchecked(COORDINATOR_ADDRESS),
                min_num_workers: 0,
                max_num_workers: Some(100),
                min_worker_bond,
=======
                service_contract: Addr::unchecked("nowhere"),
                min_num_verifiers: 0,
                max_num_verifiers: Some(100),
                min_verifier_bond,
>>>>>>> a52ea461
                bond_denom: AXL_DENOMINATION.into(),
                unbonding_period_days: 10,
                description: "Some service".into(),
            },
        );
        assert!(res.is_ok());

        let res = execute(
            deps.as_mut(),
            mock_env(),
            mock_info(GOVERNANCE_ADDRESS, &[]),
            ExecuteMsg::AuthorizeVerifiers {
                verifiers: vec![VERIFIER_ADDRESS.into()],
                service_name: service_name.into(),
            },
        );
        assert!(res.is_ok());

        let res = execute(
            deps.as_mut(),
            mock_env(),
            mock_info(
                VERIFIER_ADDRESS,
                &coins(min_verifier_bond.u128(), AXL_DENOMINATION),
            ),
            ExecuteMsg::BondVerifier {
                service_name: service_name.into(),
            },
        );
        assert!(res.is_ok());

        let chain_name = ChainName::from_str("ethereum").unwrap();
        let res = execute(
            deps.as_mut(),
            mock_env(),
            mock_info(VERIFIER_ADDRESS, &[]),
            ExecuteMsg::DeregisterChainSupport {
                service_name: service_name.into(),
                chains: vec![chain_name.clone()],
            },
        );
        assert!(res.is_ok());

        let verifiers: Vec<WeightedVerifier> = from_json(
            query(
                deps.as_ref(),
                mock_env(),
                QueryMsg::GetActiveVerifiers {
                    service_name: service_name.into(),
                    chain_name,
                },
            )
            .unwrap(),
        )
        .unwrap();
        assert_eq!(verifiers, vec![])
    }

    /// If an unbonded but authorized verifier deregisters support for a chain they previously registered support for,
    /// that verifier should not be part of the active verifier set for that chain.
    #[test]
    fn register_and_deregister_support_for_single_chain_unbonded() {
        let mut deps = setup();

        let service_name = "validators";
        let min_verifier_bond = Uint128::new(100);
        let res = execute(
            deps.as_mut(),
            mock_env(),
            mock_info(GOVERNANCE_ADDRESS, &[]),
            ExecuteMsg::RegisterService {
                service_name: service_name.into(),
<<<<<<< HEAD
                coordinator_contract: Addr::unchecked(COORDINATOR_ADDRESS),
                min_num_workers: 0,
                max_num_workers: Some(100),
                min_worker_bond,
=======
                service_contract: Addr::unchecked("nowhere"),
                min_num_verifiers: 0,
                max_num_verifiers: Some(100),
                min_verifier_bond,
>>>>>>> a52ea461
                bond_denom: AXL_DENOMINATION.into(),
                unbonding_period_days: 10,
                description: "Some service".into(),
            },
        );
        assert!(res.is_ok());

        let res = execute(
            deps.as_mut(),
            mock_env(),
            mock_info(GOVERNANCE_ADDRESS, &[]),
            ExecuteMsg::AuthorizeVerifiers {
                verifiers: vec![VERIFIER_ADDRESS.into()],
                service_name: service_name.into(),
            },
        );
        assert!(res.is_ok());

        let chain_name = ChainName::from_str("ethereum").unwrap();
        let res = execute(
            deps.as_mut(),
            mock_env(),
            mock_info(VERIFIER_ADDRESS, &[]),
            ExecuteMsg::RegisterChainSupport {
                service_name: service_name.into(),
                chains: vec![chain_name.clone()],
            },
        );
        assert!(res.is_ok());

        let res = execute(
            deps.as_mut(),
            mock_env(),
            mock_info(VERIFIER_ADDRESS, &[]),
            ExecuteMsg::DeregisterChainSupport {
                service_name: service_name.into(),
                chains: vec![chain_name.clone()],
            },
        );
        assert!(res.is_ok());

        let verifiers: Vec<WeightedVerifier> = from_json(
            query(
                deps.as_ref(),
                mock_env(),
                QueryMsg::GetActiveVerifiers {
                    service_name: service_name.into(),
                    chain_name,
                },
            )
            .unwrap(),
        )
        .unwrap();
        assert_eq!(verifiers, vec![]);
    }

    /// If a verifier that is not part of a service deregisters support for a chain from that specific service,
    /// process should return a contract error of type VerifierNotFound.
    #[test]
    fn deregister_from_unregistered_verifier_single_chain() {
        let mut deps = setup();

        let service_name = "validators";
        let min_verifier_bond = Uint128::new(100);
        let res = execute(
            deps.as_mut(),
            mock_env(),
            mock_info(GOVERNANCE_ADDRESS, &[]),
            ExecuteMsg::RegisterService {
                service_name: service_name.into(),
<<<<<<< HEAD
                coordinator_contract: Addr::unchecked(COORDINATOR_ADDRESS),
                min_num_workers: 0,
                max_num_workers: Some(100),
                min_worker_bond,
=======
                service_contract: Addr::unchecked("nowhere"),
                min_num_verifiers: 0,
                max_num_verifiers: Some(100),
                min_verifier_bond,
>>>>>>> a52ea461
                bond_denom: AXL_DENOMINATION.into(),
                unbonding_period_days: 10,
                description: "Some service".into(),
            },
        );
        assert!(res.is_ok());

        let chain_name = ChainName::from_str("ethereum").unwrap();
        let err = execute(
            deps.as_mut(),
            mock_env(),
            mock_info(VERIFIER_ADDRESS, &[]),
            ExecuteMsg::DeregisterChainSupport {
                service_name: service_name.into(),
                chains: vec![chain_name.clone()],
            },
        )
        .unwrap_err();

        assert_contract_err_strings_equal(err, ContractError::VerifierNotFound);

        let verifiers: Vec<WeightedVerifier> = from_json(
            query(
                deps.as_ref(),
                mock_env(),
                QueryMsg::GetActiveVerifiers {
                    service_name: service_name.into(),
                    chain_name,
                },
            )
            .unwrap(),
        )
        .unwrap();
        assert_eq!(verifiers, vec![]);
    }

    /// If a verifier deregisters support for a chain of an unregistered service,
    /// process should return a contract error of type ServiceNotFound.
    #[test]
    fn deregister_single_chain_for_nonexistent_service() {
        let mut deps = setup();

        let service_name = "validators";
        let chain_name = ChainName::from_str("ethereum").unwrap();
        let err = execute(
            deps.as_mut(),
            mock_env(),
            mock_info(VERIFIER_ADDRESS, &[]),
            ExecuteMsg::DeregisterChainSupport {
                service_name: service_name.into(),
                chains: vec![chain_name.clone()],
            },
        )
        .unwrap_err();

        assert_contract_err_strings_equal(err, ContractError::ServiceNotFound);
    }

    #[test]
    fn unbond_verifier() {
        let mut deps = setup();

        let service_name = "validators";
        let min_verifier_bond = Uint128::new(100);
        let res = execute(
            deps.as_mut(),
            mock_env(),
            mock_info(GOVERNANCE_ADDRESS, &[]),
            ExecuteMsg::RegisterService {
                service_name: service_name.into(),
<<<<<<< HEAD
                coordinator_contract: Addr::unchecked(COORDINATOR_ADDRESS),
                min_num_workers: 0,
                max_num_workers: Some(100),
                min_worker_bond,
=======
                service_contract: Addr::unchecked("nowhere"),
                min_num_verifiers: 0,
                max_num_verifiers: Some(100),
                min_verifier_bond,
>>>>>>> a52ea461
                bond_denom: AXL_DENOMINATION.into(),
                unbonding_period_days: 10,
                description: "Some service".into(),
            },
        );
        assert!(res.is_ok());

        let res = execute(
            deps.as_mut(),
            mock_env(),
            mock_info(GOVERNANCE_ADDRESS, &[]),
            ExecuteMsg::AuthorizeVerifiers {
                verifiers: vec![VERIFIER_ADDRESS.into()],
                service_name: service_name.into(),
            },
        );
        assert!(res.is_ok());

        let res = execute(
            deps.as_mut(),
            mock_env(),
            mock_info(
                VERIFIER_ADDRESS,
                &coins(min_verifier_bond.u128(), AXL_DENOMINATION),
            ),
            ExecuteMsg::BondVerifier {
                service_name: service_name.into(),
            },
        );
        assert!(res.is_ok());

        let chain_name = ChainName::from_str("ethereum").unwrap();
        let res = execute(
            deps.as_mut(),
            mock_env(),
            mock_info(VERIFIER_ADDRESS, &[]),
            ExecuteMsg::RegisterChainSupport {
                service_name: service_name.into(),
                chains: vec![chain_name.clone()],
            },
        );
        assert!(res.is_ok());

        let res = execute(
            deps.as_mut(),
            mock_env(),
            mock_info(VERIFIER_ADDRESS, &[]),
            ExecuteMsg::UnbondVerifier {
                service_name: service_name.into(),
            },
        );
        assert!(res.is_ok());

        let verifiers: Vec<WeightedVerifier> = from_json(
            query(
                deps.as_ref(),
                mock_env(),
                QueryMsg::GetActiveVerifiers {
                    service_name: service_name.into(),
                    chain_name,
                },
            )
            .unwrap(),
        )
        .unwrap();
        assert_eq!(verifiers, vec![])
    }

    #[test]
    fn bond_wrong_denom() {
        let mut deps = setup();

        let service_name = "validators";
        let min_verifier_bond = Uint128::new(100);
        let res = execute(
            deps.as_mut(),
            mock_env(),
            mock_info(GOVERNANCE_ADDRESS, &[]),
            ExecuteMsg::RegisterService {
                service_name: service_name.into(),
<<<<<<< HEAD
                coordinator_contract: Addr::unchecked(COORDINATOR_ADDRESS),
                min_num_workers: 0,
                max_num_workers: Some(100),
                min_worker_bond,
=======
                service_contract: Addr::unchecked("nowhere"),
                min_num_verifiers: 0,
                max_num_verifiers: Some(100),
                min_verifier_bond,
>>>>>>> a52ea461
                bond_denom: AXL_DENOMINATION.into(),
                unbonding_period_days: 10,
                description: "Some service".into(),
            },
        );
        assert!(res.is_ok());

        let err = execute(
            deps.as_mut(),
            mock_env(),
            mock_info(
                VERIFIER_ADDRESS,
                &coins(min_verifier_bond.u128(), "funnydenom"),
            ),
            ExecuteMsg::BondVerifier {
                service_name: service_name.into(),
            },
        )
        .unwrap_err();

        assert_contract_err_strings_equal(err, ContractError::WrongDenom);
    }

    #[test]
    fn bond_but_not_authorized() {
        let mut deps = setup();

        let service_name = "validators";
        let min_verifier_bond = Uint128::new(100);
        let res = execute(
            deps.as_mut(),
            mock_env(),
            mock_info(GOVERNANCE_ADDRESS, &[]),
            ExecuteMsg::RegisterService {
                service_name: service_name.into(),
<<<<<<< HEAD
                coordinator_contract: Addr::unchecked(COORDINATOR_ADDRESS),
                min_num_workers: 0,
                max_num_workers: Some(100),
                min_worker_bond,
=======
                service_contract: Addr::unchecked("nowhere"),
                min_num_verifiers: 0,
                max_num_verifiers: Some(100),
                min_verifier_bond,
>>>>>>> a52ea461
                bond_denom: AXL_DENOMINATION.into(),
                unbonding_period_days: 10,
                description: "Some service".into(),
            },
        );
        assert!(res.is_ok());

        let res = execute(
            deps.as_mut(),
            mock_env(),
            mock_info(
                VERIFIER_ADDRESS,
                &coins(min_verifier_bond.u128(), AXL_DENOMINATION),
            ),
            ExecuteMsg::BondVerifier {
                service_name: service_name.into(),
            },
        );
        assert!(res.is_ok());

        let chain_name = ChainName::from_str("ethereum").unwrap();
        let res = execute(
            deps.as_mut(),
            mock_env(),
            mock_info(VERIFIER_ADDRESS, &[]),
            ExecuteMsg::RegisterChainSupport {
                service_name: service_name.into(),
                chains: vec![chain_name.clone()],
            },
        );
        assert!(res.is_ok());

        let verifiers: Vec<WeightedVerifier> = from_json(
            query(
                deps.as_ref(),
                mock_env(),
                QueryMsg::GetActiveVerifiers {
                    service_name: service_name.into(),
                    chain_name,
                },
            )
            .unwrap(),
        )
        .unwrap();
        assert_eq!(verifiers, vec![])
    }

    #[test]
    fn bond_but_not_enough() {
        let mut deps = setup();

        let service_name = "validators";
        let min_verifier_bond = Uint128::new(100);
        let res = execute(
            deps.as_mut(),
            mock_env(),
            mock_info(GOVERNANCE_ADDRESS, &[]),
            ExecuteMsg::RegisterService {
                service_name: service_name.into(),
<<<<<<< HEAD
                coordinator_contract: Addr::unchecked(COORDINATOR_ADDRESS),
                min_num_workers: 0,
                max_num_workers: Some(100),
                min_worker_bond,
=======
                service_contract: Addr::unchecked("nowhere"),
                min_num_verifiers: 0,
                max_num_verifiers: Some(100),
                min_verifier_bond,
>>>>>>> a52ea461
                bond_denom: AXL_DENOMINATION.into(),
                unbonding_period_days: 10,
                description: "Some service".into(),
            },
        );
        assert!(res.is_ok());

        let res = execute(
            deps.as_mut(),
            mock_env(),
            mock_info(GOVERNANCE_ADDRESS, &[]),
            ExecuteMsg::AuthorizeVerifiers {
                verifiers: vec![VERIFIER_ADDRESS.into()],
                service_name: service_name.into(),
            },
        );
        assert!(res.is_ok());

        let res = execute(
            deps.as_mut(),
            mock_env(),
            mock_info(
                VERIFIER_ADDRESS,
                &coins(min_verifier_bond.u128() / 2, AXL_DENOMINATION),
            ),
            ExecuteMsg::BondVerifier {
                service_name: service_name.into(),
            },
        );
        assert!(res.is_ok());

        let chain_name = ChainName::from_str("ethereum").unwrap();
        let res = execute(
            deps.as_mut(),
            mock_env(),
            mock_info(VERIFIER_ADDRESS, &[]),
            ExecuteMsg::RegisterChainSupport {
                service_name: service_name.into(),
                chains: vec![chain_name.clone()],
            },
        );
        assert!(res.is_ok());

        let verifiers: Vec<WeightedVerifier> = from_json(
            query(
                deps.as_ref(),
                mock_env(),
                QueryMsg::GetActiveVerifiers {
                    service_name: service_name.into(),
                    chain_name,
                },
            )
            .unwrap(),
        )
        .unwrap();
        assert_eq!(verifiers, vec![])
    }

    #[test]
    fn bond_before_authorize() {
        let mut deps = setup();

        let service_name = "validators";
        let min_verifier_bond = Uint128::new(100);
        let res = execute(
            deps.as_mut(),
            mock_env(),
            mock_info(GOVERNANCE_ADDRESS, &[]),
            ExecuteMsg::RegisterService {
                service_name: service_name.into(),
<<<<<<< HEAD
                coordinator_contract: Addr::unchecked(COORDINATOR_ADDRESS),
                min_num_workers: 0,
                max_num_workers: Some(100),
                min_worker_bond,
=======
                service_contract: Addr::unchecked("nowhere"),
                min_num_verifiers: 0,
                max_num_verifiers: Some(100),
                min_verifier_bond,
>>>>>>> a52ea461
                bond_denom: AXL_DENOMINATION.into(),
                unbonding_period_days: 10,
                description: "Some service".into(),
            },
        );
        assert!(res.is_ok());

        let res = execute(
            deps.as_mut(),
            mock_env(),
            mock_info(
                VERIFIER_ADDRESS,
                &coins(min_verifier_bond.u128(), AXL_DENOMINATION),
            ),
            ExecuteMsg::BondVerifier {
                service_name: service_name.into(),
            },
        );
        assert!(res.is_ok());

        let res = execute(
            deps.as_mut(),
            mock_env(),
            mock_info(GOVERNANCE_ADDRESS, &[]),
            ExecuteMsg::AuthorizeVerifiers {
                verifiers: vec![VERIFIER_ADDRESS.into()],
                service_name: service_name.into(),
            },
        );
        assert!(res.is_ok());

        let chain_name = ChainName::from_str("ethereum").unwrap();
        let res = execute(
            deps.as_mut(),
            mock_env(),
            mock_info(VERIFIER_ADDRESS, &[]),
            ExecuteMsg::RegisterChainSupport {
                service_name: service_name.into(),
                chains: vec![chain_name.clone()],
            },
        );
        assert!(res.is_ok());

        let verifiers: Vec<WeightedVerifier> = from_json(
            query(
                deps.as_ref(),
                mock_env(),
                QueryMsg::GetActiveVerifiers {
                    service_name: service_name.into(),
                    chain_name,
                },
            )
            .unwrap(),
        )
        .unwrap();
        assert_eq!(
            verifiers,
            vec![WeightedVerifier {
                verifier_info: Verifier {
                    address: Addr::unchecked(VERIFIER_ADDRESS),
                    bonding_state: BondingState::Bonded {
                        amount: min_verifier_bond
                    },
                    authorization_state: AuthorizationState::Authorized,
                    service_name: service_name.into()
                },
                weight: VERIFIER_WEIGHT
            }]
        );
    }

    #[test]
    fn unbond_then_rebond() {
        let mut deps = setup();

        let service_name = "validators";
        let min_verifier_bond = Uint128::new(100);
        let res = execute(
            deps.as_mut(),
            mock_env(),
            mock_info(GOVERNANCE_ADDRESS, &[]),
            ExecuteMsg::RegisterService {
                service_name: service_name.into(),
<<<<<<< HEAD
                coordinator_contract: Addr::unchecked(COORDINATOR_ADDRESS),
                min_num_workers: 0,
                max_num_workers: Some(100),
                min_worker_bond,
=======
                service_contract: Addr::unchecked("nowhere"),
                min_num_verifiers: 0,
                max_num_verifiers: Some(100),
                min_verifier_bond,
>>>>>>> a52ea461
                bond_denom: AXL_DENOMINATION.into(),
                unbonding_period_days: 10,
                description: "Some service".into(),
            },
        );
        assert!(res.is_ok());

        let res = execute(
            deps.as_mut(),
            mock_env(),
            mock_info(GOVERNANCE_ADDRESS, &[]),
            ExecuteMsg::AuthorizeVerifiers {
                verifiers: vec![VERIFIER_ADDRESS.into()],
                service_name: service_name.into(),
            },
        );
        assert!(res.is_ok());

        let res = execute(
            deps.as_mut(),
            mock_env(),
            mock_info(
                VERIFIER_ADDRESS,
                &coins(min_verifier_bond.u128(), AXL_DENOMINATION),
            ),
            ExecuteMsg::BondVerifier {
                service_name: service_name.into(),
            },
        );
        assert!(res.is_ok());

        let chain_name = ChainName::from_str("ethereum").unwrap();
        let res = execute(
            deps.as_mut(),
            mock_env(),
            mock_info(VERIFIER_ADDRESS, &[]),
            ExecuteMsg::RegisterChainSupport {
                service_name: service_name.into(),
                chains: vec![chain_name.clone()],
            },
        );
        assert!(res.is_ok());

        let res = execute(
            deps.as_mut(),
            mock_env(),
            mock_info(VERIFIER_ADDRESS, &[]),
            ExecuteMsg::UnbondVerifier {
                service_name: service_name.into(),
            },
        );
        assert!(res.is_ok());

        let res = execute(
            deps.as_mut(),
            mock_env(),
            mock_info(VERIFIER_ADDRESS, &[]),
            ExecuteMsg::BondVerifier {
                service_name: service_name.into(),
            },
        );
        assert!(res.is_ok());

        let verifiers: Vec<WeightedVerifier> = from_json(
            query(
                deps.as_ref(),
                mock_env(),
                QueryMsg::GetActiveVerifiers {
                    service_name: service_name.into(),
                    chain_name,
                },
            )
            .unwrap(),
        )
        .unwrap();
        assert_eq!(
            verifiers,
            vec![WeightedVerifier {
                verifier_info: Verifier {
                    address: Addr::unchecked(VERIFIER_ADDRESS),
                    bonding_state: BondingState::Bonded {
                        amount: min_verifier_bond
                    },
                    authorization_state: AuthorizationState::Authorized,
                    service_name: service_name.into()
                },
                weight: VERIFIER_WEIGHT
            }]
        );
    }

    #[test]
    fn unbonding_period() {
        let mut deps = setup();

        let min_verifier_bond = Uint128::new(100);
        let service_name = "validators";
        let unbonding_period_days = 1;

        let res = execute(
            deps.as_mut(),
            mock_env(),
            mock_info(GOVERNANCE_ADDRESS, &[]),
            ExecuteMsg::RegisterService {
                service_name: service_name.into(),
<<<<<<< HEAD
                coordinator_contract: Addr::unchecked(COORDINATOR_ADDRESS),
                min_num_workers: 0,
                max_num_workers: Some(100),
                min_worker_bond,
=======
                service_contract: Addr::unchecked("nowhere"),
                min_num_verifiers: 0,
                max_num_verifiers: Some(100),
                min_verifier_bond,
>>>>>>> a52ea461
                bond_denom: AXL_DENOMINATION.into(),
                unbonding_period_days,
                description: "Some service".into(),
            },
        );
        assert!(res.is_ok());

        let res = execute(
            deps.as_mut(),
            mock_env(),
            mock_info(GOVERNANCE_ADDRESS, &[]),
            ExecuteMsg::AuthorizeVerifiers {
                verifiers: vec![VERIFIER_ADDRESS.into()],
                service_name: service_name.into(),
            },
        );
        assert!(res.is_ok());

        let res = execute(
            deps.as_mut(),
            mock_env(),
            mock_info(
                VERIFIER_ADDRESS,
                &coins(min_verifier_bond.u128(), AXL_DENOMINATION),
            ),
            ExecuteMsg::BondVerifier {
                service_name: service_name.into(),
            },
        );
        assert!(res.is_ok());

        let chain_name = ChainName::from_str("ethereum").unwrap();
        let res = execute(
            deps.as_mut(),
            mock_env(),
            mock_info(VERIFIER_ADDRESS, &[]),
            ExecuteMsg::RegisterChainSupport {
                service_name: service_name.into(),
                chains: vec![chain_name],
            },
        );
        assert!(res.is_ok());

        let mut unbond_request_env = mock_env();
        unbond_request_env.block.time = unbond_request_env.block.time.plus_days(1);

        let res = execute(
            deps.as_mut(),
            unbond_request_env.clone(),
            mock_info(VERIFIER_ADDRESS, &[]),
            ExecuteMsg::UnbondVerifier {
                service_name: service_name.into(),
            },
        );
        assert!(res.is_ok());
        assert_eq!(res.unwrap(), Response::new());

        let res = execute(
            deps.as_mut(),
            mock_env(),
            mock_info(VERIFIER_ADDRESS, &[]),
            ExecuteMsg::ClaimStake {
                service_name: service_name.into(),
            },
        );
        assert!(res.is_err());
        assert_eq!(
            res.unwrap_err().to_string(),
            axelar_wasm_std::ContractError::from(ContractError::InvalidBondingState(
                BondingState::Unbonding {
                    unbonded_at: unbond_request_env.block.time,
                    amount: min_verifier_bond,
                }
            ))
            .to_string()
        );

        let mut after_unbond_period_env = mock_env();
        after_unbond_period_env.block.time = unbond_request_env
            .block
            .time
            .plus_days((unbonding_period_days + 1).into());

        let res = execute(
            deps.as_mut(),
            after_unbond_period_env,
            mock_info(VERIFIER_ADDRESS, &[]),
            ExecuteMsg::ClaimStake {
                service_name: service_name.into(),
            },
        )
        .unwrap();
        assert_eq!(res.messages.len(), 1);
        assert_eq!(
            res.messages[0].msg,
            CosmosMsg::Bank(BankMsg::Send {
                to_address: VERIFIER_ADDRESS.into(),
                amount: coins(min_verifier_bond.u128(), AXL_DENOMINATION)
            })
        )
    }

    #[test]
    fn get_active_verifiers_should_not_return_less_than_min() {
        let mut deps = setup();

        let verifiers = vec![Addr::unchecked("verifier1"), Addr::unchecked("verifier2")];
        let min_num_verifiers = verifiers.len() as u16;

        let service_name = "validators";
        let min_verifier_bond = Uint128::new(100);
        let _ = execute(
            deps.as_mut(),
            mock_env(),
            mock_info(GOVERNANCE_ADDRESS, &[]),
            ExecuteMsg::RegisterService {
                service_name: service_name.into(),
<<<<<<< HEAD
                coordinator_contract: Addr::unchecked(COORDINATOR_ADDRESS),
                min_num_workers,
                max_num_workers: Some(100),
                min_worker_bond,
=======
                service_contract: Addr::unchecked("nowhere"),
                min_num_verifiers,
                max_num_verifiers: Some(100),
                min_verifier_bond,
>>>>>>> a52ea461
                bond_denom: AXL_DENOMINATION.into(),
                unbonding_period_days: 10,
                description: "Some service".into(),
            },
        )
        .unwrap();

        let _ = execute(
            deps.as_mut(),
            mock_env(),
            mock_info(GOVERNANCE_ADDRESS, &[]),
            ExecuteMsg::AuthorizeVerifiers {
                verifiers: verifiers.iter().map(|w| w.into()).collect(),
                service_name: service_name.into(),
            },
        )
        .unwrap();

        let chain_name = ChainName::from_str("ethereum").unwrap();

        for verifier in &verifiers {
            // should return err until all verifiers are registered
            let res = query(
                deps.as_ref(),
                mock_env(),
                QueryMsg::GetActiveVerifiers {
                    service_name: service_name.into(),
                    chain_name: chain_name.clone(),
                },
            );
            assert!(res.is_err());

            let _ = execute(
                deps.as_mut(),
                mock_env(),
                mock_info(
                    verifier.as_str(),
                    &coins(min_verifier_bond.u128(), AXL_DENOMINATION),
                ),
                ExecuteMsg::BondVerifier {
                    service_name: service_name.into(),
                },
            )
            .unwrap();

            let _ = execute(
                deps.as_mut(),
                mock_env(),
                mock_info(verifier.as_str(), &[]),
                ExecuteMsg::RegisterChainSupport {
                    service_name: service_name.into(),
                    chains: vec![chain_name.clone()],
                },
            )
            .unwrap();
        }

        // all verifiers registered, should not return err now
        let res: StdResult<Vec<WeightedVerifier>> = from_json(
            query(
                deps.as_ref(),
                mock_env(),
                QueryMsg::GetActiveVerifiers {
                    service_name: service_name.into(),
                    chain_name: chain_name.clone(),
                },
            )
            .unwrap(),
        );
        assert!(res.is_ok());

        // remove one, should return err again
        let _ = execute(
            deps.as_mut(),
            mock_env(),
            mock_info(verifiers[0].as_str(), &[]),
            ExecuteMsg::DeregisterChainSupport {
                service_name: service_name.into(),
                chains: vec![chain_name.clone()],
            },
        )
        .unwrap();
        let res = query(
            deps.as_ref(),
            mock_env(),
            QueryMsg::GetActiveVerifiers {
                service_name: service_name.into(),
                chain_name: chain_name.clone(),
            },
        );
        assert!(res.is_err());
    }

    #[test]
    fn jail_verifier() {
        let mut deps = setup();

        // register a service
        let service_name = "validators";
        let min_verifier_bond = Uint128::new(100);
        let unbonding_period_days = 10;
        let res = execute(
            deps.as_mut(),
            mock_env(),
            mock_info(GOVERNANCE_ADDRESS, &[]),
            ExecuteMsg::RegisterService {
                service_name: service_name.into(),
<<<<<<< HEAD
                coordinator_contract: Addr::unchecked(COORDINATOR_ADDRESS),
                min_num_workers: 0,
                max_num_workers: Some(100),
                min_worker_bond,
=======
                service_contract: Addr::unchecked("service contract"),
                min_num_verifiers: 0,
                max_num_verifiers: Some(100),
                min_verifier_bond,
>>>>>>> a52ea461
                bond_denom: AXL_DENOMINATION.into(),
                unbonding_period_days,
                description: "Some service".into(),
            },
        );
        assert!(res.is_ok());

        // given a bonded verifier
        let verifier1 = Addr::unchecked("verifier-1");
        let res = execute(
            deps.as_mut(),
            mock_env(),
            mock_info(
                verifier1.as_str(),
                &coins(min_verifier_bond.u128(), AXL_DENOMINATION),
            ),
            ExecuteMsg::BondVerifier {
                service_name: service_name.into(),
            },
        );
        assert!(res.is_ok());

        // when verifier is jailed
        let res = execute(
            deps.as_mut(),
            mock_env(),
            mock_info(GOVERNANCE_ADDRESS, &[]),
            ExecuteMsg::JailVerifiers {
                verifiers: vec![verifier1.clone().into()],
                service_name: service_name.into(),
            },
        );
        assert!(res.is_ok());

        // verifier cannot unbond
        let err = execute(
            deps.as_mut(),
            mock_env(),
            mock_info(verifier1.as_str(), &[]),
            ExecuteMsg::UnbondVerifier {
                service_name: service_name.into(),
            },
        )
        .unwrap_err();
        assert_contract_err_strings_equal(err, ContractError::VerifierJailed);

        // given a verifier passed unbonding period
        let verifier2 = Addr::unchecked("verifier-2");

        // bond verifier
        let res = execute(
            deps.as_mut(),
            mock_env(),
            mock_info(
                verifier2.as_str(),
                &coins(min_verifier_bond.u128(), AXL_DENOMINATION),
            ),
            ExecuteMsg::BondVerifier {
                service_name: service_name.into(),
            },
        );
        assert!(res.is_ok());

        let mut unbond_request_env = mock_env();
        unbond_request_env.block.time = unbond_request_env.block.time.plus_days(1);

        // unbond verifier
        let res = execute(
            deps.as_mut(),
            unbond_request_env.clone(),
            mock_info(verifier2.as_str(), &[]),
            ExecuteMsg::UnbondVerifier {
                service_name: service_name.into(),
            },
        );
        assert!(res.is_ok());
        let verifier: Verifier = from_json(
            query(
                deps.as_ref(),
                mock_env(),
                QueryMsg::GetVerifier {
                    service_name: service_name.into(),
                    verifier: verifier2.to_string(),
                },
            )
            .unwrap(),
        )
        .unwrap();

        assert_eq!(
            verifier.bonding_state,
            BondingState::Unbonding {
                amount: min_verifier_bond,
                unbonded_at: unbond_request_env.block.time,
            }
        );

        // when verifier is jailed
        let res = execute(
            deps.as_mut(),
            mock_env(),
            mock_info(GOVERNANCE_ADDRESS, &[]),
            ExecuteMsg::JailVerifiers {
                verifiers: vec![verifier2.clone().into()],
                service_name: service_name.into(),
            },
        );
        assert!(res.is_ok());

        // and unbonding period has passed
        let mut after_unbond_period_env = mock_env();
        after_unbond_period_env.block.time = unbond_request_env
            .block
            .time
            .plus_days((unbonding_period_days + 1).into());

        // verifier cannot claim stake
        let err = execute(
            deps.as_mut(),
            after_unbond_period_env,
            mock_info(verifier2.as_str(), &[]),
            ExecuteMsg::ClaimStake {
                service_name: service_name.into(),
            },
        )
        .unwrap_err();
        assert_contract_err_strings_equal(err, ContractError::VerifierJailed);
    }
}<|MERGE_RESOLUTION|>--- conflicted
+++ resolved
@@ -56,17 +56,10 @@
     match msg {
         ExecuteMsg::RegisterService {
             service_name,
-<<<<<<< HEAD
             coordinator_contract,
-            min_num_workers,
-            max_num_workers,
-            min_worker_bond,
-=======
-            service_contract,
             min_num_verifiers,
             max_num_verifiers,
             min_verifier_bond,
->>>>>>> a52ea461
             bond_denom,
             unbonding_period_days,
             description,
@@ -75,17 +68,10 @@
             execute::register_service(
                 deps,
                 service_name,
-<<<<<<< HEAD
                 coordinator_contract,
-                min_num_workers,
-                max_num_workers,
-                min_worker_bond,
-=======
-                service_contract,
                 min_num_verifiers,
                 max_num_verifiers,
                 min_verifier_bond,
->>>>>>> a52ea461
                 bond_denom,
                 unbonding_period_days,
                 description,
@@ -200,12 +186,8 @@
 
     const GOVERNANCE_ADDRESS: &str = "governance";
     const UNAUTHORIZED_ADDRESS: &str = "unauthorized";
-<<<<<<< HEAD
     const COORDINATOR_ADDRESS: &str = "coordinator_address";
-    const WORKER_ADDRESS: &str = "worker";
-=======
     const VERIFIER_ADDRESS: &str = "verifier";
->>>>>>> a52ea461
     const AXL_DENOMINATION: &str = "uaxl";
 
     fn setup() -> OwnedDeps<MockStorage, MockApi, MockQuerier, Empty> {
@@ -259,17 +241,10 @@
             mock_info(GOVERNANCE_ADDRESS, &[]),
             ExecuteMsg::RegisterService {
                 service_name: "validators".into(),
-<<<<<<< HEAD
-                coordinator_contract: Addr::unchecked(COORDINATOR_ADDRESS),
-                min_num_workers: 0,
-                max_num_workers: Some(100),
-                min_worker_bond: Uint128::zero(),
-=======
-                service_contract: Addr::unchecked("nowhere"),
+                coordinator_contract: Addr::unchecked("nowhere"),
                 min_num_verifiers: 0,
                 max_num_verifiers: Some(100),
                 min_verifier_bond: Uint128::zero(),
->>>>>>> a52ea461
                 bond_denom: AXL_DENOMINATION.into(),
                 unbonding_period_days: 10,
                 description: "Some service".into(),
@@ -283,17 +258,10 @@
             mock_info(UNAUTHORIZED_ADDRESS, &[]),
             ExecuteMsg::RegisterService {
                 service_name: "validators".into(),
-<<<<<<< HEAD
-                coordinator_contract: Addr::unchecked(COORDINATOR_ADDRESS),
-                min_num_workers: 0,
-                max_num_workers: Some(100),
-                min_worker_bond: Uint128::zero(),
-=======
-                service_contract: Addr::unchecked("nowhere"),
+                coordinator_contract: Addr::unchecked("nowhere"),
                 min_num_verifiers: 0,
                 max_num_verifiers: Some(100),
                 min_verifier_bond: Uint128::zero(),
->>>>>>> a52ea461
                 bond_denom: AXL_DENOMINATION.into(),
                 unbonding_period_days: 10,
                 description: "Some service".into(),
@@ -314,17 +282,10 @@
             mock_info(GOVERNANCE_ADDRESS, &[]),
             ExecuteMsg::RegisterService {
                 service_name: service_name.into(),
-<<<<<<< HEAD
-                coordinator_contract: Addr::unchecked(COORDINATOR_ADDRESS),
-                min_num_workers: 0,
-                max_num_workers: Some(100),
-                min_worker_bond: Uint128::zero(),
-=======
-                service_contract: Addr::unchecked("nowhere"),
+                coordinator_contract: Addr::unchecked("nowhere"),
                 min_num_verifiers: 0,
                 max_num_verifiers: Some(100),
                 min_verifier_bond: Uint128::zero(),
->>>>>>> a52ea461
                 bond_denom: AXL_DENOMINATION.into(),
                 unbonding_period_days: 10,
                 description: "Some service".into(),
@@ -368,17 +329,10 @@
             mock_info(GOVERNANCE_ADDRESS, &[]),
             ExecuteMsg::RegisterService {
                 service_name: service_name.into(),
-<<<<<<< HEAD
-                coordinator_contract: Addr::unchecked(COORDINATOR_ADDRESS),
-                min_num_workers: 0,
-                max_num_workers: Some(100),
-                min_worker_bond,
-=======
-                service_contract: Addr::unchecked("nowhere"),
+                coordinator_contract: Addr::unchecked("nowhere"),
                 min_num_verifiers: 0,
                 max_num_verifiers: Some(100),
                 min_verifier_bond,
->>>>>>> a52ea461
                 bond_denom: AXL_DENOMINATION.into(),
                 unbonding_period_days: 10,
                 description: "Some service".into(),
@@ -423,17 +377,10 @@
             mock_info(GOVERNANCE_ADDRESS, &[]),
             ExecuteMsg::RegisterService {
                 service_name: service_name.into(),
-<<<<<<< HEAD
-                coordinator_contract: Addr::unchecked(COORDINATOR_ADDRESS),
-                min_num_workers: 0,
-                max_num_workers: Some(100),
-                min_worker_bond,
-=======
-                service_contract: Addr::unchecked("nowhere"),
+                coordinator_contract: Addr::unchecked("nowhere"),
                 min_num_verifiers: 0,
                 max_num_verifiers: Some(100),
                 min_verifier_bond,
->>>>>>> a52ea461
                 bond_denom: AXL_DENOMINATION.into(),
                 unbonding_period_days: 10,
                 description: "Some service".into(),
@@ -533,17 +480,10 @@
             mock_info(GOVERNANCE_ADDRESS, &[]),
             ExecuteMsg::RegisterService {
                 service_name: service_name.into(),
-<<<<<<< HEAD
-                coordinator_contract: Addr::unchecked(COORDINATOR_ADDRESS),
-                min_num_workers: 0,
-                max_num_workers: Some(100),
-                min_worker_bond,
-=======
-                service_contract: Addr::unchecked("nowhere"),
+                coordinator_contract: Addr::unchecked("nowhere"),
                 min_num_verifiers: 0,
                 max_num_verifiers: Some(100),
                 min_verifier_bond,
->>>>>>> a52ea461
                 bond_denom: AXL_DENOMINATION.into(),
                 unbonding_period_days: 10,
                 description: "Some service".into(),
@@ -627,17 +567,10 @@
             mock_info(GOVERNANCE_ADDRESS, &[]),
             ExecuteMsg::RegisterService {
                 service_name: service_name.into(),
-<<<<<<< HEAD
                 coordinator_contract: Addr::unchecked(COORDINATOR_ADDRESS),
-                min_num_workers: 0,
-                max_num_workers: Some(100),
-                min_worker_bond,
-=======
-                service_contract: Addr::unchecked("nowhere"),
                 min_num_verifiers: 0,
                 max_num_verifiers: Some(100),
                 min_verifier_bond,
->>>>>>> a52ea461
                 bond_denom: AXL_DENOMINATION.into(),
                 unbonding_period_days: 10,
                 description: "Some service".into(),
@@ -728,17 +661,10 @@
             mock_info(GOVERNANCE_ADDRESS, &[]),
             ExecuteMsg::RegisterService {
                 service_name: service_name.into(),
-<<<<<<< HEAD
                 coordinator_contract: Addr::unchecked(COORDINATOR_ADDRESS),
-                min_num_workers: 0,
-                max_num_workers: Some(100),
-                min_worker_bond,
-=======
-                service_contract: Addr::unchecked("nowhere"),
                 min_num_verifiers: 0,
                 max_num_verifiers: Some(100),
                 min_verifier_bond,
->>>>>>> a52ea461
                 bond_denom: AXL_DENOMINATION.into(),
                 unbonding_period_days: 10,
                 description: "Some service".into(),
@@ -860,17 +786,10 @@
             mock_info(GOVERNANCE_ADDRESS, &[]),
             ExecuteMsg::RegisterService {
                 service_name: service_name.into(),
-<<<<<<< HEAD
                 coordinator_contract: Addr::unchecked(COORDINATOR_ADDRESS),
-                min_num_workers: 0,
-                max_num_workers: Some(100),
-                min_worker_bond,
-=======
-                service_contract: Addr::unchecked("nowhere"),
                 min_num_verifiers: 0,
                 max_num_verifiers: Some(100),
                 min_verifier_bond,
->>>>>>> a52ea461
                 bond_denom: AXL_DENOMINATION.into(),
                 unbonding_period_days: 10,
                 description: "Some service".into(),
@@ -969,17 +888,10 @@
             mock_info(GOVERNANCE_ADDRESS, &[]),
             ExecuteMsg::RegisterService {
                 service_name: service_name.into(),
-<<<<<<< HEAD
                 coordinator_contract: Addr::unchecked(COORDINATOR_ADDRESS),
-                min_num_workers: 0,
-                max_num_workers: Some(100),
-                min_worker_bond,
-=======
-                service_contract: Addr::unchecked("nowhere"),
                 min_num_verifiers: 0,
                 max_num_verifiers: Some(100),
                 min_verifier_bond,
->>>>>>> a52ea461
                 bond_denom: AXL_DENOMINATION.into(),
                 unbonding_period_days: 10,
                 description: "Some service".into(),
@@ -1088,17 +1000,10 @@
             mock_info(GOVERNANCE_ADDRESS, &[]),
             ExecuteMsg::RegisterService {
                 service_name: service_name.into(),
-<<<<<<< HEAD
                 coordinator_contract: Addr::unchecked(COORDINATOR_ADDRESS),
-                min_num_workers: 0,
-                max_num_workers: Some(100),
-                min_worker_bond,
-=======
-                service_contract: Addr::unchecked("nowhere"),
                 min_num_verifiers: 0,
                 max_num_verifiers: Some(100),
                 min_verifier_bond,
->>>>>>> a52ea461
                 bond_denom: AXL_DENOMINATION.into(),
                 unbonding_period_days: 10,
                 description: "Some service".into(),
@@ -1171,17 +1076,10 @@
             mock_info(GOVERNANCE_ADDRESS, &[]),
             ExecuteMsg::RegisterService {
                 service_name: service_name.into(),
-<<<<<<< HEAD
                 coordinator_contract: Addr::unchecked(COORDINATOR_ADDRESS),
-                min_num_workers: 0,
-                max_num_workers: Some(100),
-                min_worker_bond,
-=======
-                service_contract: Addr::unchecked("nowhere"),
                 min_num_verifiers: 0,
                 max_num_verifiers: Some(100),
                 min_verifier_bond,
->>>>>>> a52ea461
                 bond_denom: AXL_DENOMINATION.into(),
                 unbonding_period_days: 10,
                 description: "Some service".into(),
@@ -1252,17 +1150,10 @@
             mock_info(GOVERNANCE_ADDRESS, &[]),
             ExecuteMsg::RegisterService {
                 service_name: service_name.into(),
-<<<<<<< HEAD
                 coordinator_contract: Addr::unchecked(COORDINATOR_ADDRESS),
-                min_num_workers: 0,
-                max_num_workers: Some(100),
-                min_worker_bond,
-=======
-                service_contract: Addr::unchecked("nowhere"),
                 min_num_verifiers: 0,
                 max_num_verifiers: Some(100),
                 min_verifier_bond,
->>>>>>> a52ea461
                 bond_denom: AXL_DENOMINATION.into(),
                 unbonding_period_days: 10,
                 description: "Some service".into(),
@@ -1333,17 +1224,10 @@
             mock_info(GOVERNANCE_ADDRESS, &[]),
             ExecuteMsg::RegisterService {
                 service_name: service_name.into(),
-<<<<<<< HEAD
                 coordinator_contract: Addr::unchecked(COORDINATOR_ADDRESS),
-                min_num_workers: 0,
-                max_num_workers: Some(100),
-                min_worker_bond,
-=======
-                service_contract: Addr::unchecked("nowhere"),
                 min_num_verifiers: 0,
                 max_num_verifiers: Some(100),
                 min_verifier_bond,
->>>>>>> a52ea461
                 bond_denom: AXL_DENOMINATION.into(),
                 unbonding_period_days: 10,
                 description: "Some service".into(),
@@ -1424,17 +1308,10 @@
             mock_info(GOVERNANCE_ADDRESS, &[]),
             ExecuteMsg::RegisterService {
                 service_name: service_name.into(),
-<<<<<<< HEAD
                 coordinator_contract: Addr::unchecked(COORDINATOR_ADDRESS),
-                min_num_workers: 0,
-                max_num_workers: Some(100),
-                min_worker_bond,
-=======
-                service_contract: Addr::unchecked("nowhere"),
                 min_num_verifiers: 0,
                 max_num_verifiers: Some(100),
                 min_verifier_bond,
->>>>>>> a52ea461
                 bond_denom: AXL_DENOMINATION.into(),
                 unbonding_period_days: 10,
                 description: "Some service".into(),
@@ -1470,17 +1347,10 @@
             mock_info(GOVERNANCE_ADDRESS, &[]),
             ExecuteMsg::RegisterService {
                 service_name: service_name.into(),
-<<<<<<< HEAD
                 coordinator_contract: Addr::unchecked(COORDINATOR_ADDRESS),
-                min_num_workers: 0,
-                max_num_workers: Some(100),
-                min_worker_bond,
-=======
-                service_contract: Addr::unchecked("nowhere"),
                 min_num_verifiers: 0,
                 max_num_verifiers: Some(100),
                 min_verifier_bond,
->>>>>>> a52ea461
                 bond_denom: AXL_DENOMINATION.into(),
                 unbonding_period_days: 10,
                 description: "Some service".into(),
@@ -1540,17 +1410,10 @@
             mock_info(GOVERNANCE_ADDRESS, &[]),
             ExecuteMsg::RegisterService {
                 service_name: service_name.into(),
-<<<<<<< HEAD
                 coordinator_contract: Addr::unchecked(COORDINATOR_ADDRESS),
-                min_num_workers: 0,
-                max_num_workers: Some(100),
-                min_worker_bond,
-=======
-                service_contract: Addr::unchecked("nowhere"),
                 min_num_verifiers: 0,
                 max_num_verifiers: Some(100),
                 min_verifier_bond,
->>>>>>> a52ea461
                 bond_denom: AXL_DENOMINATION.into(),
                 unbonding_period_days: 10,
                 description: "Some service".into(),
@@ -1621,17 +1484,10 @@
             mock_info(GOVERNANCE_ADDRESS, &[]),
             ExecuteMsg::RegisterService {
                 service_name: service_name.into(),
-<<<<<<< HEAD
                 coordinator_contract: Addr::unchecked(COORDINATOR_ADDRESS),
-                min_num_workers: 0,
-                max_num_workers: Some(100),
-                min_worker_bond,
-=======
-                service_contract: Addr::unchecked("nowhere"),
                 min_num_verifiers: 0,
                 max_num_verifiers: Some(100),
                 min_verifier_bond,
->>>>>>> a52ea461
                 bond_denom: AXL_DENOMINATION.into(),
                 unbonding_period_days: 10,
                 description: "Some service".into(),
@@ -1715,17 +1571,10 @@
             mock_info(GOVERNANCE_ADDRESS, &[]),
             ExecuteMsg::RegisterService {
                 service_name: service_name.into(),
-<<<<<<< HEAD
                 coordinator_contract: Addr::unchecked(COORDINATOR_ADDRESS),
-                min_num_workers: 0,
-                max_num_workers: Some(100),
-                min_worker_bond,
-=======
-                service_contract: Addr::unchecked("nowhere"),
                 min_num_verifiers: 0,
                 max_num_verifiers: Some(100),
                 min_verifier_bond,
->>>>>>> a52ea461
                 bond_denom: AXL_DENOMINATION.into(),
                 unbonding_period_days: 10,
                 description: "Some service".into(),
@@ -1831,17 +1680,10 @@
             mock_info(GOVERNANCE_ADDRESS, &[]),
             ExecuteMsg::RegisterService {
                 service_name: service_name.into(),
-<<<<<<< HEAD
                 coordinator_contract: Addr::unchecked(COORDINATOR_ADDRESS),
-                min_num_workers: 0,
-                max_num_workers: Some(100),
-                min_worker_bond,
-=======
-                service_contract: Addr::unchecked("nowhere"),
                 min_num_verifiers: 0,
                 max_num_verifiers: Some(100),
                 min_verifier_bond,
->>>>>>> a52ea461
                 bond_denom: AXL_DENOMINATION.into(),
                 unbonding_period_days,
                 description: "Some service".into(),
@@ -1959,17 +1801,10 @@
             mock_info(GOVERNANCE_ADDRESS, &[]),
             ExecuteMsg::RegisterService {
                 service_name: service_name.into(),
-<<<<<<< HEAD
                 coordinator_contract: Addr::unchecked(COORDINATOR_ADDRESS),
-                min_num_workers,
-                max_num_workers: Some(100),
-                min_worker_bond,
-=======
-                service_contract: Addr::unchecked("nowhere"),
                 min_num_verifiers,
                 max_num_verifiers: Some(100),
                 min_verifier_bond,
->>>>>>> a52ea461
                 bond_denom: AXL_DENOMINATION.into(),
                 unbonding_period_days: 10,
                 description: "Some service".into(),
@@ -2077,17 +1912,10 @@
             mock_info(GOVERNANCE_ADDRESS, &[]),
             ExecuteMsg::RegisterService {
                 service_name: service_name.into(),
-<<<<<<< HEAD
                 coordinator_contract: Addr::unchecked(COORDINATOR_ADDRESS),
-                min_num_workers: 0,
-                max_num_workers: Some(100),
-                min_worker_bond,
-=======
-                service_contract: Addr::unchecked("service contract"),
                 min_num_verifiers: 0,
                 max_num_verifiers: Some(100),
                 min_verifier_bond,
->>>>>>> a52ea461
                 bond_denom: AXL_DENOMINATION.into(),
                 unbonding_period_days,
                 description: "Some service".into(),
