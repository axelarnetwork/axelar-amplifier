[package]
name = "command-batcher"
version = "0.1.0"
edition = "2021"
description = "Command batcher contract"

exclude = [
  # Those files are rust-optimizer artifacts. You might want to commit them for convenience but they should not be part of the source code publication.
  "contract.wasm",
  "hash.txt",
]

# See more keys and their definitions at https://doc.rust-lang.org/cargo/reference/manifest.html

[lib]
crate-type = ["cdylib", "rlib"]

[features]
# for more explicit tests, cargo test --features=backtraces
backtraces = ["cosmwasm-std/backtraces"]
# use library feature to disable all instantiate/execute/query exports
library = []

[package.metadata.scripts]
optimize = """docker run --rm -v "$(pwd)":/code \
  --mount type=volume,source="$(basename "$(pwd)")_cache",target=/code/target \
  --mount type=volume,source=registry_cache,target=/usr/local/cargo/registry \
  cosmwasm/rust-optimizer:0.12.6
"""

[dependencies]
cosmwasm-schema = "1.1.3"
cosmwasm-std = "1.1.3"
cosmwasm-storage = "1.1.3"
cw-storage-plus = "1.0.1"
cw-utils = "1.0.1"
cw2 = "0.15.1"
schemars = "0.8.10"
serde = { version = "1.0.145", default-features = false, features = ["derive"] }
thiserror = { version = "1.0.31" }
serde_json = "1.0.89"
either = "1.8.1"
hex = { version = "0.4.3", default-features = false, features = [] }
connection-router = { workspace = true, features = ["library"] }
ethabi = { version = "18.0.0", default-features = false, features = [] }
sha3 = { version = "0.10", default-features = false, features = [] }
multisig = { workspace = true, features = ["library"] }
axelar-wasm-std = { workspace = true }
<<<<<<< HEAD
k256 = { version = "0.11.1", features = ["ecdsa"] }
service-registry = { workspace = true, features = ["library"] }
gateway = { workspace = true, features = ["library"]}
=======
k256 = { version = "0.13.1", features = ["ecdsa"] }
>>>>>>> 2f3123fc

[dev-dependencies]
cw-multi-test = "0.15.1"<|MERGE_RESOLUTION|>--- conflicted
+++ resolved
@@ -46,13 +46,9 @@
 sha3 = { version = "0.10", default-features = false, features = [] }
 multisig = { workspace = true, features = ["library"] }
 axelar-wasm-std = { workspace = true }
-<<<<<<< HEAD
-k256 = { version = "0.11.1", features = ["ecdsa"] }
+k256 = { version = "0.13.1", features = ["ecdsa"] }
 service-registry = { workspace = true, features = ["library"] }
 gateway = { workspace = true, features = ["library"]}
-=======
-k256 = { version = "0.13.1", features = ["ecdsa"] }
->>>>>>> 2f3123fc
 
 [dev-dependencies]
 cw-multi-test = "0.15.1"