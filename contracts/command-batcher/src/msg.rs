--- conflicted
+++ resolved
@@ -3,9 +3,11 @@
 use cosmwasm_schema::{cw_serde, QueryResponses};
 use cosmwasm_std::{HexBinary, Uint256, Uint64};
 
-use crate::types::{Data, Proof, ProofID};
+use crate::{
+    encoding::Data,
+    types::{Proof, ProofID},
+};
 
-<<<<<<< HEAD
 #[cw_serde]
 pub struct InstantiateMsg {
     pub gateway_address: String,
@@ -15,9 +17,6 @@
     pub signing_threshold: (Uint64, Uint64),
     pub service_name: String,
 }
-=======
-use crate::{encoding::Data, types::Proof};
->>>>>>> 708aca9b
 
 #[cw_serde]
 pub enum ExecuteMsg {
