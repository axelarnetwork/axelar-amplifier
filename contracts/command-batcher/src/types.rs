use std::fmt::Display;

use cosmwasm_schema::cw_serde;
use cosmwasm_std::{from_binary, HexBinary, StdResult, Uint256, Uint64};
use cw_storage_plus::{Key, KeyDeserialize, PrimaryKey};
use multisig::types::Signature;
use sha3::{Digest, Keccak256};

use crate::encoding::Data;

#[cw_serde]
pub enum CommandType {
    ApproveContractCall,
}

impl Display for CommandType {
    fn fmt(&self, f: &mut std::fmt::Formatter<'_>) -> std::fmt::Result {
        match self {
            CommandType::ApproveContractCall => write!(f, "approveContractCall"),
        }
    }
}

#[cw_serde]
pub struct Command {
    pub id: HexBinary,
    pub ty: CommandType,
    pub params: HexBinary,
}

#[cw_serde]
pub struct BatchID(HexBinary);

impl From<HexBinary> for BatchID {
    fn from(id: HexBinary) -> Self {
        Self(id)
    }
}

impl From<&[u8]> for BatchID {
    fn from(id: &[u8]) -> Self {
        Self(id.into())
    }
}

impl<'a> From<&'a BatchID> for &'a [u8] {
    fn from(id: &'a BatchID) -> Self {
        id.0.as_slice()
    }
}

impl<'a> PrimaryKey<'a> for BatchID {
    type Prefix = ();
    type SubPrefix = ();
    type Suffix = BatchID;
    type SuperSuffix = BatchID;

    fn key(&self) -> Vec<Key> {
        vec![Key::Ref(self.0.as_slice())]
    }
}

impl KeyDeserialize for BatchID {
    type Output = BatchID;

    fn from_vec(value: Vec<u8>) -> StdResult<Self::Output> {
        Ok(from_binary(&value.into()).expect("violated invariant: BatchID is not deserializable"))
    }
}

#[cw_serde]
pub struct CommandBatch {
    pub id: BatchID,
    pub message_ids: Vec<String>,
    pub data: Data,
}

#[cw_serde]
#[derive(Ord, PartialOrd, Eq)]
pub struct Operator {
    pub address: HexBinary,
    pub weight: Uint256,
    pub signature: Option<Signature>,
<<<<<<< HEAD
}

#[cw_serde]
pub struct ProofID(HexBinary);

impl Display for ProofID {
    fn fmt(&self, f: &mut std::fmt::Formatter<'_>) -> std::fmt::Result {
        write!(f, "{}", self.0.to_hex())
    }
}

impl<'a> PrimaryKey<'a> for ProofID {
    type Prefix = ();
    type SubPrefix = ();
    type Suffix = ProofID;
    type SuperSuffix = ProofID;

    fn key(&self) -> Vec<Key> {
        vec![Key::Ref(self.0.as_slice())]
    }
}

impl KeyDeserialize for ProofID {
    type Output = ProofID;

    fn from_vec(value: Vec<u8>) -> StdResult<Self::Output> {
        Ok(from_binary(&value.into()).expect("violated invariant: ProofID is not deserializable"))
    }
}

impl From<HexBinary> for ProofID {
    fn from(id: HexBinary) -> Self {
        Self(id)
    }
}

impl From<&[u8]> for ProofID {
    fn from(id: &[u8]) -> Self {
        Self(id.into())
    }
}

impl ProofID {
    pub fn new(batch_id: &BatchID, session_id: &Uint64) -> Self {
        let mut hasher = Keccak256::new();

        hasher.update(Into::<&[u8]>::into(batch_id));
        hasher.update(session_id.to_be_bytes());

        hasher.finalize().as_slice().into()
    }
}

#[cw_serde]
pub struct Proof {
    pub operators: Vec<Operator>,
    pub threshold: Uint256,
=======
>>>>>>> cec8c529
}<|MERGE_RESOLUTION|>--- conflicted
+++ resolved
@@ -81,7 +81,6 @@
     pub address: HexBinary,
     pub weight: Uint256,
     pub signature: Option<Signature>,
-<<<<<<< HEAD
 }
 
 #[cw_serde]
@@ -133,12 +132,4 @@
 
         hasher.finalize().as_slice().into()
     }
-}
-
-#[cw_serde]
-pub struct Proof {
-    pub operators: Vec<Operator>,
-    pub threshold: Uint256,
-=======
->>>>>>> cec8c529
 }