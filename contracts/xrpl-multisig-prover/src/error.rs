--- conflicted
+++ resolved
@@ -136,13 +136,11 @@
     #[error("payment for {0} already succeeded")]
     PaymentAlreadySucceeded(CrossChainId),
 
-<<<<<<< HEAD
+    #[error("payment without original cross-chain ID")]
+    PaymentMissingCrossChainId,
+
     #[error("quorum does not fit in u32: {0}")]
     QuorumTooLarge(u64),
-=======
-    #[error("payment without original cross-chain ID")]
-    PaymentMissingCrossChainId,
->>>>>>> 7a8d4bc1
 
     #[error("failed to serialize the response")]
     SerializeResponse,
