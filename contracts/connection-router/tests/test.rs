use std::{collections::HashMap, vec};

use cosmwasm_std::Addr;
use cosmwasm_std::HexBinary;
use cw_multi_test::{App, ContractWrapper, Executor};

use connection_router::contract::*;
use connection_router::error::ContractError;
use connection_router::msg::{ExecuteMsg, InstantiateMsg};
use connection_router::types::{ChainName, GatewayDirection, ID_SEPARATOR};
use connection_router::{self, msg};

pub mod mock;

struct TestConfig {
    app: App,
    contract_address: Addr,
    admin_address: Addr,
    governance_address: Addr,
}

struct Chain {
    chain_name: ChainName,
    gateway: Addr,
}

fn setup() -> TestConfig {
    let mut app = App::default();
    let code = ContractWrapper::new(execute, instantiate, query);
    let code_id = app.store_code(Box::new(code));

    let admin_address = Addr::unchecked("admin");
    let governance_address = Addr::unchecked("governance");
    let contract_address = app
        .instantiate_contract(
            code_id,
            Addr::unchecked("router"),
            &InstantiateMsg {
                admin_address: admin_address.to_string(),
                governance_address: governance_address.to_string(),
            },
            &[],
            "Contract",
            None,
        )
        .unwrap();
    TestConfig {
        app,
        contract_address,
        admin_address,
        governance_address,
    }
}

fn make_chain(name: &str, config: &mut TestConfig) -> Chain {
    let gateway = mock::make_mock_gateway(&mut config.app);
    Chain {
        chain_name: name.parse().unwrap(),
        gateway,
    }
}

fn register_chain(config: &mut TestConfig, chain: &Chain) {
    let _ = config
        .app
        .execute_contract(
            config.governance_address.clone(),
            config.contract_address.clone(),
            &ExecuteMsg::RegisterChain {
                chain: chain.chain_name.to_string(),
                gateway_address: chain.gateway.to_string(),
            },
            &[],
        )
        .unwrap();
}

fn generate_messages(
    src_chain: &Chain,
    dest_chain: &Chain,
    nonce: &mut usize,
    count: usize,
) -> Vec<msg::Message> {
    let mut msgs = vec![];
    for x in 0..count {
        *nonce = *nonce + 1;
        let id = format!(
            "{}{}id-{}",
            src_chain.chain_name.to_string(),
            ID_SEPARATOR,
            nonce
        );
        msgs.push(msg::Message {
            id: id.parse().unwrap(),
            destination_address: String::from("idc"),
            destination_chain: dest_chain.chain_name.to_string(),
            source_chain: src_chain.chain_name.to_string(),
            source_address: String::from("idc"),
            payload_hash: HexBinary::from(vec![x as u8; 256]),
        })
    }
    msgs
}

// tests that each message is properly delivered
#[test]
fn route() {
    let mut config = setup();
    let eth = make_chain("ethereum", &mut config);
    let polygon = make_chain("polygon", &mut config);

    register_chain(&mut config, &eth);
    register_chain(&mut config, &polygon);

    let nonce: &mut usize = &mut 0;
    let msgs = generate_messages(&eth, &polygon, nonce, 255);

    let _ = config
        .app
        .execute_contract(
            eth.gateway.clone(),
            config.contract_address.clone(),
            &ExecuteMsg::RouteMessages(msgs.clone()),
            &[],
        )
        .unwrap();

    let msgs_ret = mock::get_gateway_messages(&mut config.app, polygon.gateway, &msgs);

    assert_eq!(msgs.len(), msgs_ret.len());
    assert_eq!(msgs, msgs_ret);
}

#[test]
fn route_non_existing_chain() {
    let mut config = setup();
    let eth = make_chain("ethereum", &mut config);
    let polygon = make_chain("polygon", &mut config);

    register_chain(&mut config, &eth);
    let msg = &generate_messages(&eth, &polygon, &mut 0, 1)[0];
    let res = config
        .app
        .execute_contract(
            eth.gateway.clone(),
            config.contract_address.clone(),
            &ExecuteMsg::RouteMessages(vec![msg.clone()]),
            &[],
        )
        .unwrap_err();
    assert_eq!(
        res.downcast::<axelar_wasm_std::ContractError>()
            .unwrap()
            .to_string(),
        axelar_wasm_std::ContractError::from(ContractError::ChainNotFound).to_string()
    );
}

#[test]
fn message_id() {
    let mut config = setup();
    let eth = make_chain("ethereum", &mut config);
    let polygon = make_chain("polygon", &mut config);

    register_chain(&mut config, &eth);
    register_chain(&mut config, &polygon);

    let msg = &generate_messages(&eth, &polygon, &mut 0, 1)[0];
    // try to route same message twice
    let res = config.app.execute_contract(
        eth.gateway.clone(),
        config.contract_address.clone(),
        &ExecuteMsg::RouteMessages(vec![msg.clone()]),
        &[],
    );

    assert!(res.is_ok());

    let res = config.app.execute_contract(
        eth.gateway.clone(),
        config.contract_address.clone(),
        &ExecuteMsg::RouteMessages(vec![msg.clone()]),
        &[],
    );

    assert!(res.is_ok());

    // msg id uses wrong source chain
    let res = config
        .app
        .execute_contract(
            polygon.gateway.clone(),
            config.contract_address.clone(),
            &ExecuteMsg::RouteMessages(vec![msg::Message {
                source_chain: polygon.chain_name.to_string(),
                ..msg.clone()
            }]),
            &[],
        )
        .unwrap_err();
    assert_eq!(
        res.downcast::<axelar_wasm_std::ContractError>()
            .unwrap()
            .to_string(),
        axelar_wasm_std::ContractError::from(ContractError::InvalidMessageID).to_string()
    );

    // don't prepend source chain
    let bad_id = msg.id.split(&msg.source_chain).collect::<Vec<&str>>()[0];
    let res = config
        .app
        .execute_contract(
            eth.gateway.clone(),
            config.contract_address.clone(),
            &ExecuteMsg::RouteMessages(vec![msg::Message {
                id: bad_id.to_string(),
                ..msg.clone()
            }]),
            &[],
        )
        .unwrap_err();
    assert_eq!(
        res.downcast::<axelar_wasm_std::ContractError>()
            .unwrap()
            .to_string(),
        axelar_wasm_std::ContractError::from(ContractError::InvalidMessageID).to_string()
    );

    let res = config
        .app
        .execute_contract(
            eth.gateway.clone(),
            config.contract_address.clone(),
            &ExecuteMsg::RouteMessages(vec![msg::Message {
                id: "bad:".to_string(),
                ..msg.clone()
            }]),
            &[],
        )
        .unwrap_err();
    assert_eq!(
        res.downcast::<axelar_wasm_std::ContractError>()
            .unwrap()
            .to_string(),
        axelar_wasm_std::ContractError::from(ContractError::InvalidMessageID).to_string()
    );

    let res = config
        .app
        .execute_contract(
            eth.gateway.clone(),
            config.contract_address.clone(),
            &ExecuteMsg::RouteMessages(vec![msg::Message {
                id: "".to_string(),
                ..msg.clone()
            }]),
            &[],
        )
        .unwrap_err();
    assert_eq!(
        res.downcast::<axelar_wasm_std::ContractError>()
            .unwrap()
            .to_string(),
        axelar_wasm_std::ContractError::from(ContractError::InvalidMessageID).to_string()
    );
}

#[test]
fn invalid_address() {
    let mut config = setup();
    let eth = make_chain("ethereum", &mut config);
    let polygon = make_chain("polygon", &mut config);

    register_chain(&mut config, &eth);
    register_chain(&mut config, &polygon);

    let msg = &generate_messages(&eth, &polygon, &mut 0, 1)[0];

    let res = config
        .app
        .execute_contract(
            eth.gateway.clone(),
            config.contract_address.clone(),
            &ExecuteMsg::RouteMessages(vec![msg::Message {
                destination_address: "".to_string(),
                ..msg.clone()
            }]),
            &[],
        )
        .unwrap_err();
<<<<<<< HEAD
    assert_eq!(ContractError::InvalidAddress, res.downcast().unwrap());
=======
    assert_eq!(
        res.downcast::<axelar_wasm_std::ContractError>()
            .unwrap()
            .to_string(),
        axelar_wasm_std::ContractError::from(ContractError::InvalidAddress("".to_string()))
            .to_string()
    );
>>>>>>> 8d62f887

    let res = config
        .app
        .execute_contract(
            eth.gateway.clone(),
            config.contract_address.clone(),
            &ExecuteMsg::RouteMessages(vec![msg::Message {
                source_address: "".to_string(),
                ..msg.clone()
            }]),
            &[],
        )
        .unwrap_err();
<<<<<<< HEAD
    assert_eq!(ContractError::InvalidAddress, res.downcast().unwrap());
=======
    assert_eq!(
        res.downcast::<axelar_wasm_std::ContractError>()
            .unwrap()
            .to_string(),
        axelar_wasm_std::ContractError::from(ContractError::InvalidAddress("".to_string()))
            .to_string()
    );
>>>>>>> 8d62f887
}

#[test]
fn wrong_source_chain() {
    let mut config = setup();
    let eth = make_chain("ethereum", &mut config);
    let polygon = make_chain("polygon", &mut config);

    register_chain(&mut config, &eth);
    register_chain(&mut config, &polygon);

    let msg = &generate_messages(&eth, &polygon, &mut 0, 1)[0];

    let res = config
        .app
        .execute_contract(
            polygon.gateway.clone(),
            config.contract_address.clone(),
            &ExecuteMsg::RouteMessages(vec![msg.clone()]),
            &[],
        )
        .unwrap_err();
    assert_eq!(
        res.downcast::<axelar_wasm_std::ContractError>()
            .unwrap()
            .to_string(),
        axelar_wasm_std::ContractError::from(ContractError::WrongSourceChain).to_string()
    );
}

#[test]
fn multi_chain_route() {
    let mut config = setup();
    let chains = vec![
        make_chain("ethereum", &mut config),
        make_chain("polygon", &mut config),
        make_chain("osmosis", &mut config),
        make_chain("avalanche", &mut config),
        make_chain("moonbeam", &mut config),
    ];
    for c in &chains {
        register_chain(&mut config, c);
    }

    let nonce = &mut 0;
    let mut all_msgs_by_dest = HashMap::new();
    let mut all_msgs_by_src = HashMap::new();
    for d in &chains {
        let mut msgs = vec![];
        for s in &chains {
            let mut sending = generate_messages(&s, &d, nonce, 50);

            all_msgs_by_src
                .entry(s.chain_name.to_string())
                .or_insert(vec![])
                .append(&mut sending);

            msgs.append(&mut sending);
        }
        all_msgs_by_dest.insert(d.chain_name.to_string(), msgs);
    }

    for s in &chains {
        let res = config.app.execute_contract(
            s.gateway.clone(),
            config.contract_address.clone(),
            &ExecuteMsg::RouteMessages(
                all_msgs_by_src
                    .get_mut(&s.chain_name.to_string())
                    .unwrap()
                    .clone(),
            ),
            &[],
        );
        assert!(res.is_ok());
    }

    for d in &chains {
        let expected = all_msgs_by_dest.get(&d.chain_name.to_string()).unwrap();

        let actual = mock::get_gateway_messages(&mut config.app, d.gateway.clone(), expected);
        assert_eq!(expected.len(), actual.len());
        assert_eq!(expected, &actual);
    }
}

#[test]
fn authorization() {
    let mut config = setup();

    let chain = make_chain("ethereum", &mut config);

    let res = config
        .app
        .execute_contract(
            Addr::unchecked("random"),
            config.contract_address.clone(),
            &ExecuteMsg::RegisterChain {
                chain: chain.chain_name.to_string(),
                gateway_address: chain.gateway.to_string(),
            },
            &[],
        )
        .unwrap_err();

    assert_eq!(
        res.downcast::<axelar_wasm_std::ContractError>()
            .unwrap()
            .to_string(),
        axelar_wasm_std::ContractError::from(ContractError::Unauthorized).to_string()
    );

    let res = config
        .app
        .execute_contract(
            config.admin_address.clone(),
            config.contract_address.clone(),
            &ExecuteMsg::RegisterChain {
                chain: chain.chain_name.to_string(),
                gateway_address: chain.gateway.to_string(),
            },
            &[],
        )
        .unwrap_err();

    assert_eq!(
        res.downcast::<axelar_wasm_std::ContractError>()
            .unwrap()
            .to_string(),
        axelar_wasm_std::ContractError::from(ContractError::Unauthorized).to_string()
    );

    let res = config.app.execute_contract(
        config.governance_address.clone(),
        config.contract_address.clone(),
        &ExecuteMsg::RegisterChain {
            chain: chain.chain_name.to_string(),
            gateway_address: chain.gateway.to_string(),
        },
        &[],
    );
    assert!(res.is_ok());

    let res = config
        .app
        .execute_contract(
            Addr::unchecked("random"),
            config.contract_address.clone(),
            &ExecuteMsg::FreezeChain {
                chain: chain.chain_name.to_string(),
                direction: GatewayDirection::Bidirectional,
            },
            &[],
        )
        .unwrap_err();

    assert_eq!(
        res.downcast::<axelar_wasm_std::ContractError>()
            .unwrap()
            .to_string(),
        axelar_wasm_std::ContractError::from(ContractError::Unauthorized).to_string()
    );

    let res = config
        .app
        .execute_contract(
            config.governance_address.clone(),
            config.contract_address.clone(),
            &ExecuteMsg::FreezeChain {
                chain: chain.chain_name.to_string(),
                direction: GatewayDirection::Bidirectional,
            },
            &[],
        )
        .unwrap_err();

    assert_eq!(
        res.downcast::<axelar_wasm_std::ContractError>()
            .unwrap()
            .to_string(),
        axelar_wasm_std::ContractError::from(ContractError::Unauthorized).to_string()
    );

    let res = config.app.execute_contract(
        config.admin_address.clone(),
        config.contract_address.clone(),
        &ExecuteMsg::FreezeChain {
            chain: chain.chain_name.to_string(),
            direction: GatewayDirection::Bidirectional,
        },
        &[],
    );
    assert!(res.is_ok());

    let res = config
        .app
        .execute_contract(
            Addr::unchecked("random"),
            config.contract_address.clone(),
            &ExecuteMsg::FreezeChain {
                chain: chain.chain_name.to_string(),
                direction: GatewayDirection::None,
            },
            &[],
        )
        .unwrap_err();

    assert_eq!(
        res.downcast::<axelar_wasm_std::ContractError>()
            .unwrap()
            .to_string(),
        axelar_wasm_std::ContractError::from(ContractError::Unauthorized).to_string()
    );

    let res = config
        .app
        .execute_contract(
            config.governance_address.clone(),
            config.contract_address.clone(),
            &ExecuteMsg::FreezeChain {
                chain: chain.chain_name.to_string(),
                direction: GatewayDirection::None,
            },
            &[],
        )
        .unwrap_err();

    assert_eq!(
        res.downcast::<axelar_wasm_std::ContractError>()
            .unwrap()
            .to_string(),
        axelar_wasm_std::ContractError::from(ContractError::Unauthorized).to_string()
    );

    let res = config.app.execute_contract(
        config.admin_address.clone(),
        config.contract_address.clone(),
        &ExecuteMsg::FreezeChain {
            chain: chain.chain_name.to_string(),
            direction: GatewayDirection::None,
        },
        &[],
    );
    assert!(res.is_ok());

    let res = config
        .app
        .execute_contract(
            Addr::unchecked("random"),
            config.contract_address.clone(),
            &ExecuteMsg::UpgradeGateway {
                chain: chain.chain_name.to_string(),
                contract_address: Addr::unchecked("new gateway").to_string(),
            },
            &[],
        )
        .unwrap_err();

    assert_eq!(
        res.downcast::<axelar_wasm_std::ContractError>()
            .unwrap()
            .to_string(),
        axelar_wasm_std::ContractError::from(ContractError::Unauthorized).to_string()
    );

    let res = config
        .app
        .execute_contract(
            config.admin_address.clone(),
            config.contract_address.clone(),
            &ExecuteMsg::UpgradeGateway {
                chain: chain.chain_name.to_string(),
                contract_address: Addr::unchecked("new gateway").to_string(),
            },
            &[],
        )
        .unwrap_err();

    assert_eq!(
        res.downcast::<axelar_wasm_std::ContractError>()
            .unwrap()
            .to_string(),
        axelar_wasm_std::ContractError::from(ContractError::Unauthorized).to_string()
    );

    let res = config.app.execute_contract(
        config.governance_address.clone(),
        config.contract_address.clone(),
        &ExecuteMsg::UpgradeGateway {
            chain: chain.chain_name.to_string(),
            contract_address: Addr::unchecked("new gateway").to_string(),
        },
        &[],
    );
    assert!(res.is_ok());
}

#[test]
fn upgrade_gateway_outgoing() {
    let mut config = setup();
    let eth = make_chain("ethereum", &mut config);
    let polygon = make_chain("polygon", &mut config);

    register_chain(&mut config, &eth);
    register_chain(&mut config, &polygon);
    let new_gateway = mock::make_mock_gateway(&mut config.app);

    let _ = config
        .app
        .execute_contract(
            config.governance_address.clone(),
            config.contract_address.clone(),
            &ExecuteMsg::UpgradeGateway {
                chain: polygon.chain_name.to_string(),
                contract_address: new_gateway.to_string(),
            },
            &[],
        )
        .unwrap();

    let msg = &generate_messages(&eth, &polygon, &mut 0, 1)[0];
    let _ = config
        .app
        .execute_contract(
            eth.gateway.clone(),
            config.contract_address.clone(),
            &ExecuteMsg::RouteMessages(vec![msg.clone()]),
            &[],
        )
        .unwrap();

    let msgs = mock::get_gateway_messages(&mut config.app, new_gateway, &vec![msg.clone()]);
    assert_eq!(msgs.len(), 1);
    assert_eq!(msg.clone(), msgs[0]);

    let msgs = mock::get_gateway_messages(&mut config.app, polygon.gateway, &vec![msg.clone()]);
    assert_eq!(msgs.len(), 0);
}

#[test]
fn upgrade_gateway_incoming() {
    let mut config = setup();
    let eth = make_chain("ethereum", &mut config);
    let polygon = make_chain("polygon", &mut config);

    register_chain(&mut config, &eth);
    register_chain(&mut config, &polygon);
    let new_gateway = mock::make_mock_gateway(&mut config.app);

    let _ = config
        .app
        .execute_contract(
            config.governance_address.clone(),
            config.contract_address.clone(),
            &ExecuteMsg::UpgradeGateway {
                chain: polygon.chain_name.to_string(),
                contract_address: new_gateway.to_string(),
            },
            &[],
        )
        .unwrap();

    let msg = &generate_messages(&polygon, &eth, &mut 0, 1)[0];
    let res = config
        .app
        .execute_contract(
            polygon.gateway.clone(),
            config.contract_address.clone(),
            &ExecuteMsg::RouteMessages(vec![msg.clone()]),
            &[],
        )
        .unwrap_err();
    assert_eq!(
        res.downcast::<axelar_wasm_std::ContractError>()
            .unwrap()
            .to_string(),
        axelar_wasm_std::ContractError::from(ContractError::GatewayNotRegistered).to_string()
    );

    let res = config.app.execute_contract(
        new_gateway,
        config.contract_address.clone(),
        &ExecuteMsg::RouteMessages(vec![msg.clone()]),
        &[],
    );
    assert!(res.is_ok());
    let msgs = mock::get_gateway_messages(&mut config.app, eth.gateway, &vec![msg.clone()]);
    assert_eq!(msgs.len(), 1);
    assert_eq!(msgs[0], msg.clone());
}

#[test]
fn register_chain_test() {
    let mut config = setup();
    let eth = make_chain("ethereum", &mut config);
    let polygon = make_chain("polygon", &mut config);

    let msg = &generate_messages(&eth, &polygon, &mut 0, 1)[0];
    let res = config
        .app
        .execute_contract(
            eth.gateway.clone(),
            config.contract_address.clone(),
            &ExecuteMsg::RouteMessages(vec![msg.clone()]),
            &[],
        )
        .unwrap_err();
    assert_eq!(
        res.downcast::<axelar_wasm_std::ContractError>()
            .unwrap()
            .to_string(),
        axelar_wasm_std::ContractError::from(ContractError::GatewayNotRegistered).to_string()
    );

    register_chain(&mut config, &eth);
    let res = config
        .app
        .execute_contract(
            eth.gateway.clone(),
            config.contract_address.clone(),
            &ExecuteMsg::RouteMessages(vec![msg.clone()]),
            &[],
        )
        .unwrap_err();
    assert_eq!(
        res.downcast::<axelar_wasm_std::ContractError>()
            .unwrap()
            .to_string(),
        axelar_wasm_std::ContractError::from(ContractError::ChainNotFound).to_string()
    );

    register_chain(&mut config, &polygon);
    let res = config.app.execute_contract(
        eth.gateway.clone(),
        config.contract_address.clone(),
        &ExecuteMsg::RouteMessages(vec![msg.clone()]),
        &[],
    );
    assert!(res.is_ok());
}

#[test]
fn chain_already_registered() {
    let mut config = setup();
    let eth = make_chain("ethereum", &mut config);
    register_chain(&mut config, &eth);

    let res = config
        .app
        .execute_contract(
            config.governance_address.clone(),
            config.contract_address.clone(),
            &ExecuteMsg::RegisterChain {
                chain: eth.chain_name.to_string(),
                gateway_address: Addr::unchecked("new gateway").to_string(),
            },
            &[],
        )
        .unwrap_err();
    assert_eq!(
        res.downcast::<axelar_wasm_std::ContractError>()
            .unwrap()
            .to_string(),
        axelar_wasm_std::ContractError::from(ContractError::ChainAlreadyExists).to_string()
    );

    // case insensitive
    let res = config
        .app
        .execute_contract(
            config.governance_address.clone(),
            config.contract_address.clone(),
            &ExecuteMsg::RegisterChain {
                chain: "ETHEREUM".to_string(),
                gateway_address: Addr::unchecked("new gateway").to_string(),
            },
            &[],
        )
        .unwrap_err();
    assert_eq!(
        res.downcast::<axelar_wasm_std::ContractError>()
            .unwrap()
            .to_string(),
        axelar_wasm_std::ContractError::from(ContractError::ChainAlreadyExists).to_string()
    );
}

#[test]
fn invalid_chain_name() {
    let mut config = setup();
    let res = config
        .app
        .execute_contract(
            config.governance_address.clone(),
            config.contract_address.clone(),
            &ExecuteMsg::RegisterChain {
                chain: "bad:".to_string(),
                gateway_address: Addr::unchecked("incoming").to_string(),
            },
            &[],
        )
        .unwrap_err();
    assert_eq!(
        res.downcast::<axelar_wasm_std::ContractError>()
            .unwrap()
            .to_string(),
        axelar_wasm_std::ContractError::from(ContractError::InvalidChainName).to_string()
    );

    let res = config
        .app
        .execute_contract(
            config.governance_address.clone(),
            config.contract_address.clone(),
            &ExecuteMsg::RegisterChain {
                chain: "".to_string(),
                gateway_address: Addr::unchecked("incoming").to_string(),
            },
            &[],
        )
        .unwrap_err();
    assert_eq!(
        res.downcast::<axelar_wasm_std::ContractError>()
            .unwrap()
            .to_string(),
        axelar_wasm_std::ContractError::from(ContractError::InvalidChainName).to_string()
    );
}

#[test]
fn gateway_already_registered() {
    let mut config = setup();
    let eth = make_chain("ethereum", &mut config);
    let polygon = make_chain("polygon", &mut config);
    register_chain(&mut config, &eth);
    let res = config
        .app
        .execute_contract(
            config.governance_address.clone(),
            config.contract_address.clone(),
            &ExecuteMsg::RegisterChain {
                chain: polygon.chain_name.to_string(),
                gateway_address: eth.gateway.to_string(),
            },
            &[],
        )
        .unwrap_err();
    assert_eq!(
        res.downcast::<axelar_wasm_std::ContractError>()
            .unwrap()
            .to_string(),
        axelar_wasm_std::ContractError::from(ContractError::GatewayAlreadyRegistered).to_string()
    );

    register_chain(&mut config, &polygon);
    let res = config
        .app
        .execute_contract(
            config.governance_address.clone(),
            config.contract_address.clone(),
            &ExecuteMsg::UpgradeGateway {
                chain: eth.chain_name.to_string(),
                contract_address: polygon.gateway.to_string(),
            },
            &[],
        )
        .unwrap_err();
    assert_eq!(
        res.downcast::<axelar_wasm_std::ContractError>()
            .unwrap()
            .to_string(),
        axelar_wasm_std::ContractError::from(ContractError::GatewayAlreadyRegistered).to_string()
    );
}

#[test]
fn freeze_incoming() {
    let mut config = setup();
    let eth = make_chain("ethereum", &mut config);
    let polygon = make_chain("polygon", &mut config);
    register_chain(&mut config, &eth);
    register_chain(&mut config, &polygon);

    let _ = config
        .app
        .execute_contract(
            config.admin_address.clone(),
            config.contract_address.clone(),
            &ExecuteMsg::FreezeChain {
                chain: polygon.chain_name.to_string(),
                direction: GatewayDirection::Incoming,
            },
            &[],
        )
        .unwrap();

    let msg = &generate_messages(&polygon, &eth, &mut 0, 1)[0];
    // can't route from frozen incoming gateway
    let res = config
        .app
        .execute_contract(
            polygon.gateway.clone(),
            config.contract_address.clone(),
            &ExecuteMsg::RouteMessages(vec![msg.clone()]),
            &[],
        )
        .unwrap_err();
    assert_eq!(
        res.downcast::<axelar_wasm_std::ContractError>()
            .unwrap()
            .to_string(),
        axelar_wasm_std::ContractError::from(ContractError::ChainFrozen {
            chain: polygon.chain_name.clone()
        })
        .to_string()
    );

    let msg = &generate_messages(&eth, &polygon, &mut 0, 1)[0];
    // can still route to chain
    let res = config.app.execute_contract(
        eth.gateway.clone(),
        config.contract_address.clone(),
        &ExecuteMsg::RouteMessages(vec![msg.clone()]),
        &[],
    );
    assert!(res.is_ok());
    let msgs =
        mock::get_gateway_messages(&mut config.app, polygon.gateway.clone(), &vec![msg.clone()]);
    assert_eq!(&msgs[0], msg);

    let res = config.app.execute_contract(
        config.admin_address.clone(),
        config.contract_address.clone(),
        &ExecuteMsg::UnfreezeChain {
            chain: polygon.chain_name.to_string(),
            direction: GatewayDirection::Incoming,
        },
        &[],
    );
    assert!(res.is_ok());

    let msg = &generate_messages(&polygon, &eth, &mut 0, 1)[0];
    let res = config.app.execute_contract(
        polygon.gateway.clone(),
        config.contract_address.clone(),
        &ExecuteMsg::RouteMessages(vec![msg.clone()]),
        &[],
    );
    assert!(res.is_ok());
}

#[test]
fn freeze_outgoing() {
    let mut config = setup();
    let eth = make_chain("ethereum", &mut config);
    let polygon = make_chain("polygon", &mut config);
    register_chain(&mut config, &eth);
    register_chain(&mut config, &polygon);

    // freeze outgoing
    let res = config.app.execute_contract(
        config.admin_address.clone(),
        config.contract_address.clone(),
        &ExecuteMsg::FreezeChain {
            chain: polygon.chain_name.to_string(),
            direction: GatewayDirection::Outgoing,
        },
        &[],
    );
    assert!(res.is_ok());

    // can still send to the chain, messages will queue up
    let msg = &generate_messages(&eth, &polygon, &mut 0, 1)[0];
    let res = config
        .app
        .execute_contract(
            eth.gateway.clone(),
            config.contract_address.clone(),
            &ExecuteMsg::RouteMessages(vec![msg.clone()]),
            &[],
        )
        .unwrap_err();
    assert_eq!(
        res.downcast::<axelar_wasm_std::ContractError>()
            .unwrap()
            .to_string(),
        axelar_wasm_std::ContractError::from(ContractError::ChainFrozen {
            chain: polygon.chain_name.clone()
        })
        .to_string()
    );

    let res = config.app.execute_contract(
        config.admin_address.clone(),
        config.contract_address.clone(),
        &ExecuteMsg::UnfreezeChain {
            chain: polygon.chain_name.to_string(),
            direction: GatewayDirection::Outgoing,
        },
        &[],
    );
    assert!(res.is_ok());

    let res = config.app.execute_contract(
        eth.gateway.clone(),
        config.contract_address.clone(),
        &ExecuteMsg::RouteMessages(vec![msg.clone()]),
        &[],
    );
    assert!(res.is_ok());
    let msgs = mock::get_gateway_messages(&mut config.app, polygon.gateway, &vec![msg.clone()]);
    assert_eq!(msgs.len(), 1);
    assert_eq!(msgs[0], msg.clone());
}

#[test]
fn freeze_chain() {
    let mut config = setup();
    let eth = make_chain("ethereum", &mut config);
    let polygon = make_chain("polygon", &mut config);
    register_chain(&mut config, &eth);
    register_chain(&mut config, &polygon);

    let nonce = &mut 0;
    // route a message first
    let routed_msg = &generate_messages(&eth, &polygon, nonce, 1)[0];
    let _ = config
        .app
        .execute_contract(
            eth.gateway.clone(),
            config.contract_address.clone(),
            &ExecuteMsg::RouteMessages(vec![routed_msg.clone()]),
            &[],
        )
        .unwrap();

    let res = config.app.execute_contract(
        config.admin_address.clone(),
        config.contract_address.clone(),
        &ExecuteMsg::FreezeChain {
            chain: polygon.chain_name.to_string(),
            direction: GatewayDirection::Bidirectional,
        },
        &[],
    );
    assert!(res.is_ok());

    let msg = &generate_messages(&eth, &polygon, nonce, 1)[0];
    let res = config
        .app
        .execute_contract(
            eth.gateway.clone(),
            config.contract_address.clone(),
            &ExecuteMsg::RouteMessages(vec![msg.clone()]),
            &[],
        )
        .unwrap_err();
    // can't route to frozen chain
    assert_eq!(
        res.downcast::<axelar_wasm_std::ContractError>()
            .unwrap()
            .to_string(),
        axelar_wasm_std::ContractError::from(ContractError::ChainFrozen {
            chain: polygon.chain_name.clone()
        })
        .to_string()
    );

    // can't route from frozen chain
    let msg = &generate_messages(&polygon, &eth, nonce, 1)[0];
    let res = config
        .app
        .execute_contract(
            polygon.gateway.clone(),
            config.contract_address.clone(),
            &ExecuteMsg::RouteMessages(vec![msg.clone()]),
            &[],
        )
        .unwrap_err();
    assert_eq!(
        res.downcast::<axelar_wasm_std::ContractError>()
            .unwrap()
            .to_string(),
        axelar_wasm_std::ContractError::from(ContractError::ChainFrozen {
            chain: polygon.chain_name.clone()
        })
        .to_string()
    );

    // unfreeze and test that everything works correctly
    let _ = config
        .app
        .execute_contract(
            config.admin_address.clone(),
            config.contract_address.clone(),
            &ExecuteMsg::UnfreezeChain {
                chain: polygon.chain_name.to_string(),
                direction: GatewayDirection::Bidirectional,
            },
            &[],
        )
        .unwrap();

    // routed message should have been preserved
    let msgs_ret = mock::get_gateway_messages(
        &mut config.app,
        polygon.gateway.clone(),
        &vec![routed_msg.clone()],
    );
    assert_eq!(1, msgs_ret.len());
    assert_eq!(routed_msg.clone(), msgs_ret[0]);

    // can route to the chain now
    let msg = &generate_messages(&eth, &polygon, nonce, 1)[0];
    let res = config.app.execute_contract(
        eth.gateway.clone(),
        config.contract_address.clone(),
        &ExecuteMsg::RouteMessages(vec![msg.clone()]),
        &[],
    );
    assert!(res.is_ok());

    // can route from the chain
    let msg = &generate_messages(&polygon, &eth, nonce, 1)[0];
    let res = config.app.execute_contract(
        polygon.gateway.clone(),
        config.contract_address.clone(),
        &ExecuteMsg::RouteMessages(vec![msg.clone()]),
        &[],
    );
    assert!(res.is_ok());
}

#[test]
fn unfreeze_incoming() {
    let mut config = setup();
    let eth = make_chain("ethereum", &mut config);
    let polygon = make_chain("polygon", &mut config);
    register_chain(&mut config, &eth);
    register_chain(&mut config, &polygon);

    let res = config.app.execute_contract(
        config.admin_address.clone(),
        config.contract_address.clone(),
        &ExecuteMsg::FreezeChain {
            chain: polygon.chain_name.to_string(),
            direction: GatewayDirection::Bidirectional,
        },
        &[],
    );
    assert!(res.is_ok());

    let nonce = &mut 0;

    // unfreeze incoming
    let _ = config
        .app
        .execute_contract(
            config.admin_address.clone(),
            config.contract_address.clone(),
            &ExecuteMsg::UnfreezeChain {
                chain: polygon.chain_name.to_string(),
                direction: GatewayDirection::Incoming,
            },
            &[],
        )
        .unwrap();

    // can route from the chain
    let msg = &generate_messages(&polygon, &eth, nonce, 1)[0];
    let res = config.app.execute_contract(
        polygon.gateway.clone(),
        config.contract_address.clone(),
        &ExecuteMsg::RouteMessages(vec![msg.clone()]),
        &[],
    );
    assert!(res.is_ok());

    let msg = &generate_messages(&eth, &polygon, nonce, 1)[0];
    let res = config
        .app
        .execute_contract(
            eth.gateway.clone(),
            config.contract_address.clone(),
            &ExecuteMsg::RouteMessages(vec![msg.clone()]),
            &[],
        )
        .unwrap_err();
    // can't route to the chain
    assert_eq!(
        res.downcast::<axelar_wasm_std::ContractError>()
            .unwrap()
            .to_string(),
        axelar_wasm_std::ContractError::from(ContractError::ChainFrozen {
            chain: polygon.chain_name.clone()
        })
        .to_string()
    );
}

#[test]
fn unfreeze_outgoing() {
    let mut config = setup();
    let eth = make_chain("ethereum", &mut config);
    let polygon = make_chain("polygon", &mut config);
    register_chain(&mut config, &eth);
    register_chain(&mut config, &polygon);

    let res = config.app.execute_contract(
        config.admin_address.clone(),
        config.contract_address.clone(),
        &ExecuteMsg::FreezeChain {
            chain: polygon.chain_name.to_string(),
            direction: GatewayDirection::Bidirectional,
        },
        &[],
    );
    assert!(res.is_ok());

    let nonce = &mut 0;

    // unfreeze outgoing
    let _ = config
        .app
        .execute_contract(
            config.admin_address.clone(),
            config.contract_address.clone(),
            &ExecuteMsg::UnfreezeChain {
                chain: polygon.chain_name.to_string(),
                direction: GatewayDirection::Outgoing,
            },
            &[],
        )
        .unwrap();

    // can't route from frozen chain
    let msg = &generate_messages(&polygon, &eth, nonce, 1)[0];
    let res = config
        .app
        .execute_contract(
            polygon.gateway.clone(),
            config.contract_address.clone(),
            &ExecuteMsg::RouteMessages(vec![msg.clone()]),
            &[],
        )
        .unwrap_err();
    assert_eq!(
        res.downcast::<axelar_wasm_std::ContractError>()
            .unwrap()
            .to_string(),
        axelar_wasm_std::ContractError::from(ContractError::ChainFrozen {
            chain: polygon.chain_name.clone()
        })
        .to_string()
    );

    // can route to the chain now
    let msg = &generate_messages(&eth, &polygon, nonce, 1)[0];
    let res = config.app.execute_contract(
        eth.gateway.clone(),
        config.contract_address.clone(),
        &ExecuteMsg::RouteMessages(vec![msg.clone()]),
        &[],
    );
    assert!(res.is_ok());
}

#[test]
fn freeze_incoming_then_outgoing() {
    let mut config = setup();
    let eth = make_chain("ethereum", &mut config);
    let polygon = make_chain("polygon", &mut config);
    register_chain(&mut config, &eth);
    register_chain(&mut config, &polygon);

    let _ = config
        .app
        .execute_contract(
            config.admin_address.clone(),
            config.contract_address.clone(),
            &ExecuteMsg::FreezeChain {
                chain: polygon.chain_name.to_string(),
                direction: GatewayDirection::Incoming,
            },
            &[],
        )
        .unwrap();

    let _ = config
        .app
        .execute_contract(
            config.admin_address.clone(),
            config.contract_address.clone(),
            &ExecuteMsg::FreezeChain {
                chain: polygon.chain_name.to_string(),
                direction: GatewayDirection::Outgoing,
            },
            &[],
        )
        .unwrap();

    let nonce = &mut 0;
    let msg = &generate_messages(&eth, &polygon, nonce, 1)[0];
    let res = config
        .app
        .execute_contract(
            eth.gateway.clone(),
            config.contract_address.clone(),
            &ExecuteMsg::RouteMessages(vec![msg.clone()]),
            &[],
        )
        .unwrap_err();
    // can't route to frozen chain
    assert_eq!(
        res.downcast::<axelar_wasm_std::ContractError>()
            .unwrap()
            .to_string(),
        axelar_wasm_std::ContractError::from(ContractError::ChainFrozen {
            chain: polygon.chain_name.clone()
        })
        .to_string()
    );

    // can't route from frozen chain
    let msg = &generate_messages(&polygon, &eth, nonce, 1)[0];
    let res = config
        .app
        .execute_contract(
            polygon.gateway.clone(),
            config.contract_address.clone(),
            &ExecuteMsg::RouteMessages(vec![msg.clone()]),
            &[],
        )
        .unwrap_err();
    assert_eq!(
        res.downcast::<axelar_wasm_std::ContractError>()
            .unwrap()
            .to_string(),
        axelar_wasm_std::ContractError::from(ContractError::ChainFrozen {
            chain: polygon.chain_name.clone()
        })
        .to_string()
    );
}

#[test]
fn freeze_outgoing_then_incoming() {
    let mut config = setup();
    let eth = make_chain("ethereum", &mut config);
    let polygon = make_chain("polygon", &mut config);
    register_chain(&mut config, &eth);
    register_chain(&mut config, &polygon);

    let _ = config
        .app
        .execute_contract(
            config.admin_address.clone(),
            config.contract_address.clone(),
            &ExecuteMsg::FreezeChain {
                chain: polygon.chain_name.to_string(),
                direction: GatewayDirection::Outgoing,
            },
            &[],
        )
        .unwrap();

    let _ = config
        .app
        .execute_contract(
            config.admin_address.clone(),
            config.contract_address.clone(),
            &ExecuteMsg::FreezeChain {
                chain: polygon.chain_name.to_string(),
                direction: GatewayDirection::Incoming,
            },
            &[],
        )
        .unwrap();

    let nonce = &mut 0;
    let msg = &generate_messages(&eth, &polygon, nonce, 1)[0];
    let res = config
        .app
        .execute_contract(
            eth.gateway.clone(),
            config.contract_address.clone(),
            &ExecuteMsg::RouteMessages(vec![msg.clone()]),
            &[],
        )
        .unwrap_err();
    // can't route to frozen chain
    assert_eq!(
        res.downcast::<axelar_wasm_std::ContractError>()
            .unwrap()
            .to_string(),
        axelar_wasm_std::ContractError::from(ContractError::ChainFrozen {
            chain: polygon.chain_name.clone()
        })
        .to_string()
    );

    // can't route from frozen chain
    let msg = &generate_messages(&polygon, &eth, nonce, 1)[0];
    let res = config
        .app
        .execute_contract(
            polygon.gateway.clone(),
            config.contract_address.clone(),
            &ExecuteMsg::RouteMessages(vec![msg.clone()]),
            &[],
        )
        .unwrap_err();
    assert_eq!(
        res.downcast::<axelar_wasm_std::ContractError>()
            .unwrap()
            .to_string(),
        axelar_wasm_std::ContractError::from(ContractError::ChainFrozen {
            chain: polygon.chain_name.clone()
        })
        .to_string()
    );
}

#[test]
fn unfreeze_incoming_then_outgoing() {
    let mut config = setup();
    let eth = make_chain("ethereum", &mut config);
    let polygon = make_chain("polygon", &mut config);
    register_chain(&mut config, &eth);
    register_chain(&mut config, &polygon);

    let res = config.app.execute_contract(
        config.admin_address.clone(),
        config.contract_address.clone(),
        &ExecuteMsg::FreezeChain {
            chain: polygon.chain_name.to_string(),
            direction: GatewayDirection::Bidirectional,
        },
        &[],
    );
    assert!(res.is_ok());

    // unfreeze incoming
    let _ = config
        .app
        .execute_contract(
            config.admin_address.clone(),
            config.contract_address.clone(),
            &ExecuteMsg::UnfreezeChain {
                chain: polygon.chain_name.to_string(),
                direction: GatewayDirection::Incoming,
            },
            &[],
        )
        .unwrap();

    // unfreeze outgoing
    let _ = config
        .app
        .execute_contract(
            config.admin_address.clone(),
            config.contract_address.clone(),
            &ExecuteMsg::UnfreezeChain {
                chain: polygon.chain_name.to_string(),
                direction: GatewayDirection::Outgoing,
            },
            &[],
        )
        .unwrap();

    // can route to the chain now
    let nonce = &mut 0;
    let msg = &generate_messages(&eth, &polygon, nonce, 1)[0];
    let res = config.app.execute_contract(
        eth.gateway.clone(),
        config.contract_address.clone(),
        &ExecuteMsg::RouteMessages(vec![msg.clone()]),
        &[],
    );
    assert!(res.is_ok());

    // can route from the chain
    let msg = &generate_messages(&polygon, &eth, nonce, 1)[0];
    let res = config.app.execute_contract(
        polygon.gateway.clone(),
        config.contract_address.clone(),
        &ExecuteMsg::RouteMessages(vec![msg.clone()]),
        &[],
    );
    assert!(res.is_ok());
}

#[test]
fn unfreeze_outgoing_then_incoming() {
    let mut config = setup();
    let eth = make_chain("ethereum", &mut config);
    let polygon = make_chain("polygon", &mut config);
    register_chain(&mut config, &eth);
    register_chain(&mut config, &polygon);

    let res = config.app.execute_contract(
        config.admin_address.clone(),
        config.contract_address.clone(),
        &ExecuteMsg::FreezeChain {
            chain: polygon.chain_name.to_string(),
            direction: GatewayDirection::Bidirectional,
        },
        &[],
    );
    assert!(res.is_ok());

    // unfreeze outgoing
    let _ = config
        .app
        .execute_contract(
            config.admin_address.clone(),
            config.contract_address.clone(),
            &ExecuteMsg::UnfreezeChain {
                chain: polygon.chain_name.to_string(),
                direction: GatewayDirection::Outgoing,
            },
            &[],
        )
        .unwrap();

    // unfreeze incoming
    let _ = config
        .app
        .execute_contract(
            config.admin_address.clone(),
            config.contract_address.clone(),
            &ExecuteMsg::UnfreezeChain {
                chain: polygon.chain_name.to_string(),
                direction: GatewayDirection::Incoming,
            },
            &[],
        )
        .unwrap();

    // can route to the chain now
    let nonce = &mut 0;
    let msg = &generate_messages(&eth, &polygon, nonce, 1)[0];
    let res = config.app.execute_contract(
        eth.gateway.clone(),
        config.contract_address.clone(),
        &ExecuteMsg::RouteMessages(vec![msg.clone()]),
        &[],
    );
    assert!(res.is_ok());

    // can route from the chain
    let msg = &generate_messages(&polygon, &eth, nonce, 1)[0];
    let res = config.app.execute_contract(
        polygon.gateway.clone(),
        config.contract_address.clone(),
        &ExecuteMsg::RouteMessages(vec![msg.clone()]),
        &[],
    );
    assert!(res.is_ok());
}

#[test]
fn unfreeze_nothing() {
    let mut config = setup();
    let eth = make_chain("ethereum", &mut config);
    let polygon = make_chain("polygon", &mut config);
    register_chain(&mut config, &eth);
    register_chain(&mut config, &polygon);

    let res = config.app.execute_contract(
        config.admin_address.clone(),
        config.contract_address.clone(),
        &ExecuteMsg::FreezeChain {
            chain: polygon.chain_name.to_string(),
            direction: GatewayDirection::Bidirectional,
        },
        &[],
    );
    assert!(res.is_ok());

    // unfreeze nothing
    let _ = config
        .app
        .execute_contract(
            config.admin_address.clone(),
            config.contract_address.clone(),
            &ExecuteMsg::UnfreezeChain {
                chain: polygon.chain_name.to_string(),
                direction: GatewayDirection::None,
            },
            &[],
        )
        .unwrap();

    let nonce = &mut 0;
    let msg = &generate_messages(&eth, &polygon, nonce, 1)[0];
    let res = config
        .app
        .execute_contract(
            eth.gateway.clone(),
            config.contract_address.clone(),
            &ExecuteMsg::RouteMessages(vec![msg.clone()]),
            &[],
        )
        .unwrap_err();
    // can't route to frozen chain
    assert_eq!(
        res.downcast::<axelar_wasm_std::ContractError>()
            .unwrap()
            .to_string(),
        axelar_wasm_std::ContractError::from(ContractError::ChainFrozen {
            chain: polygon.chain_name.clone()
        })
        .to_string()
    );

    // can't route from frozen chain
    let msg = &generate_messages(&polygon, &eth, nonce, 1)[0];
    let res = config
        .app
        .execute_contract(
            polygon.gateway.clone(),
            config.contract_address.clone(),
            &ExecuteMsg::RouteMessages(vec![msg.clone()]),
            &[],
        )
        .unwrap_err();
    assert_eq!(
        res.downcast::<axelar_wasm_std::ContractError>()
            .unwrap()
            .to_string(),
        axelar_wasm_std::ContractError::from(ContractError::ChainFrozen {
            chain: polygon.chain_name.clone()
        })
        .to_string()
    );
}

#[test]
fn bad_gateway() {
    let mut config = setup();
    let eth = make_chain("ethereum", &mut config);
    let polygon = make_chain("polygon", &mut config);

    register_chain(&mut config, &eth);
    register_chain(&mut config, &polygon);

    let res = config.app.execute_contract(
        config.governance_address.clone(),
        config.contract_address.clone(),
        &ExecuteMsg::UpgradeGateway {
            chain: polygon.chain_name.to_string(),
            contract_address: Addr::unchecked("some random address").to_string(), // gateway address does not implement required interface
        },
        &[],
    );

    assert!(res.is_ok());

    let nonce: &mut usize = &mut 0;
    let msg = &generate_messages(&eth, &polygon, nonce, 1)[0];

    let res = config.app.execute_contract(
        eth.gateway.clone(),
        config.contract_address.clone(),
        &ExecuteMsg::RouteMessages(vec![msg.clone()]),
        &[],
    );
    assert!(res.is_err());
}<|MERGE_RESOLUTION|>--- conflicted
+++ resolved
@@ -288,17 +288,15 @@
             &[],
         )
         .unwrap_err();
-<<<<<<< HEAD
-    assert_eq!(ContractError::InvalidAddress, res.downcast().unwrap());
-=======
-    assert_eq!(
-        res.downcast::<axelar_wasm_std::ContractError>()
-            .unwrap()
-            .to_string(),
-        axelar_wasm_std::ContractError::from(ContractError::InvalidAddress("".to_string()))
+
+    assert_eq!(
+        res.downcast::<axelar_wasm_std::ContractError>()
+            .unwrap()
+            .to_string(),
+        axelar_wasm_std::ContractError::from(ContractError::InvalidAddress)
             .to_string()
     );
->>>>>>> 8d62f887
+
 
     let res = config
         .app
@@ -312,17 +310,15 @@
             &[],
         )
         .unwrap_err();
-<<<<<<< HEAD
-    assert_eq!(ContractError::InvalidAddress, res.downcast().unwrap());
-=======
-    assert_eq!(
-        res.downcast::<axelar_wasm_std::ContractError>()
-            .unwrap()
-            .to_string(),
-        axelar_wasm_std::ContractError::from(ContractError::InvalidAddress("".to_string()))
+
+    assert_eq!(
+        res.downcast::<axelar_wasm_std::ContractError>()
+            .unwrap()
+            .to_string(),
+        axelar_wasm_std::ContractError::from(ContractError::InvalidAddress)
             .to_string()
     );
->>>>>>> 8d62f887
+
 }
 
 #[test]
