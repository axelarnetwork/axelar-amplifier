--- conflicted
+++ resolved
@@ -1,17 +1,13 @@
 use connection_router::{self, msg, state};
 use std::{collections::HashMap, vec};
 
-<<<<<<< HEAD
-use connection_router::types::{DomainName, ValidatedMessage, ID_SEPARATOR};
-=======
 use connection_router::types::{DomainName, ID_SEPARATOR};
->>>>>>> 377118b3
 use cosmwasm_std::{from_binary, Addr};
 use cw_multi_test::{App, ContractWrapper, Executor};
 
 use connection_router::contract::*;
 use connection_router::error::ContractError;
-use connection_router::msg::{ExecuteMsg, InstantiateMsg, Message};
+use connection_router::msg::{ExecuteMsg, InstantiateMsg};
 use cosmwasm_std::HexBinary;
 
 struct TestConfig {
@@ -80,25 +76,11 @@
     dest_chain: &Chain,
     nonce: &mut usize,
     count: usize,
-<<<<<<< HEAD
-) -> Vec<ValidatedMessage> {
-=======
 ) -> Vec<msg::Message> {
->>>>>>> 377118b3
     let mut msgs = vec![];
     for x in 0..count {
         *nonce = *nonce + 1;
         let id = format!("id-{}", nonce);
-<<<<<<< HEAD
-        msgs.push(ValidatedMessage::new(
-            id.parse().unwrap(),
-            String::from("idc"),
-            dest_chain.domain_name.clone(),
-            src_chain.domain_name.clone(),
-            String::from("idc"),
-            HexBinary::from(vec![x as u8; 256]),
-        ))
-=======
         msgs.push(msg::Message {
             id: id.parse().unwrap(),
             destination_address: String::from("idc"),
@@ -107,16 +89,11 @@
             source_address: String::from("idc"),
             payload_hash: HexBinary::from(vec![x as u8; 256]),
         })
->>>>>>> 377118b3
     }
     msgs
 }
 
-<<<<<<< HEAD
-fn get_base_id(msg: &ValidatedMessage) -> String {
-=======
 fn get_base_id(msg: &state::Message) -> String {
->>>>>>> 377118b3
     msg.id()
         .to_string()
         .split_once(ID_SEPARATOR)
@@ -161,7 +138,7 @@
         )
         .unwrap();
 
-    let msgs_ret: Vec<ValidatedMessage> = from_binary(&res.data.unwrap()).unwrap();
+    let msgs_ret: Vec<msg::Message> = from_binary(&res.data.unwrap()).unwrap();
     assert_eq!(1, msgs_ret.len());
     assert_eq!(&msgs[offset..msgs_ret.len()], msgs_ret);
     offset = offset + 1;
@@ -176,7 +153,7 @@
         )
         .unwrap();
 
-    let msgs_ret: Vec<ValidatedMessage> = from_binary(&res.data.unwrap()).unwrap();
+    let msgs_ret: Vec<msg::Message> = from_binary(&res.data.unwrap()).unwrap();
     assert_eq!(32, msgs_ret.len());
     assert_eq!(&msgs[offset..offset + msgs_ret.len()], msgs_ret);
     offset = offset + msgs_ret.len();
@@ -191,7 +168,7 @@
         )
         .unwrap();
 
-    let msgs_ret: Vec<ValidatedMessage> = from_binary(&res.data.unwrap()).unwrap();
+    let msgs_ret: Vec<msg::Message> = from_binary(&res.data.unwrap()).unwrap();
     assert_eq!(msgs.len() - offset, msgs_ret.len());
     assert_eq!(&msgs[offset..], msgs_ret);
 
@@ -205,15 +182,9 @@
         )
         .unwrap();
 
-<<<<<<< HEAD
-    let msgs_ret: Vec<ValidatedMessage> = from_binary(&res.data.unwrap()).unwrap();
-    assert_eq!(0, msgs_ret.len());
-    assert_eq!(Vec::<ValidatedMessage>::new(), msgs_ret);
-=======
     let msgs_ret: Vec<state::Message> = from_binary(&res.data.unwrap()).unwrap();
     assert_eq!(0, msgs_ret.len());
     assert_eq!(Vec::<state::Message>::new(), msgs_ret);
->>>>>>> 377118b3
 }
 
 #[test]
@@ -434,7 +405,7 @@
                 &[],
             )
             .unwrap();
-        let actual: Vec<ValidatedMessage> = from_binary(&res.data.unwrap()).unwrap();
+        let actual: Vec<msg::Message> = from_binary(&res.data.unwrap()).unwrap();
         assert_eq!(expected.len(), actual.len());
         assert_eq!(expected, &actual);
     }
@@ -681,7 +652,7 @@
         )
         .unwrap();
 
-    let msgs: Vec<ValidatedMessage> = from_binary(&res.data.unwrap()).unwrap();
+    let msgs: Vec<msg::Message> = from_binary(&res.data.unwrap()).unwrap();
     assert_eq!(msgs.len(), 1);
     assert_eq!(msg.clone(), msgs[0]);
 }
@@ -741,7 +712,7 @@
         )
         .unwrap();
 
-    let msgs: Vec<ValidatedMessage> = from_binary(&res.data.unwrap()).unwrap();
+    let msgs: Vec<msg::Message> = from_binary(&res.data.unwrap()).unwrap();
     assert_eq!(msgs.len(), 1);
     assert_eq!(msgs[0], msg.clone());
 }
@@ -1054,7 +1025,7 @@
         &[],
     );
     assert!(res.is_ok());
-    let msgs: Vec<ValidatedMessage> = from_binary(&res.unwrap().data.unwrap()).unwrap();
+    let msgs: Vec<msg::Message> = from_binary(&res.unwrap().data.unwrap()).unwrap();
     assert_eq!(msgs.len(), 1);
     assert_eq!(msgs[0], msg.clone());
 }
@@ -1166,7 +1137,7 @@
             &[],
         )
         .unwrap();
-    let msgs_ret: Vec<ValidatedMessage> = from_binary(&res.data.unwrap()).unwrap();
+    let msgs_ret: Vec<msg::Message> = from_binary(&res.data.unwrap()).unwrap();
     assert_eq!(1, msgs_ret.len());
     assert_eq!(queued_msg.clone(), msgs_ret[0]);
 
