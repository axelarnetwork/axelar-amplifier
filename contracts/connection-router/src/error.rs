use axelar_wasm_std_derive::IntoContractError;
use cosmwasm_std::StdError;
use thiserror::Error;

use crate::types::ChainName;

#[derive(Error, Debug, PartialEq, IntoContractError)]
pub enum ContractError {
    #[error(transparent)]
    Std(#[from] StdError),

    #[error("caller is not authorized")]
    Unauthorized,

    #[error("chain already exists")]
    ChainAlreadyExists,

    #[error("chain name is invalid")]
    InvalidChainName,

    #[error("message ID is invalid")]
    InvalidMessageID,

    #[error("chain is not found")]
    ChainNotFound,

    #[error("gateway is not registered")]
    GatewayNotRegistered,

    #[error("gateway is already registered")]
    GatewayAlreadyRegistered,

    #[error("chain is frozen")]
    ChainFrozen { chain: ChainName },

<<<<<<< HEAD
    #[error("address of is invalid")]
=======
    #[error("address is invalid")]
>>>>>>> 273ae753
    InvalidAddress,

    #[error("source chain does not match registered gateway")]
    WrongSourceChain,
}

impl From<ContractError> for StdError {
    fn from(value: ContractError) -> Self {
        Self::generic_err(value.to_string())
    }
}<|MERGE_RESOLUTION|>--- conflicted
+++ resolved
@@ -33,11 +33,7 @@
     #[error("chain is frozen")]
     ChainFrozen { chain: ChainName },
 
-<<<<<<< HEAD
-    #[error("address of is invalid")]
-=======
     #[error("address is invalid")]
->>>>>>> 273ae753
     InvalidAddress,
 
     #[error("source chain does not match registered gateway")]
