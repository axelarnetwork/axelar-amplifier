#![allow(deprecated)]

use core::panic;
use std::fmt;
use std::fmt::{Display, Formatter};
use std::ops::Deref;
use std::str::FromStr;

use cosmwasm_schema::cw_serde;
use cosmwasm_std::{Addr, DepsMut, HexBinary, Order, StdError, StdResult};
use cw_storage_plus::{
    Index, IndexList, IndexedMap, Item, Key, KeyDeserialize, MultiIndex, Prefixer, PrimaryKey,
};
use error_stack::{bail, Report, ResultExt};
use flagset::flags;
use schemars::JsonSchema;
use serde::{Deserialize, Serialize};

use axelar_wasm_std::flagset::FlagSet;
use axelar_wasm_std::{nonempty, FnExt};

<<<<<<< HEAD
use crate::{msg, ContractError};

pub const ID_SEPARATOR: char = ':';
=======
use crate::types::CrossChainUid;
use crate::{
    msg,
    types::{ChainEndpoint, ChainName, MessageID, ID_SEPARATOR},
    ContractError,
};
>>>>>>> 9414bcd1

#[cw_serde]
pub struct Config {
    pub admin: Addr,
    pub governance: Addr,
}

pub const CONFIG: Item<Config> = Item::new("config");

pub struct ChainEndpointIndexes<'a> {
    pub gateway: GatewayIndex<'a>,
}

pub struct GatewayIndex<'a>(MultiIndex<'a, Addr, ChainEndpoint, ChainName>);

impl<'a> GatewayIndex<'a> {
    pub fn new(
        idx_fn: fn(&[u8], &ChainEndpoint) -> Addr,
        pk_namespace: &'a str,
        idx_namespace: &'a str,
    ) -> Self {
        GatewayIndex(MultiIndex::new(idx_fn, pk_namespace, idx_namespace))
    }

    pub fn find_chain(
        &self,
        deps: &DepsMut,
        contract_address: &Addr,
    ) -> StdResult<Option<ChainEndpoint>> {
        let mut matching_chains = self
            .0
            .prefix(contract_address.clone())
            .range(deps.storage, None, None, Order::Ascending)
            .collect::<Result<Vec<_>, _>>()?;

        if matching_chains.len() > 1 {
            panic!("More than one gateway for chain")
        }

        Ok(matching_chains.pop().map(|(_, chain)| chain))
    }
}

const CHAINS_PKEY: &str = "chains";

pub fn chain_endpoints<'a>() -> IndexedMap<'a, ChainName, ChainEndpoint, ChainEndpointIndexes<'a>> {
    return IndexedMap::new(
        CHAINS_PKEY,
        ChainEndpointIndexes {
            gateway: GatewayIndex::new(
                |_pk: &[u8], d: &ChainEndpoint| d.gateway.address.clone(),
                CHAINS_PKEY,
                "gateways",
            ),
        },
    );
}

impl<'a> IndexList<ChainEndpoint> for ChainEndpointIndexes<'a> {
    fn get_indexes(&'_ self) -> Box<dyn Iterator<Item = &'_ dyn Index<ChainEndpoint>> + '_> {
        let v: Vec<&dyn Index<ChainEndpoint>> = vec![&self.gateway.0];
        Box::new(v.into_iter())
    }
}

#[cw_serde]
pub struct NewMessage {
    pub uid: CrossChainUid,
    pub destination_address: Address,
    pub destination_chain: ChainName,
    pub source_address: Address,
    pub payload_hash: HexBinary,
}

/// temporary conversion until [Message] is removed
impl TryFrom<NewMessage> for Message {
    type Error = ContractError;

    fn try_from(msg: NewMessage) -> Result<Self, Self::Error> {
        Ok(Message {
            id: format!("{}", msg.uid).parse()?,
            destination_address: msg.destination_address.to_string(),
            destination_chain: msg.destination_chain,
            source_chain: msg.uid.chain,
            source_address: msg.source_address.to_string(),
            payload_hash: msg.payload_hash,
        })
    }
}

/// temporary conversion until [Message] is removed
impl TryFrom<Message> for NewMessage {
    type Error = Report<ContractError>;

    fn try_from(msg: Message) -> Result<Self, Self::Error> {
        let (chain, id) = msg
            .id
            .split_once(ID_SEPARATOR)
            .ok_or(ContractError::InvalidMessageId)?;

        if chain.parse::<ChainName>()? != msg.source_chain {
            bail!(ContractError::InvalidMessageId);
        }

        Ok(NewMessage {
            uid: CrossChainUid {
                id: id.parse()?,
                chain: msg.source_chain,
            },
            destination_address: msg.destination_address.parse()?,
            destination_chain: msg.destination_chain,
            source_address: msg.source_address.parse()?,
            payload_hash: msg.payload_hash,
        })
    }
}

// Message represents a message for which the fields have been successfully validated.
// This should never be supplied by the user.
#[cw_serde]
#[deprecated(note = "use NewMessage instead")]
pub struct Message {
    pub id: MessageId, // globally unique
    pub destination_address: String,
    pub destination_chain: ChainName,
    pub source_chain: ChainName,
    pub source_address: String,
    pub payload_hash: HexBinary,
}

impl Message {
    pub fn new(
        id: MessageId,
        destination_address: String,
        destination_chain: ChainName,
        source_chain: ChainName,
        source_address: String,
        payload_hash: HexBinary,
    ) -> Self {
        Message {
            id,
            destination_address,
            destination_chain,
            source_chain,
            source_address,
            payload_hash,
        }
    }
}

impl TryFrom<msg::Message> for Message {
    type Error = ContractError;
    fn try_from(value: msg::Message) -> Result<Self, Self::Error> {
        if value.destination_address.is_empty() {
            return Err(ContractError::InvalidAddress);
        }

        if value.source_address.is_empty() {
            return Err(ContractError::InvalidAddress);
        }

        if !value
            .id
            .starts_with(&format!("{}{}", value.source_chain, ID_SEPARATOR))
        {
            return Err(ContractError::InvalidMessageId);
        }

        Ok(Message::new(
            value.id.parse()?,
            value.destination_address,
            value.destination_chain.parse()?,
            value.source_chain.parse()?,
            value.source_address,
            value.payload_hash,
        ))
    }
}

impl From<Message> for msg::Message {
    fn from(value: Message) -> Self {
        msg::Message {
            id: value.id.to_string(),
            destination_address: value.destination_address,
            destination_chain: value.destination_chain.into(),
            source_address: value.source_address,
            source_chain: value.source_chain.into(),
            payload_hash: value.payload_hash,
        }
    }
}

#[cw_serde]
pub struct Address(nonempty::String);

impl Deref for Address {
    type Target = String;

    fn deref(&self) -> &Self::Target {
        self.0.deref()
    }
}

impl FromStr for Address {
    type Err = Report<ContractError>;

    fn from_str(s: &str) -> Result<Self, Self::Err> {
        Address::try_from(s.to_string())
    }
}

impl TryFrom<String> for Address {
    type Error = Report<ContractError>;

    fn try_from(value: String) -> Result<Self, Self::Error> {
        Ok(Address(
            value
                .parse::<nonempty::String>()
                .change_context(ContractError::InvalidAddress)?,
        ))
    }
}

#[cw_serde]
#[serde(try_from = "String")]
pub struct MessageId(String);

impl FromStr for MessageId {
    type Err = ContractError;

    fn from_str(s: &str) -> Result<Self, Self::Err> {
        // todo: should split in exactly 2 parts when migrated to state::NewMessage
        let split: Vec<_> = s.split(ID_SEPARATOR).filter(|s| !s.is_empty()).collect();
        if split.len() < 2 {
            return Err(ContractError::InvalidMessageId);
        }
        Ok(MessageId(s.to_lowercase()))
    }
}

impl TryFrom<String> for MessageId {
    type Error = ContractError;
    fn try_from(value: String) -> Result<Self, Self::Error> {
        value.as_str().parse()
    }
}

impl From<MessageId> for String {
    fn from(d: MessageId) -> Self {
        d.0
    }
}

impl Deref for MessageId {
    type Target = String;

    fn deref(&self) -> &Self::Target {
        &self.0
    }
}

impl Display for MessageId {
    fn fmt(&self, f: &mut Formatter<'_>) -> fmt::Result {
        write!(f, "{}", self.0)
    }
}

impl<'a> PrimaryKey<'a> for MessageId {
    type Prefix = ();
    type SubPrefix = ();
    type Suffix = Self;
    type SuperSuffix = Self;

    fn key(&self) -> Vec<Key> {
        vec![Key::Ref(self.0.as_bytes())]
    }
}

impl KeyDeserialize for MessageId {
    type Output = Self;

    fn from_vec(value: Vec<u8>) -> StdResult<Self> {
        let value = String::from_utf8(value).map_err(StdError::invalid_utf8)?;
        Ok(Self(value))
    }
}

#[cw_serde]
pub struct CrossChainUid {
    pub chain: ChainName,
    pub id: MessageId,
}

impl Display for CrossChainUid {
    fn fmt(&self, f: &mut Formatter<'_>) -> fmt::Result {
        write!(f, "{}{}{}", &self.chain, ID_SEPARATOR, &self.id)
    }
}

impl PrimaryKey<'_> for CrossChainUid {
    type Prefix = ChainName;
    type SubPrefix = ();
    type Suffix = MessageId;
    type SuperSuffix = (ChainName, MessageId);

    fn key(&self) -> Vec<Key> {
        let mut keys = self.chain.key();
        keys.extend(self.id.key());
        keys
    }
}

impl KeyDeserialize for CrossChainUid {
    type Output = Self;

    fn from_vec(value: Vec<u8>) -> StdResult<Self::Output> {
        let (chain, id) = <(ChainName, MessageId)>::from_vec(value)?;
        Ok(CrossChainUid { chain, id })
    }
}

#[cw_serde]
#[serde(try_from = "String")]
pub struct ChainName(String);

impl FromStr for ChainName {
    type Err = ContractError;

    fn from_str(s: &str) -> Result<Self, Self::Err> {
        if s.contains(ID_SEPARATOR) || s.is_empty() {
            return Err(ContractError::InvalidChainName);
        }

        Ok(ChainName(s.to_lowercase()))
    }
}

impl From<ChainName> for String {
    fn from(d: ChainName) -> Self {
        d.0
    }
}

impl TryFrom<String> for ChainName {
    type Error = ContractError;

    fn try_from(value: String) -> Result<Self, Self::Error> {
        value.parse()
    }
}

impl Display for ChainName {
    fn fmt(&self, f: &mut Formatter<'_>) -> fmt::Result {
        write!(f, "{}", self.0)
    }
}

impl<'a> PrimaryKey<'a> for ChainName {
    type Prefix = ();
    type SubPrefix = ();
    type Suffix = Self;
    type SuperSuffix = Self;

    fn key(&self) -> Vec<Key> {
        vec![Key::Ref(self.0.as_bytes())]
    }
}

impl<'a> Prefixer<'a> for ChainName {
    fn prefix(&self) -> Vec<Key> {
        vec![Key::Ref(self.0.as_bytes())]
    }
}

impl KeyDeserialize for ChainName {
    type Output = Self;

    #[inline(always)]
    fn from_vec(value: Vec<u8>) -> StdResult<Self::Output> {
        String::from_utf8(value)
            .map_err(StdError::invalid_utf8)?
            .then(ChainName::try_from)
            .map_err(StdError::invalid_utf8)
    }
}

#[cw_serde]
pub struct Gateway {
    pub address: Addr,
}

#[cw_serde]
pub struct ChainEndpoint {
    pub name: ChainName,
    pub gateway: Gateway,
    pub frozen_status: FlagSet<GatewayDirection>,
}

flags! {
    #[repr(u8)]
    #[derive(Deserialize, Serialize, Hash, JsonSchema)]
    pub enum GatewayDirection: u8 {
        None = 0,
        Incoming = 1,
        Outgoing = 2,
        Bidirectional = (GatewayDirection::Incoming | GatewayDirection::Outgoing).bits(),
    }
}

#[cfg(test)]
mod tests {
<<<<<<< HEAD
    use std::str::FromStr;

=======
    use crate::state::NewMessage;
    use crate::types::CrossChainUid;
>>>>>>> 9414bcd1
    use cosmwasm_std::to_vec;
    use hex;
    use rand::distributions::Alphanumeric;
    use rand::{thread_rng, Rng};
    use sha3::{Digest, Sha3_256};

    use crate::state::{ChainName, CrossChainUid, MessageId, NewMessage, ID_SEPARATOR};
    use crate::ContractError;

    #[test]
    fn create_correct_global_message_id() {
        let msg = dummy_message();

        assert_eq!(msg.uid.to_string(), "chain:hash:index".to_string());
    }

    #[test]
    // Any modifications to the Message struct fields or their types
    // will cause this test to fail, indicating that a migration is needed.
    fn test_message_struct_unchanged() {
        let expected_message_hash =
            "cf6a6e654af0d60891b91cb014b1c12c7d2d95edd5f3cca54125d8a9917b240e";

        let msg = dummy_message();

        assert_eq!(
            hex::encode(Sha3_256::digest(&to_vec(&msg).unwrap())),
            expected_message_hash
        );
    }

<<<<<<< HEAD
    #[test]
    fn should_fail_to_parse_invalid_chain_name() {
        // empty
        assert_eq!(
            "".parse::<ChainName>().unwrap_err(),
            ContractError::InvalidChainName
        );

        // name contains id separator
        assert_eq!(
            format!("chain {ID_SEPARATOR}")
                .parse::<ChainName>()
                .unwrap_err(),
            ContractError::InvalidChainName
        );
    }

    #[test]
    fn should_parse_to_case_insensitive_chain_name() {
        let rand_str: String = thread_rng()
            .sample_iter(&Alphanumeric)
            .take(10)
            .map(char::from)
            .collect();

        let chain_name: ChainName = rand_str.parse().unwrap();

        assert_eq!(
            chain_name,
            rand_str.to_lowercase().parse::<ChainName>().unwrap()
        );
        assert_eq!(
            chain_name,
            rand_str.to_uppercase().parse::<ChainName>().unwrap()
        );
    }

    #[test]
    fn should_not_deserialize_invalid_chain_name() {
        assert_eq!(
            "chain name is invalid",
            serde_json::from_str::<ChainName>(format!("\"\"").as_str())
                .unwrap_err()
                .to_string()
        );

        assert_eq!(
            "chain name is invalid",
            serde_json::from_str::<ChainName>(format!("\"chain{ID_SEPARATOR}\"").as_str())
                .unwrap_err()
                .to_string()
        );
    }

    #[test]
    fn message_id_must_have_at_least_one_separator() {
        assert!(MessageId::from_str("source_chain:hash:id").is_ok());
        assert!(serde_json::from_str::<MessageId>("\"source_chain:hash:id\"").is_ok());

        assert!(MessageId::from_str("invalid_hash").is_err());
        assert!(serde_json::from_str::<MessageId>("\"invalid_hash\"").is_err());

        assert!(MessageId::from_str("invalid_hash:").is_err());
    }

    #[test]
    fn message_id_is_lower_case() {
        let msg_id = "HaSH:iD".parse::<MessageId>().unwrap();
        assert_eq!(msg_id.to_string(), "hash:id");
    }

    #[test]
    fn serialize_global_message_id() {
        let id = CrossChainUid {
            chain: "ethereum".parse().unwrap(),
            id: "hash:id".parse().unwrap(),
        };

        let serialized = serde_json::to_string(&id).unwrap();
        assert_eq!(id, serde_json::from_str(&serialized).unwrap());
    }

=======
>>>>>>> 9414bcd1
    fn dummy_message() -> NewMessage {
        NewMessage {
            uid: CrossChainUid {
                id: "hash:index".parse().unwrap(),
                chain: "chain".parse().unwrap(),
            },
            source_address: "source_address".parse().unwrap(),
            destination_chain: "destination_chain".parse().unwrap(),
            destination_address: "destination_address".parse().unwrap(),
            payload_hash: [1; 32].into(),
        }
    }
}<|MERGE_RESOLUTION|>--- conflicted
+++ resolved
@@ -19,18 +19,9 @@
 use axelar_wasm_std::flagset::FlagSet;
 use axelar_wasm_std::{nonempty, FnExt};
 
-<<<<<<< HEAD
 use crate::{msg, ContractError};
 
 pub const ID_SEPARATOR: char = ':';
-=======
-use crate::types::CrossChainUid;
-use crate::{
-    msg,
-    types::{ChainEndpoint, ChainName, MessageID, ID_SEPARATOR},
-    ContractError,
-};
->>>>>>> 9414bcd1
 
 #[cw_serde]
 pub struct Config {
@@ -442,13 +433,8 @@
 
 #[cfg(test)]
 mod tests {
-<<<<<<< HEAD
     use std::str::FromStr;
 
-=======
-    use crate::state::NewMessage;
-    use crate::types::CrossChainUid;
->>>>>>> 9414bcd1
     use cosmwasm_std::to_vec;
     use hex;
     use rand::distributions::Alphanumeric;
@@ -480,7 +466,7 @@
         );
     }
 
-<<<<<<< HEAD
+
     #[test]
     fn should_fail_to_parse_invalid_chain_name() {
         // empty
@@ -563,8 +549,7 @@
         assert_eq!(id, serde_json::from_str(&serialized).unwrap());
     }
 
-=======
->>>>>>> 9414bcd1
+
     fn dummy_message() -> NewMessage {
         NewMessage {
             uid: CrossChainUid {
