--- conflicted
+++ resolved
@@ -110,23 +110,17 @@
     fn try_from(value: msg::Message) -> Result<Self, Self::Error> {
         if value.destination_address.is_empty() {
             return Err(ContractError::InvalidAddress(value.destination_address));
-<<<<<<< HEAD
-=======
         }
 
         if value.source_address.is_empty() {
             return Err(ContractError::InvalidAddress(value.source_address));
         }
+
         if !value
             .id
             .starts_with(&format!("{}{}", value.source_chain, ID_SEPARATOR))
         {
             return Err(ContractError::InvalidMessageID {});
->>>>>>> a2324883
-        }
-
-        if value.source_address.is_empty() {
-            return Err(ContractError::InvalidAddress(value.source_address));
         }
 
         Ok(Message::new(
