use cosmwasm_schema::{cw_serde, QueryResponses};
use cosmwasm_std::HexBinary;

<<<<<<< HEAD
use crate::types::ID_SEPARATOR;
=======
use crate::types::GatewayDirection;
>>>>>>> b262a242

// Message is a type meant to be used in interfaces where the data can be provided by the user.
// The fields have not necessarily been validated, and should be checked prior to further processing.
#[cw_serde]
pub struct Message {
    pub id: String, // should be globally unique
    pub source_address: String,
    pub source_chain: String,
    pub destination_address: String,
    pub destination_chain: String,
    pub payload_hash: HexBinary,
}

impl Message {
    pub fn id(&self) -> String {
        format!("{}{}{}", self.source_domain, ID_SEPARATOR, self.id)
    }
}

#[cw_serde]
pub struct InstantiateMsg {
    pub admin_address: String,
}

#[cw_serde]
pub enum ExecuteMsg {
    /*
     * Router Admin Methods
     * All of the below messages can only be called by the router admin
     */
    // Registers a new chain with the router
    RegisterChain {
        chain: String,
        gateway_address: String,
    },
    // Changes the gateway address associated with a particular chain
    UpgradeGateway {
        chain: String,
        contract_address: String,
    },
    // Freezes a chain, in the specified direction.
    FreezeChain {
        chain: String,
        direction: GatewayDirection,
    },
    // Unfreezes a chain, in the specified direction.
    UnfreezeChain {
        chain: String,
        direction: GatewayDirection,
    },

    /*
     * Gateway Messages
     * The below messages can only be called by registered gateways
     */
    // Routes a message to all outgoing gateways registered to the destination domain.
    // Called by an incoming gateway
    RouteMessages(Vec<Message>),
}

#[cw_serde]
#[derive(QueryResponses)]
pub enum QueryMsg {}<|MERGE_RESOLUTION|>--- conflicted
+++ resolved
@@ -1,11 +1,7 @@
 use cosmwasm_schema::{cw_serde, QueryResponses};
 use cosmwasm_std::HexBinary;
 
-<<<<<<< HEAD
-use crate::types::ID_SEPARATOR;
-=======
 use crate::types::GatewayDirection;
->>>>>>> b262a242
 
 // Message is a type meant to be used in interfaces where the data can be provided by the user.
 // The fields have not necessarily been validated, and should be checked prior to further processing.
@@ -17,12 +13,6 @@
     pub destination_address: String,
     pub destination_chain: String,
     pub payload_hash: HexBinary,
-}
-
-impl Message {
-    pub fn id(&self) -> String {
-        format!("{}{}{}", self.source_domain, ID_SEPARATOR, self.id)
-    }
 }
 
 #[cw_serde]
