use axelar_wasm_std::VerificationStatus;
use connection_router_api::CrossChainId;
#[cfg(not(feature = "library"))]
use cosmwasm_std::entry_point;
use cosmwasm_std::{
    from_binary, to_binary, Binary, Deps, DepsMut, Env, MessageInfo, QueryRequest, Reply, Response,
    StdResult, WasmQuery,
};
use cw_utils::{parse_reply_execute_data, MsgExecuteContractResponse};

use voting_verifier::msg as voting_msg;

use crate::{
    error::ContractError,
    msg::{ExecuteMsg, InstantiateMsg, QueryMsg},
    state::{Config, CONFIG},
};

use self::execute::verify_messages;

#[cfg_attr(not(feature = "library"), entry_point)]
pub fn instantiate(
    deps: DepsMut,
    _env: Env,
    _info: MessageInfo,
    msg: InstantiateMsg,
) -> Result<Response, axelar_wasm_std::ContractError> {
    let verifier = deps.api.addr_validate(&msg.verifier_address)?;
    CONFIG.save(deps.storage, &Config { verifier })?;

    Ok(Response::new())
}

#[cfg_attr(not(feature = "library"), entry_point)]
pub fn execute(
    deps: DepsMut,
    _env: Env,
    _info: MessageInfo,
    msg: ExecuteMsg,
) -> Result<Response, axelar_wasm_std::ContractError> {
    match msg {
        ExecuteMsg::VerifyMessages { messages } => verify_messages(deps, messages),
    }
    .map_err(axelar_wasm_std::ContractError::from)
}

pub mod execute {
    use cosmwasm_std::{to_binary, SubMsg, WasmMsg};

    use connection_router_api::Message;

    use super::*;

    pub fn verify_messages(deps: DepsMut, msgs: Vec<Message>) -> Result<Response, ContractError> {
        // Simply pass through to a single verifier for now. If there are multiple verification
        // methods in the future, as well as support for a callback when a message is actually
        // verified, we can store the verification status. But for now, simple pass through works
        let verifier = CONFIG.load(deps.storage)?.verifier;
        Ok(Response::new().add_submessage(SubMsg::reply_on_success(
            WasmMsg::Execute {
                contract_addr: verifier.to_string(),
                msg: to_binary(&voting_msg::ExecuteMsg::VerifyMessages { messages: msgs })?,
                funds: vec![],
            },
            VERIFY_REPLY,
        )))
    }
}

// not totally necessary, since there is only one possible submessage reply
const VERIFY_REPLY: u64 = 0;

#[cfg_attr(not(feature = "library"), entry_point)]
pub fn reply(
    _deps: DepsMut,
    _: Env,
    reply: Reply,
) -> Result<Response, axelar_wasm_std::ContractError> {
    match parse_reply_execute_data(reply) {
        Ok(MsgExecuteContractResponse { data: Some(data) }) => {
            // check format of data
            let _: Vec<(CrossChainId, VerificationStatus)> = from_binary(&data)?;

            // only one verifier, so just return the response as is
            Ok(Response::new().set_data(data))
        }
        Ok(MsgExecuteContractResponse { data: None }) => {
            Err(ContractError::InvalidVerifierReply("no data".to_string()))
        }
        Err(e) => Err(ContractError::InvalidVerifierReply(format!(
            "parse error: {}",
            e
        ))),
    }
    .map_err(axelar_wasm_std::ContractError::from)
}

#[cfg_attr(not(feature = "library"), entry_point)]
pub fn query(deps: Deps, _env: Env, msg: QueryMsg) -> StdResult<Binary> {
    match msg {
        QueryMsg::GetMessagesStatus { messages } => {
<<<<<<< HEAD
            let res: Vec<(CrossChainId, VerificationStatus)> =
                deps.querier.query(&QueryRequest::Wasm(WasmQuery::Smart {
                    contract_addr: CONFIG.load(deps.storage)?.verifier.to_string(),
                    msg: to_json_binary(&voting_msg::QueryMsg::GetMessagesStatus { messages })?,
                }))?;

            to_json_binary(&res)
=======
            let verifier = CONFIG.load(deps.storage)?.verifier;
            deps.querier.query(&QueryRequest::Wasm(WasmQuery::Smart {
                contract_addr: verifier.to_string(),
                msg: to_binary(&voting_msg::QueryMsg::GetMessagesStatus { messages })?,
            }))
>>>>>>> 43a5a7f8
        }
    }
}<|MERGE_RESOLUTION|>--- conflicted
+++ resolved
@@ -99,21 +99,13 @@
 pub fn query(deps: Deps, _env: Env, msg: QueryMsg) -> StdResult<Binary> {
     match msg {
         QueryMsg::GetMessagesStatus { messages } => {
-<<<<<<< HEAD
             let res: Vec<(CrossChainId, VerificationStatus)> =
                 deps.querier.query(&QueryRequest::Wasm(WasmQuery::Smart {
                     contract_addr: CONFIG.load(deps.storage)?.verifier.to_string(),
-                    msg: to_json_binary(&voting_msg::QueryMsg::GetMessagesStatus { messages })?,
+                    msg: to_binary(&voting_msg::QueryMsg::GetMessagesStatus { messages })?,
                 }))?;
 
-            to_json_binary(&res)
-=======
-            let verifier = CONFIG.load(deps.storage)?.verifier;
-            deps.querier.query(&QueryRequest::Wasm(WasmQuery::Smart {
-                contract_addr: verifier.to_string(),
-                msg: to_binary(&voting_msg::QueryMsg::GetMessagesStatus { messages })?,
-            }))
->>>>>>> 43a5a7f8
+            to_binary(&res)
         }
     }
 }