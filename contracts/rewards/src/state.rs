use std::collections::HashMap;
use std::ops::Deref;

use axelar_wasm_std::{nonempty, Threshold};
use cosmwasm_schema::cw_serde;
use cosmwasm_std::{Addr, StdResult, Storage, Uint128};
use cw_storage_plus::{Item, Key, KeyDeserialize, Map, Prefixer, PrimaryKey};
use error_stack::{Result, ResultExt};
use router_api::ChainName;

use crate::error::ContractError;
use crate::msg::Params;

/// Maps a (pool id, epoch number) pair to a tally for that epoch and rewards pool
const TALLIES: Map<TallyId, EpochTally> = Map::new("tallies");

/// Maps an (event id, pool id) pair to an Event
const EVENTS: Map<(String, PoolId), Event> = Map::new("events");

/// Maps the id to the rewards pool for given chain and contract
const POOLS: Map<PoolId, RewardsPool> = Map::new("pools");

/// Maps a rewards pool to the epoch number of the most recent epoch for which rewards were distributed. All epochs prior
/// have had rewards distributed already and all epochs after have not yet had rewards distributed for this pool
const WATERMARKS: Map<PoolId, u64> = Map::new("rewards_watermarks");

pub const CONFIG: Item<Config> = Item::new("config");

#[cw_serde]
pub struct Config {
    pub rewards_denom: String,
}

#[cw_serde]
pub struct ParamsSnapshot {
    pub params: Params,
    /// epoch in which the params were updated
    pub created_at: Epoch,
}

/// PoolId a unique identifier for a rewards pool
#[cw_serde]
#[derive(Eq, Hash)]
pub struct PoolId {
    pub chain_name: ChainName,
    pub contract: Addr,
}

impl PoolId {
    pub fn new(chain_name: ChainName, contract: Addr) -> Self {
        PoolId {
            chain_name,
            contract,
        }
    }
}

impl PrimaryKey<'_> for PoolId {
    type Prefix = ChainName;
    type SubPrefix = ();
    type Suffix = Addr;
    type SuperSuffix = (ChainName, Addr);

    fn key(&self) -> Vec<Key> {
        let mut keys = self.chain_name.key();
        keys.extend(self.contract.key());
        keys
    }
}

impl KeyDeserialize for PoolId {
    type Output = Self;

    fn from_vec(value: Vec<u8>) -> StdResult<Self::Output> {
        let (chain_name, contract) = <(ChainName, Addr)>::from_vec(value)?;
        Ok(PoolId {
            chain_name,
            contract,
        })
    }
}

impl<'a> Prefixer<'a> for PoolId {
    fn prefix(&self) -> Vec<Key> {
        self.key()
    }
}

#[cw_serde]
#[derive(Eq, Hash)]
pub struct TallyId {
    pub pool_id: PoolId,
    pub epoch_num: u64,
}

impl PrimaryKey<'_> for TallyId {
    type Prefix = PoolId;
    type SubPrefix = ();
    type Suffix = ();
    type SuperSuffix = (PoolId, u64);

    fn key(&self) -> Vec<Key> {
        let mut keys = self.pool_id.key();
        keys.extend(self.epoch_num.key());
        keys
    }
}

impl KeyDeserialize for TallyId {
    type Output = Self;

    fn from_vec(value: Vec<u8>) -> StdResult<Self::Output> {
        let (pool_id, epoch_num) = <(PoolId, u64)>::from_vec(value)?;
        Ok(TallyId { pool_id, epoch_num })
    }
}

#[cw_serde]
pub struct EpochTally {
    pub pool_id: PoolId,
    pub event_count: u64,
    pub participation: HashMap<String, u64>, // maps a verifier address to participation count. Can't use Addr as key else deserialization will fail
    pub epoch: Epoch,
    pub params: Params,
}

impl EpochTally {
    pub fn new(pool_id: PoolId, epoch: Epoch, params: Params) -> Self {
        EpochTally {
            pool_id,
            event_count: 0,
            participation: HashMap::new(),
            epoch,
            params,
        }
    }

    /// IMPORTANT: verifier address must be validated before calling this function
    /// TODO: panic if address is invalid?
    pub fn record_participation(mut self, verifier: Addr) -> Self {
        self.participation
            .entry(verifier.to_string())
            .and_modify(|count| *count = count.saturating_add(1))
            .or_insert(1);
        self
    }

    pub fn rewards_by_verifier(&self) -> HashMap<Addr, Uint128> {
        let verifiers_to_reward = self.verifiers_to_reward();
        let total_rewards: Uint128 = self.params.rewards_per_epoch.into();

        let rewards_per_verifier = total_rewards
            .checked_div(Uint128::from(verifiers_to_reward.len() as u128))
            .unwrap_or_default();

        // A bit of a weird case. The rewards per epoch is too low to accommodate the number of verifiers to be rewarded
        // This can't be checked when setting the rewards per epoch, as the number of verifiers to be rewarded is not known at that time.
        if rewards_per_verifier.is_zero() {
            return HashMap::new();
        }

        verifiers_to_reward
            .into_iter()
            .map(|verifier| (verifier, rewards_per_verifier))
            .collect()
    }

    fn verifiers_to_reward(&self) -> Vec<Addr> {
        self.participation
            .iter()
            .filter_map(|(verifier, participated)| {
                Threshold::try_from((*participated, self.event_count))
                    .ok()
                    .filter(|participation| participation >= &self.params.participation_threshold)
                    .map(|_| Addr::unchecked(verifier)) // Ok to convert unchecked here, since we only store valid addresses
            })
            .collect()
    }

    pub fn verifier_participation(&self) -> HashMap<Addr, u64> {
        self.participation
            .iter()
            .map(|(verifier, participation)| (Addr::unchecked(verifier), *participation)) // Ok to convert unchecked here, since we only store valid addresses
            .collect()
    }
}

#[cw_serde]
pub struct Event {
    pub event_id: nonempty::String,
    pub pool_id: PoolId,
    pub epoch_num: u64,
}

impl Event {
    pub fn new(event_id: nonempty::String, pool_id: PoolId, epoch_num: u64) -> Self {
        Self {
            event_id,
            pool_id,
            epoch_num,
        }
    }
}

#[cw_serde]
pub struct Epoch {
    pub epoch_num: u64,
    pub block_height_started: u64,
}

impl Epoch {
    /// Returns the current epoch. The current epoch is computed dynamically based on the current
    /// block height and the epoch duration. If the epoch duration is updated, we store the epoch
    /// in which the update occurs as the last checkpoint
    pub fn current(
        current_params: &ParamsSnapshot,
        cur_block_height: u64,
    ) -> Result<Epoch, ContractError> {
        let epoch_duration: u64 = current_params.params.epoch_duration.into();
        let last_updated_epoch = &current_params.created_at;

        if cur_block_height < last_updated_epoch.block_height_started {
            Err(ContractError::BlockHeightInPast.into())
        } else {
            let epochs_elapsed = cur_block_height
                .saturating_sub(last_updated_epoch.block_height_started)
                .checked_div(epoch_duration)
                .expect("invalid invariant: epoch duration is zero");
            Ok(Epoch {
                epoch_num: last_updated_epoch
                    .epoch_num
                    .checked_add(epochs_elapsed)
                    .expect(
                        "epoch number should be strictly smaller than the current block height",
                    ),
                block_height_started: last_updated_epoch
                    .block_height_started
                    .checked_add(epochs_elapsed.saturating_mul(epoch_duration)).expect("start of current epoch should be strictly smaller than the current block height"),
            })
        }
    }
}

#[cw_serde]
pub struct RewardsPool {
    pub id: PoolId,
    pub balance: Uint128,
    pub params: ParamsSnapshot,
}

impl RewardsPool {
    pub fn sub_reward(mut self, reward: Uint128) -> Result<Self, ContractError> {
        self.balance = self
            .balance
            .checked_sub(reward)
            .map_err(|_| ContractError::PoolBalanceInsufficient)?;

        Ok(self)
    }
}

<<<<<<< HEAD
#[cw_serde]
pub struct RewardsDistribution {
    /// Amount of rewards denom each verifier received
    pub rewards: HashMap<Addr, Uint128>,
    /// List of epochs processed for this distribution
    pub epochs_processed: Vec<u64>,
    /// Epoch in which rewards were distributed
    pub current_epoch: Epoch,
    /// True if there are more rewards to distribute (later epochs that have not yet been distributed but are ready for distribution at the time of calling)
    pub can_distribute_more: bool,
}

/// Current rewards parameters, along with when the params were updated
pub const PARAMS: Item<ParamsSnapshot> = Item::new("params");

/// Maps a (pool id, epoch number) pair to a tally for that epoch and rewards pool
const TALLIES: Map<TallyId, EpochTally> = Map::new("tallies");

/// Maps an (event id, pool id) pair to an Event
const EVENTS: Map<(String, PoolId), Event> = Map::new("events");

/// Maps the id to the rewards pool for given chain and contract
const POOLS: Map<PoolId, RewardsPool> = Map::new("pools");

/// Maps a rewards pool to the epoch number of the most recent epoch for which rewards were distributed. All epochs prior
/// have had rewards distributed already and all epochs after have not yet had rewards distributed for this pool
const WATERMARKS: Map<PoolId, u64> = Map::new("rewards_watermarks");

pub const CONFIG: Item<Config> = Item::new("config");

pub(crate) fn load_config(storage: &dyn Storage) -> Config {
=======
pub fn load_config(storage: &dyn Storage) -> Config {
>>>>>>> 45df3dfc
    CONFIG.load(storage).expect("couldn't load config")
}

pub fn load_rewards_watermark(
    storage: &dyn Storage,
    pool_id: PoolId,
) -> Result<Option<u64>, ContractError> {
    WATERMARKS
        .may_load(storage, pool_id)
        .change_context(ContractError::LoadRewardsWatermark)
}

pub fn load_event(
    storage: &dyn Storage,
    event_id: String,
    pool_id: PoolId,
) -> Result<Option<Event>, ContractError> {
    EVENTS
        .may_load(storage, (event_id, pool_id))
        .change_context(ContractError::LoadEvent)
}

pub fn load_epoch_tally(
    storage: &dyn Storage,
    pool_id: PoolId,
    epoch_num: u64,
) -> Result<Option<EpochTally>, ContractError> {
    TALLIES
        .may_load(storage, TallyId { pool_id, epoch_num })
        .change_context(ContractError::LoadEpochTally)
}

pub fn may_load_rewards_pool(
    storage: &dyn Storage,
    pool_id: PoolId,
) -> Result<Option<RewardsPool>, ContractError> {
    POOLS
        .may_load(storage, pool_id.clone())
        .change_context(ContractError::LoadRewardsPool)
}

pub fn load_rewards_pool(
    storage: &dyn Storage,
    pool_id: PoolId,
) -> Result<RewardsPool, ContractError> {
    may_load_rewards_pool(storage, pool_id.clone())?
        .ok_or(ContractError::RewardsPoolNotFound.into())
}

pub fn load_rewards_pool_params(
    storage: &dyn Storage,
    pool_id: PoolId,
) -> Result<ParamsSnapshot, ContractError> {
    may_load_rewards_pool(storage, pool_id.clone())?
        .ok_or(ContractError::RewardsPoolNotFound.into())
        .map(|pool| pool.params)
}

pub fn save_rewards_watermark(
    storage: &mut dyn Storage,
    pool_id: PoolId,
    epoch_num: u64,
) -> Result<(), ContractError> {
    WATERMARKS
        .save(storage, pool_id, &epoch_num)
        .change_context(ContractError::SaveRewardsWatermark)
}

pub fn save_event(storage: &mut dyn Storage, event: &Event) -> Result<(), ContractError> {
    EVENTS
        .save(
            storage,
            (event.event_id.clone().into(), event.pool_id.clone()),
            event,
        )
        .change_context(ContractError::SaveEvent)
}

pub fn save_epoch_tally(
    storage: &mut dyn Storage,
    tally: &EpochTally,
) -> Result<(), ContractError> {
    let tally_id = TallyId {
        pool_id: tally.pool_id.clone(),
        epoch_num: tally.epoch.epoch_num,
    };

    TALLIES
        .save(storage, tally_id, tally)
        .change_context(ContractError::SaveEpochTally)
}

pub fn save_rewards_pool(
    storage: &mut dyn Storage,
    pool: &RewardsPool,
) -> Result<(), ContractError> {
    POOLS
        .save(storage, pool.id.clone(), pool)
        .change_context(ContractError::SaveRewardsPool)
}

pub fn update_pool_params(
    storage: &mut dyn Storage,
    pool_id: &PoolId,
    updated_params: &ParamsSnapshot,
) -> Result<RewardsPool, ContractError> {
    POOLS
        .update(storage, pool_id.clone(), |pool| match pool {
            None => Err(ContractError::RewardsPoolNotFound),
            Some(pool) => Ok(RewardsPool {
                id: pool_id.to_owned(),
                balance: pool.balance,
                params: updated_params.to_owned(),
            }),
        })
        .change_context(ContractError::UpdateRewardsPool)
}

pub fn pool_exists(storage: &mut dyn Storage, pool_id: &PoolId) -> Result<bool, ContractError> {
    POOLS
        .may_load(storage, pool_id.to_owned())
        .change_context(ContractError::LoadRewardsPool)
        .map(|pool| pool.is_some())
}

pub fn current_epoch(
    storage: &mut dyn Storage,
    pool_id: &PoolId,
    cur_block_height: u64,
) -> Result<Epoch, ContractError> {
    Epoch::current(
        &load_rewards_pool_params(storage, pool_id.to_owned())?,
        cur_block_height,
    )
}

pub enum StorageState<T> {
    Existing(T),
    New(T),
}

impl<T> Deref for StorageState<T> {
    type Target = T;

    fn deref(&self) -> &Self::Target {
        match self {
            StorageState::Existing(value) => value,
            StorageState::New(value) => value,
        }
    }
}

#[cfg(test)]
mod test {
    use std::collections::HashMap;

    use cosmwasm_std::testing::mock_dependencies;
    use cosmwasm_std::{Addr, Uint128, Uint64};
    use router_api::ChainName;

    use super::*;
    use crate::error::ContractError;
    use crate::msg::Params;
    use crate::state::ParamsSnapshot;

    /// Test that the rewards are
    /// - distributed evenly to all verifiers that reach quorum
    /// - no rewards if there are no verifiers
    /// - no rewards if rewards per epoch is too low for number of verifiers
    #[test]
    fn rewards_by_verifier() {
        let tally = EpochTally {
            params: Params {
                epoch_duration: 100u64.try_into().unwrap(),
                rewards_per_epoch: Uint128::new(1000).try_into().unwrap(),
                participation_threshold: (1, 2).try_into().unwrap(),
            },
            pool_id: PoolId {
                chain_name: "mock-chain".parse().unwrap(),
                contract: Addr::unchecked("pool_contract"),
            },
            event_count: 101u64,
            participation: HashMap::from([
                ("verifier1".into(), 75u64),
                ("verifier2".into(), 50u64),
                ("verifier3".into(), 51u64),
            ]),
            epoch: Epoch {
                epoch_num: 1u64,
                block_height_started: 0u64,
            },
        };

        let test_cases = vec![
            (
                // distribute rewards evenly to all verifiers that reach quorum
                tally.clone(),
                HashMap::from([
                    (Addr::unchecked("verifier1"), Uint128::from(500u128)),
                    (Addr::unchecked("verifier3"), Uint128::from(500u128)),
                ]),
            ),
            (
                // no rewards if there are no verifiers
                EpochTally {
                    participation: HashMap::new(),
                    ..tally.clone()
                },
                HashMap::new(),
            ),
            (
                // no rewards if rewards per epoch is too low for number of verifiers
                EpochTally {
                    params: Params {
                        rewards_per_epoch: Uint128::one().try_into().unwrap(),
                        ..tally.params
                    },
                    ..tally
                },
                HashMap::new(),
            ),
        ];

        for test_case in test_cases {
            let rewards = test_case.0.rewards_by_verifier();
            assert_eq!(rewards, test_case.1);
        }
    }

    #[test]
    fn sub_reward_from_pool() {
        let params = ParamsSnapshot {
            params: Params {
                participation_threshold: (Uint64::new(1), Uint64::new(2)).try_into().unwrap(),
                epoch_duration: 100u64.try_into().unwrap(),
                rewards_per_epoch: Uint128::from(1000u128).try_into().unwrap(),
            },
            created_at: Epoch {
                epoch_num: 1,
                block_height_started: 1,
            },
        };
        let pool = RewardsPool {
            id: PoolId {
                chain_name: "mock-chain".parse().unwrap(),
                contract: Addr::unchecked("pool_contract"),
            },
            balance: Uint128::from(100u128),
            params,
        };
        let new_pool = pool.sub_reward(Uint128::from(50u128)).unwrap();
        assert_eq!(new_pool.balance, Uint128::from(50u128));

        let new_pool = new_pool.sub_reward(Uint128::from(60u128));
        assert!(matches!(
            new_pool.unwrap_err().current_context(),
            ContractError::PoolBalanceInsufficient
        ));
    }

    #[test]
    fn save_and_load_rewards_watermark() {
        let mut mock_deps = mock_dependencies();
        let epoch = Epoch {
            epoch_num: 10,
            block_height_started: 1000,
        };
        let pool_id = PoolId {
            chain_name: "mock-chain".parse().unwrap(),
            contract: Addr::unchecked("some contract"),
        };

        // should be empty at first
        let loaded = load_rewards_watermark(mock_deps.as_ref().storage, pool_id.clone());
        assert!(loaded.is_ok());
        assert!(loaded.unwrap().is_none());

        // save the first watermark
        let res =
            save_rewards_watermark(mock_deps.as_mut().storage, pool_id.clone(), epoch.epoch_num);
        assert!(res.is_ok());

        let loaded = load_rewards_watermark(mock_deps.as_ref().storage, pool_id.clone());
        assert!(loaded.is_ok());
        assert!(loaded.as_ref().unwrap().is_some());
        assert_eq!(loaded.unwrap().unwrap(), epoch.epoch_num);

        // now store a new watermark, should overwrite
        let res = save_rewards_watermark(
            mock_deps.as_mut().storage,
            pool_id.clone(),
            epoch.epoch_num + 1,
        );
        assert!(res.is_ok());

        let loaded = load_rewards_watermark(mock_deps.as_ref().storage, pool_id);
        assert!(loaded.is_ok());
        assert!(loaded.as_ref().unwrap().is_some());
        assert_eq!(loaded.unwrap().unwrap(), epoch.epoch_num + 1);

        // check different contract
        let diff_pool_id = PoolId {
            chain_name: "mock-chain".parse().unwrap(),
            contract: Addr::unchecked("some other contract"),
        };
        // should be empty at first
        let loaded = load_rewards_watermark(mock_deps.as_ref().storage, diff_pool_id.clone());
        assert!(loaded.is_ok());
        assert!(loaded.unwrap().is_none());

        // save the first watermark for this contract
        let res = save_rewards_watermark(
            mock_deps.as_mut().storage,
            diff_pool_id.clone(),
            epoch.epoch_num + 7,
        );
        assert!(res.is_ok());

        let loaded = load_rewards_watermark(mock_deps.as_ref().storage, diff_pool_id.clone());
        assert!(loaded.is_ok());
        assert!(loaded.as_ref().unwrap().is_some());
        assert_eq!(loaded.unwrap().unwrap(), epoch.epoch_num + 7);
    }

    #[test]
    fn save_and_load_event() {
        let mut mock_deps = mock_dependencies();

        let event = Event {
            pool_id: PoolId {
                chain_name: "mock-chain".parse().unwrap(),
                contract: Addr::unchecked("some contract"),
            },
            event_id: "some event".try_into().unwrap(),
            epoch_num: 2,
        };

        let res = save_event(mock_deps.as_mut().storage, &event);
        assert!(res.is_ok());

        // check that we load the event that we just saved
        let loaded = load_event(
            mock_deps.as_ref().storage,
            event.event_id.clone().into(),
            event.pool_id.clone(),
        );
        assert!(loaded.is_ok());
        assert!(loaded.as_ref().unwrap().is_some());
        assert_eq!(loaded.unwrap().unwrap(), event);

        // different event id and contract address should return none
        let diff_pool_id = PoolId {
            chain_name: "mock-chain".parse().unwrap(),
            contract: Addr::unchecked("different contract"),
        };
        let loaded = load_event(
            mock_deps.as_ref().storage,
            "some other event".into(),
            diff_pool_id.clone(),
        );
        assert!(loaded.is_ok());
        assert!(loaded.unwrap().is_none());

        // same event id but different contract address, should still return none
        let loaded = load_event(
            mock_deps.as_ref().storage,
            event.event_id.clone().into(),
            diff_pool_id,
        );
        assert!(loaded.is_ok());
        assert!(loaded.unwrap().is_none());

        // different event id, but same contract address, should still return none
        let loaded = load_event(
            mock_deps.as_ref().storage,
            "some other event".into(),
            event.pool_id,
        );
        assert!(loaded.is_ok());
        assert!(loaded.unwrap().is_none());
    }

    #[test]
    fn save_and_load_epoch_tally() {
        let mut mock_deps = mock_dependencies();

        let epoch_num = 10;
        let rewards_rate = Uint128::from(100u128).try_into().unwrap();
        let epoch = Epoch {
            epoch_num,
            block_height_started: 1,
        };
        let pool_id = PoolId {
            chain_name: "mock-chain".parse().unwrap(),
            contract: Addr::unchecked("some contract"),
        };
        let mut tally = EpochTally::new(
            pool_id.clone(),
            epoch,
            Params {
                epoch_duration: 100u64.try_into().unwrap(),
                rewards_per_epoch: rewards_rate,
                participation_threshold: (1, 2).try_into().unwrap(),
            },
        );

        tally = tally.record_participation(Addr::unchecked("verifier"));

        let res = save_epoch_tally(mock_deps.as_mut().storage, &tally);
        assert!(res.is_ok());

        // check that we load the tally that we just saved
        let loaded = load_epoch_tally(mock_deps.as_ref().storage, pool_id.clone(), epoch_num);
        assert!(loaded.is_ok());
        assert!(loaded.as_ref().unwrap().is_some());
        assert_eq!(loaded.unwrap().unwrap(), tally);

        // different contract but same epoch should return none
        let loaded = load_epoch_tally(
            mock_deps.as_ref().storage,
            PoolId {
                chain_name: "mock-chain".parse().unwrap(),
                contract: Addr::unchecked("different contract"),
            },
            epoch_num,
        );
        assert!(loaded.is_ok());
        assert!(loaded.unwrap().is_none());

        // different epoch but same contract should return none
        let loaded = load_epoch_tally(mock_deps.as_ref().storage, pool_id.clone(), epoch_num + 1);
        assert!(loaded.is_ok());
        assert!(loaded.unwrap().is_none());

        // different epoch and different contract should return none
        let loaded = load_epoch_tally(mock_deps.as_ref().storage, pool_id.clone(), epoch_num + 1);
        assert!(loaded.is_ok());
        assert!(loaded.unwrap().is_none());
    }

    #[test]
    fn save_and_load_rewards_pool() {
        let params = ParamsSnapshot {
            params: Params {
                participation_threshold: (Uint64::new(1), Uint64::new(2)).try_into().unwrap(),
                epoch_duration: 100u64.try_into().unwrap(),
                rewards_per_epoch: Uint128::from(1000u128).try_into().unwrap(),
            },
            created_at: Epoch {
                epoch_num: 1,
                block_height_started: 1,
            },
        };
        let mut mock_deps = mock_dependencies();

        let chain_name: ChainName = "mock-chain".parse().unwrap();
        let pool = RewardsPool {
            id: PoolId::new(chain_name.clone(), Addr::unchecked("some contract")),
            params,
            balance: Uint128::zero(),
        };
        let res = save_rewards_pool(mock_deps.as_mut().storage, &pool);
        assert!(res.is_ok());

        let loaded = load_rewards_pool(mock_deps.as_ref().storage, pool.id.clone());

        assert!(loaded.is_ok());
        assert_eq!(loaded.unwrap(), pool);
    }
}<|MERGE_RESOLUTION|>--- conflicted
+++ resolved
@@ -259,7 +259,6 @@
     }
 }
 
-<<<<<<< HEAD
 #[cw_serde]
 pub struct RewardsDistribution {
     /// Amount of rewards denom each verifier received
@@ -271,29 +270,7 @@
     /// True if there are more rewards to distribute (later epochs that have not yet been distributed but are ready for distribution at the time of calling)
     pub can_distribute_more: bool,
 }
-
-/// Current rewards parameters, along with when the params were updated
-pub const PARAMS: Item<ParamsSnapshot> = Item::new("params");
-
-/// Maps a (pool id, epoch number) pair to a tally for that epoch and rewards pool
-const TALLIES: Map<TallyId, EpochTally> = Map::new("tallies");
-
-/// Maps an (event id, pool id) pair to an Event
-const EVENTS: Map<(String, PoolId), Event> = Map::new("events");
-
-/// Maps the id to the rewards pool for given chain and contract
-const POOLS: Map<PoolId, RewardsPool> = Map::new("pools");
-
-/// Maps a rewards pool to the epoch number of the most recent epoch for which rewards were distributed. All epochs prior
-/// have had rewards distributed already and all epochs after have not yet had rewards distributed for this pool
-const WATERMARKS: Map<PoolId, u64> = Map::new("rewards_watermarks");
-
-pub const CONFIG: Item<Config> = Item::new("config");
-
-pub(crate) fn load_config(storage: &dyn Storage) -> Config {
-=======
 pub fn load_config(storage: &dyn Storage) -> Config {
->>>>>>> 45df3dfc
     CONFIG.load(storage).expect("couldn't load config")
 }
 
