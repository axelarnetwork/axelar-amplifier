use axelar_wasm_std::{nonempty, Threshold};
use cosmwasm_schema::cw_serde;

#[cw_serde]
pub struct InstantiateMsg {
<<<<<<< HEAD
    governance_address: String,
    rewards_denom: String,
    params: Params,
=======
    pub governance_address: String,
    pub rewards_denom: String,
    pub params: RewardsParams,
>>>>>>> 4a5e72c7
}

#[cw_serde]
pub struct Params {
    /// How often rewards are calculated, specified in number of blocks. Participation is calculated over this window. So if epoch_duration is 500
    /// blocks, workers are rewarded for their participation within each 500 block window.
    pub epoch_duration: nonempty::Uint64,

    /// Total number of tokens distributed as rewards per epoch. Tokens are split equally amongst all participating workers for a given epoch
    pub rewards_per_epoch: nonempty::Uint256,

    /// Participation threshold workers must meet to receive rewards in a given epoch, specified as a fraction between 0 (exclusive) and 1 (exclusive). Workers
    /// must participate in at least this fraction of all events in a given epoch to receive rewards. So, if participation_threshold is 9/10,
    /// and there are 100 events in a given epoch, workers must have participated in at least 90 events to receive rewards.
    /// Participation is reset at the beginning of each epoch, so participation in previous epochs does not affect rewards for future epochs.
    pub participation_threshold: Threshold,
}

#[cw_serde]
pub enum ExecuteMsg {
    /// Log a specific worker as participating in a specific event
    RecordParticipation {
        event_id: String,
        worker_address: String,
    },

    /// Distribute rewards up to epoch T - 2 (i.e. if we are currently in epoch 10, distribute all undistributed rewards for epochs 0-8) and send the required number of tokens to each worker
    DistributeRewards {
        /// Address of contract for which to process rewards. For example, address of a voting verifier instance.
        contract_address: String,
        /// Maximum number of historical epochs for which to distribute rewards, starting with the oldest.
        epoch_count: Option<u64>,
    },

    /// Start a new reward pool for the given contract if none exists. Otherwise, add tokens to an existing reward pool.
    /// Any attached funds with a denom matching the rewards denom are added to the pool.
    AddRewards {
        /// Address of contract for which to reward participation. For example, address of a voting verifier instance.
        contract_address: String,
    },

    /// Overwrites the currently stored params. Callable only by governance.
    UpdateParams { params: Params },
}

#[cw_serde]
pub enum QueryMsg {}<|MERGE_RESOLUTION|>--- conflicted
+++ resolved
@@ -3,15 +3,9 @@
 
 #[cw_serde]
 pub struct InstantiateMsg {
-<<<<<<< HEAD
-    governance_address: String,
-    rewards_denom: String,
-    params: Params,
-=======
     pub governance_address: String,
     pub rewards_denom: String,
-    pub params: RewardsParams,
->>>>>>> 4a5e72c7
+    pub params: Params,
 }
 
 #[cw_serde]
