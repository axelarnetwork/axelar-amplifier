--- conflicted
+++ resolved
@@ -1,24 +1,13 @@
-<<<<<<< HEAD
 use error_stack::Result;
 use std::collections::HashMap;
 
 use axelar_wasm_std::nonempty;
 use cosmwasm_std::{Addr, Uint256};
-=======
-use axelar_wasm_std::nonempty::Uint256;
-use cosmwasm_std::Addr;
-use error_stack::Result;
-use std::collections::HashMap;
->>>>>>> 9bf3d608
 
 use crate::{
     error::ContractError,
     msg::RewardsParams,
-<<<<<<< HEAD
-    state::{Epoch, EpochTally, Event, Store},
-=======
-    state::{Epoch, RewardsPool, Store, StoredParams},
->>>>>>> 9bf3d608
+    state::{Epoch, EpochTally, Event, RewardsPool, Store, StoredParams},
 };
 
 pub struct Contract<S>
@@ -138,16 +127,11 @@
         Ok(())
     }
 
-<<<<<<< HEAD
     pub fn add_rewards(
         &mut self,
-        _contract: Addr,
-        _amount: nonempty::Uint256,
-        _block_height: u64,
+        contract: Addr,
+        amount: nonempty::Uint256,
     ) -> Result<(), ContractError> {
-        todo!()
-=======
-    pub fn add_rewards(&mut self, contract: Addr, amount: Uint256) -> Result<(), ContractError> {
         let pool = self.store.load_rewards_pool(contract.clone())?;
 
         let updated_pool = match pool {
@@ -164,7 +148,6 @@
         self.store.save_rewards_pool(&updated_pool)?;
 
         Ok(())
->>>>>>> 9bf3d608
     }
 }
 
@@ -180,11 +163,7 @@
 
     use crate::{
         msg::RewardsParams,
-<<<<<<< HEAD
-        state::{self, Epoch, EpochTally, Event, Store, StoredParams},
-=======
-        state::{self, Epoch, RewardsPool, Store, StoredParams},
->>>>>>> 9bf3d608
+        state::{self, Epoch, EpochTally, Event, RewardsPool, Store, StoredParams},
     };
 
     use super::Contract;
@@ -253,23 +232,14 @@
         }
     }
 
-<<<<<<< HEAD
     /// Tests that multiple participation events for the same contract within a given epoch are recorded correctly
     #[test]
     fn record_participation_multiple_events() {
         let cur_epoch_num = 1u64;
         let epoch_block_start = 250u64;
         let epoch_duration = 100u64;
-        let event_store = Arc::new(RwLock::new(HashMap::new()));
-        let tally_store = Arc::new(RwLock::new(HashMap::new()));
-
-        let mut contract = setup_with_stores(
-            cur_epoch_num,
-            epoch_block_start,
-            epoch_duration,
-            event_store.clone(),
-            tally_store.clone(),
-        );
+
+        let mut contract = setup(cur_epoch_num, epoch_block_start, epoch_duration);
 
         let worker_contract = Addr::unchecked("some contract");
 
@@ -318,16 +288,8 @@
         let starting_epoch_num = 1u64;
         let block_height_started = 250u64;
         let epoch_duration = 100u64;
-        let event_store = Arc::new(RwLock::new(HashMap::new()));
-        let tally_store = Arc::new(RwLock::new(HashMap::new()));
-
-        let mut contract = setup_with_stores(
-            starting_epoch_num,
-            block_height_started,
-            epoch_duration,
-            event_store.clone(),
-            tally_store.clone(),
-        );
+
+        let mut contract = setup(starting_epoch_num, block_height_started, epoch_duration);
 
         let worker_contract = Addr::unchecked("some contract");
 
@@ -380,16 +342,8 @@
         let cur_epoch_num = 1u64;
         let block_height_started = 250u64;
         let epoch_duration = 100u64;
-        let event_store = Arc::new(RwLock::new(HashMap::new()));
-        let tally_store = Arc::new(RwLock::new(HashMap::new()));
-
-        let mut contract = setup_with_stores(
-            cur_epoch_num,
-            block_height_started,
-            epoch_duration,
-            event_store.clone(),
-            tally_store.clone(),
-        );
+
+        let mut contract = setup(cur_epoch_num, block_height_started, epoch_duration);
 
         let mut simulated_participation = HashMap::new();
         simulated_participation.insert(
@@ -414,7 +368,24 @@
                         worker.clone(),
                         worker_contract.clone(),
                         block_height_started,
-=======
+                    )
+                    .unwrap();
+            }
+        }
+        for (worker, (worker_contract, events_participated)) in simulated_participation {
+            let tally = contract
+                .store
+                .load_epoch_tally(worker_contract.clone(), cur_epoch_num)
+                .unwrap();
+
+            assert!(tally.is_some());
+            let tally = tally.unwrap();
+
+            assert_eq!(tally.event_count, events_participated);
+            assert_eq!(tally.participation.len(), 1);
+            assert_eq!(tally.participation.get(&worker), Some(&events_participated));
+        }
+    }
     /// Test that rewards parameters are updated correctly. In this test we don't change the epoch duration, so
     /// that computation of the current epoch is unaffected.
     #[test]
@@ -665,26 +636,11 @@
                         cosmwasm_std::Uint256::from(*amount as u128)
                             .try_into()
                             .unwrap(),
->>>>>>> 9bf3d608
                     )
                     .unwrap();
             }
         }
 
-<<<<<<< HEAD
-        for (worker, (worker_contract, events_participated)) in simulated_participation {
-            let tally = contract
-                .store
-                .load_epoch_tally(worker_contract.clone(), cur_epoch_num)
-                .unwrap();
-
-            assert!(tally.is_some());
-            let tally = tally.unwrap();
-
-            assert_eq!(tally.event_count, events_participated);
-            assert_eq!(tally.participation.len(), 1);
-            assert_eq!(tally.participation.get(&worker), Some(&events_participated));
-=======
         for (worker_contract, rewards) in test_data {
             let pool = contract
                 .store
@@ -695,26 +651,25 @@
                 pool.balance,
                 cosmwasm_std::Uint256::from(rewards.iter().sum::<u128>())
             );
->>>>>>> 9bf3d608
         }
     }
 
     fn create_contract(
-<<<<<<< HEAD
-        stored_params: StoredParams,
+        params_store: Arc<RwLock<StoredParams>>,
         events_store: Arc<RwLock<HashMap<(String, Addr), Event>>>,
         tally_store: Arc<RwLock<HashMap<(Addr, u64), EpochTally>>>,
-=======
-        params_store: Arc<RwLock<StoredParams>>,
         rewards_store: Arc<RwLock<HashMap<Addr, RewardsPool>>>,
->>>>>>> 9bf3d608
     ) -> Contract<state::MockStore> {
         let mut store = state::MockStore::new();
         let params_store_cloned = params_store.clone();
         store
             .expect_load_params()
-<<<<<<< HEAD
-            .returning(move || stored_params.clone());
+            .returning(move || params_store_cloned.read().unwrap().clone());
+        store.expect_save_params().returning(move |new_params| {
+            let mut params_store = params_store.write().unwrap();
+            *params_store = new_params.clone();
+            Ok(())
+        });
         let events_store_cloned = events_store.clone();
         store.expect_load_event().returning(move |id, contract| {
             let events_store = events_store_cloned.read().unwrap();
@@ -741,11 +696,6 @@
                 (tally.contract.clone(), tally.epoch.epoch_num.clone()),
                 tally.clone(),
             );
-=======
-            .returning(move || params_store_cloned.read().unwrap().clone());
-        store.expect_save_params().returning(move |new_params| {
-            let mut params_store = params_store.write().unwrap();
-            *params_store = new_params.clone();
             Ok(())
         });
 
@@ -757,24 +707,18 @@
         store.expect_save_rewards_pool().returning(move |pool| {
             let mut rewards_store = rewards_store.write().unwrap();
             rewards_store.insert(pool.contract.clone(), pool.clone());
->>>>>>> 9bf3d608
             Ok(())
         });
         Contract { store }
     }
 
     fn setup_with_stores(
-<<<<<<< HEAD
-        cur_epoch_num: u64,
-        block_height_started: u64,
-        epoch_duration: u64,
+        params_store: Arc<RwLock<StoredParams>>,
         events_store: Arc<RwLock<HashMap<(String, Addr), Event>>>,
         tally_store: Arc<RwLock<HashMap<(Addr, u64), EpochTally>>>,
-=======
-        params_store: Arc<RwLock<StoredParams>>,
         rewards_store: Arc<RwLock<HashMap<Addr, RewardsPool>>>,
     ) -> Contract<state::MockStore> {
-        create_contract(params_store, rewards_store)
+        create_contract(params_store, events_store, tally_store, rewards_store)
     }
 
     fn setup_with_params(
@@ -783,7 +727,6 @@
         epoch_duration: u64,
         rewards_per_epoch: u128,
         participation_threshold: (u64, u64),
->>>>>>> 9bf3d608
     ) -> Contract<state::MockStore> {
         let rewards_per_epoch: nonempty::Uint256 = cosmwasm_std::Uint256::from(rewards_per_epoch)
             .try_into()
@@ -804,30 +747,16 @@
         };
         let stored_params = Arc::new(RwLock::new(stored_params));
         let rewards_store = Arc::new(RwLock::new(HashMap::new()));
-        setup_with_stores(stored_params, rewards_store)
-    }
-
-<<<<<<< HEAD
-        create_contract(stored_params.clone(), events_store, tally_store)
-    }
-
-=======
->>>>>>> 9bf3d608
+        let events_store = Arc::new(RwLock::new(HashMap::new()));
+        let tally_store = Arc::new(RwLock::new(HashMap::new()));
+        setup_with_stores(stored_params, events_store, tally_store, rewards_store)
+    }
+
     fn setup(
         cur_epoch_num: u64,
         block_height_started: u64,
         epoch_duration: u64,
     ) -> Contract<state::MockStore> {
-<<<<<<< HEAD
-        let events_store = Arc::new(RwLock::new(HashMap::new()));
-        let tally_store = Arc::new(RwLock::new(HashMap::new()));
-        setup_with_stores(
-            cur_epoch_num,
-            block_height_started,
-            epoch_duration,
-            events_store,
-            tally_store,
-=======
         let participation_threshold = (1, 2);
         let rewards_per_epoch = 100u128;
         setup_with_params(
@@ -836,7 +765,6 @@
             epoch_duration,
             rewards_per_epoch,
             participation_threshold,
->>>>>>> 9bf3d608
         )
     }
 }