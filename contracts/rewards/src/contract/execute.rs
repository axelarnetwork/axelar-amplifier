--- conflicted
+++ resolved
@@ -7,11 +7,8 @@
 use crate::error::ContractError;
 use crate::msg::Params;
 use crate::state::{
-<<<<<<< HEAD
-    self, Epoch, EpochTally, Event, ParamsSnapshot, PoolId, RewardsDistribution, StorageState,
-=======
-    self, Epoch, EpochTally, Event, ParamsSnapshot, PoolId, RewardsPool, StorageState,
->>>>>>> 45df3dfc
+    self, Epoch, EpochTally, Event, ParamsSnapshot, PoolId, RewardsDistribution, RewardsPool,
+    StorageState,
 };
 
 const DEFAULT_EPOCHS_TO_PROCESS: u64 = 10;
@@ -1040,7 +1037,7 @@
                 Uint128::from(rewards_to_add).try_into().unwrap(),
             );
 
-            let rewards_claimed = distribute_rewards(
+            let distribution = distribute_rewards(
                 mock_deps.as_mut().storage,
                 pool_id,
                 block_height_started + epoch_duration * 2,
@@ -1048,7 +1045,7 @@
             )
             .unwrap();
             assert_eq!(
-                rewards_claimed.values().sum::<Uint128>(),
+                distribution.rewards.values().sum::<Uint128>(),
                 Uint128::from(params.rewards_per_epoch)
             );
         }
@@ -1121,7 +1118,7 @@
             let rewards_to_add = params.rewards_per_epoch;
             let _ = add_rewards(mock_deps.as_mut().storage, pool_id.clone(), rewards_to_add);
 
-            let rewards_claimed = distribute_rewards(
+            let distribution = distribute_rewards(
                 mock_deps.as_mut().storage,
                 pool_id.clone(),
                 block_height_started + epoch_duration * 2,
@@ -1132,7 +1129,7 @@
             if pool_id == pools[0] {
                 // the first pool has a 2/3 threshold, which both verifiers meet
                 assert_eq!(
-                    rewards_claimed,
+                    distribution.rewards,
                     HashMap::from_iter(verifiers.iter().map(|v| (
                         v.clone(),
                         Uint128::from(Uint128::from(rewards_to_add).u128() / 2)
@@ -1141,7 +1138,7 @@
             } else {
                 // the second pool has 3/4 threshold, which only the second verifier meets
                 assert_eq!(
-                    rewards_claimed,
+                    distribution.rewards,
                     HashMap::from([(verifiers[1].clone(), Uint128::from(rewards_to_add))])
                 );
             }
@@ -1213,7 +1210,7 @@
             let rewards_to_add = params.rewards_per_epoch;
             add_rewards(mock_deps.as_mut().storage, pool_id.clone(), rewards_to_add).unwrap();
 
-            let rewards = distribute_rewards(
+            let distribution = distribute_rewards(
                 mock_deps.as_mut().storage,
                 pool_id.clone(),
                 block_height_started + base_epoch_duration * EPOCH_PAYOUT_DELAY, // this is long enough for the first pool to pay out, but not the second
@@ -1222,9 +1219,9 @@
             .unwrap();
 
             if pool_id == pools[0] {
-                assert_eq!(rewards.len(), 1);
+                assert_eq!(distribution.rewards.len(), 1);
             } else {
-                assert_eq!(rewards.len(), 0);
+                assert_eq!(distribution.rewards.len(), 0);
             }
         }
     }
