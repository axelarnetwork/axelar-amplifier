--- conflicted
+++ resolved
@@ -116,11 +116,7 @@
     })
 }
 
-<<<<<<< HEAD
-pub(crate) fn create_pool(
-=======
-pub fn update_params(
->>>>>>> 6f63cbd6
+pub fn create_pool(
     storage: &mut dyn Storage,
     params: Params,
     block_height: u64,
@@ -150,7 +146,7 @@
     state::save_rewards_pool(storage, &pool)
 }
 
-pub(crate) fn update_pool_params(
+pub fn update_pool_params(
     storage: &mut dyn Storage,
     pool_id: &PoolId,
     new_params: Params,
