--- conflicted
+++ resolved
@@ -1,23 +1,14 @@
 use axelar_wasm_std::nonempty;
-<<<<<<< HEAD
-use cosmwasm_std::{Addr, Uint256};
+use cosmwasm_std::{Addr, DepsMut, Uint256};
 use error_stack::Result;
 use std::collections::HashMap;
 
 use crate::{
     error::ContractError,
     msg::Params,
-    state::{Epoch, EpochTally, Event, RewardsPool, Store, StoredParams},
-=======
-use cosmwasm_std::{Addr, DepsMut, Uint256};
-
-use crate::{
-    error::ContractError,
-    msg::RewardsParams,
     state::{
         Config, Epoch, EpochTally, Event, RewardsPool, RewardsStore, Store, StoredParams, CONFIG,
     },
->>>>>>> 4a5e72c7
 };
 
 pub struct Contract<S>
@@ -169,12 +160,8 @@
         block_height: u64,
         sender: Addr,
     ) -> Result<(), ContractError> {
-<<<<<<< HEAD
+        self.require_governance(sender)?;
         let cur_epoch = self.current_epoch(block_height)?;
-=======
-        self.require_governance(sender)?;
-        let cur_epoch = self.get_current_epoch(block_height)?;
->>>>>>> 4a5e72c7
         // If the param update reduces the epoch duration such that the current epoch immediately ends,
         // start a new epoch at this block, incrementing the current epoch number by 1.
         // This prevents us from jumping forward an arbitrary number of epochs, and maintains consistency for past events.
@@ -250,14 +237,9 @@
     use cosmwasm_std::{Addr, Uint256, Uint64};
 
     use crate::{
-<<<<<<< HEAD
+        error::ContractError,
         msg::Params,
-        state::{self, Epoch, EpochTally, Event, RewardsPool, Store, StoredParams},
-=======
-        error::ContractError,
-        msg::RewardsParams,
         state::{self, Config, Epoch, EpochTally, Event, RewardsPool, Store, StoredParams},
->>>>>>> 4a5e72c7
     };
 
     use super::{rewards_per_worker, Contract};
@@ -563,7 +545,7 @@
         let epoch_duration = 100u64;
         let mut contract = setup(initial_epoch_num, initial_epoch_start, epoch_duration);
 
-        let new_params = RewardsParams {
+        let new_params = Params {
             rewards_per_epoch: cosmwasm_std::Uint256::from(100u128).try_into().unwrap(),
             participation_threshold: (Uint64::new(2), Uint64::new(3)).try_into().unwrap(),
             epoch_duration: epoch_duration.try_into().unwrap(),
@@ -868,7 +850,6 @@
             rewards_store.insert(pool.contract.clone(), pool.clone());
             Ok(())
         });
-<<<<<<< HEAD
 
         let watermark_store_cloned = watermark_store.clone();
         store
@@ -884,8 +865,6 @@
                 watermark_store.insert(contract, epoch_num);
                 Ok(())
             });
-        Contract { store }
-=======
         Contract {
             store,
             config: Config {
@@ -893,7 +872,6 @@
                 rewards_denom: "AXL".to_string(),
             },
         }
->>>>>>> 4a5e72c7
     }
 
     fn setup_with_stores(
