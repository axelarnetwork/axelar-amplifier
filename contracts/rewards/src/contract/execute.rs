--- conflicted
+++ resolved
@@ -112,7 +112,6 @@
     }
 
     pub fn distribute_rewards(
-<<<<<<< HEAD
         &mut self,
         contract: Addr,
         block_height: u64,
@@ -162,8 +161,6 @@
     }
 
     fn process_epoch_tally(
-=======
->>>>>>> b7b85dd6
         &mut self,
         tally: EpochTally,
     ) -> Result<HashMap<Addr, Uint256>, ContractError> {
@@ -197,32 +194,6 @@
         self.store
             .load_epoch_tally(contract.clone(), epoch_num)?
             .map_or(Ok(HashMap::new()), |tally| self.process_epoch_tally(tally))
-    }
-
-    fn process_epoch_tally(
-        &mut self,
-        tally: EpochTally,
-    ) -> Result<HashMap<Addr, Uint256>, ContractError> {
-        let workers_to_reward = tally.workers_to_reward();
-
-        let mut pool = self
-            .store
-            .load_rewards_pool(tally.contract.clone())?
-            .unwrap_or(RewardsPool {
-                contract: tally.contract,
-                balance: Uint256::zero(),
-            });
-
-        let rewards_per_worker =
-            rewards_per_worker(&workers_to_reward, tally.params.rewards_per_epoch)?;
-
-        pool.distribute_rewards(workers_to_reward.len() as u64, rewards_per_worker)?;
-        self.store.save_rewards_pool(&pool)?;
-
-        Ok(workers_to_reward
-            .into_iter()
-            .map(|worker| (worker, rewards_per_worker))
-            .collect())
     }
 
     pub fn update_params(
@@ -297,7 +268,6 @@
         .unwrap_or_default())
 }
 
-<<<<<<< HEAD
 /// Folds rewards_2 into rewards_1. For each (address, amount) pair in rewards_2,
 /// adds the rewards amount to the existing rewards amount in rewards_1. If the
 /// address is not yet in rewards_1, initializes the rewards amount to the amount in
@@ -315,8 +285,6 @@
         })
 }
 
-=======
->>>>>>> b7b85dd6
 #[cfg(test)]
 mod test {
     use std::{
