--- conflicted
+++ resolved
@@ -7,10 +7,6 @@
 use error_stack::ResultExt;
 use itertools::Itertools;
 
-<<<<<<< HEAD
-use crate::contract::migrations::v1_0_0;
-=======
->>>>>>> 6f63cbd6
 use crate::error::ContractError;
 use crate::msg::{ExecuteMsg, InstantiateMsg, QueryMsg};
 use crate::state::{self, Config, PoolId, CONFIG};
@@ -28,11 +24,7 @@
     _env: Env,
     _msg: Empty,
 ) -> Result<Response, axelar_wasm_std::error::ContractError> {
-<<<<<<< HEAD
-    v1_0_0::migrate(deps.storage)?;
-=======
-    migrations::v0_4_0::migrate(deps.storage)?;
->>>>>>> 6f63cbd6
+    migrations::v1_0_0::migrate(deps.storage)?;
 
     // any version checks should be done before here
 
@@ -180,13 +172,9 @@
     #[test]
     fn migrate_sets_contract_version() {
         let mut deps = mock_dependencies();
-<<<<<<< HEAD
-        v1_0_0::tests::instantiate_contract(deps.as_mut(), "denom");
-=======
 
         #[allow(deprecated)]
-        migrations::v0_4_0::tests::instantiate_contract(deps.as_mut(), "denom");
->>>>>>> 6f63cbd6
+        migrations::v1_0_0::tests::instantiate_contract(deps.as_mut(), "denom");
 
         migrate(deps.as_mut(), mock_env(), Empty {}).unwrap();
 
