--- conflicted
+++ resolved
@@ -1,10 +1,4 @@
-<<<<<<< HEAD
 use cosmwasm_std::Storage;
-=======
-use crate::state::{State, CONFIG, STATE};
-use axelar_wasm_std::{permission_control, ContractError};
-use cosmwasm_std::{StdResult, Storage};
->>>>>>> a64c6e0b
 use cw2::VersionError;
 
 use crate::state;
@@ -26,28 +20,20 @@
     }
 }
 
-<<<<<<< HEAD
 fn set_generalized_permission_control(storage: &mut dyn Storage) -> error_stack::Result<(), Error> {
     let config = state::load_config(storage)?;
     permission_control::set_admin(storage, &config.admin)
         .and_then(|_| permission_control::set_governance(storage, &config.governance))
         .map_err(Error::from)?;
-=======
+    Ok(())
+}
+
 fn set_router_state(storage: &mut dyn Storage) -> StdResult<()> {
     STATE.save(storage, &State::Enabled)
 }
 
-fn set_generalized_permission_control(storage: &mut dyn Storage) -> StdResult<()> {
-    let config = CONFIG.load(storage)?;
-    permission_control::set_admin(storage, &config.admin)?;
-    permission_control::set_governance(storage, &config.governance)?;
->>>>>>> a64c6e0b
-    Ok(())
-}
-
 #[cfg(test)]
 mod test {
-<<<<<<< HEAD
     use axelar_wasm_std::msg_id::MessageIdFormat;
     use cosmwasm_std::testing::{mock_dependencies, mock_env, mock_info};
     use std::env;
@@ -58,23 +44,6 @@
     use crate::msg::InstantiateMsg;
     use router_api::msg::ExecuteMsg;
     use router_api::GatewayDirection;
-
-    #[test]
-    #[allow(deprecated)]
-    fn migration() {
-        let mut deps = mock_dependencies();
-        env::set_var("CARGO_PKG_VERSION", "0.3.3");
-
-        let admin = "admin";
-        let governance = "governance";
-=======
-    use crate::state::Config;
-    use crate::state::{State, CONFIG, STATE};
-    use axelar_wasm_std::ensure_permission;
-    use axelar_wasm_std::permission_control::{Error, Permission};
-    use cosmwasm_std::testing::MockStorage;
-    use cosmwasm_std::{Addr, Storage};
-    use error_stack::Report;
 
     #[test]
     fn set_router_state() {
@@ -89,13 +58,13 @@
     }
 
     #[test]
-    fn set_generalized_permission_control() {
-        let config = Config {
-            admin: Addr::unchecked("admin"),
-            governance: Addr::unchecked("governance"),
-            nexus_gateway: Addr::unchecked("nexus_gateway"),
-        };
->>>>>>> a64c6e0b
+    #[allow(deprecated)]
+    fn migration() {
+        let mut deps = mock_dependencies();
+        env::set_var("CARGO_PKG_VERSION", "0.3.3");
+
+        let admin = "admin";
+        let governance = "governance";
 
         contract::instantiate_old(
             deps.as_mut(),
