--- conflicted
+++ resolved
@@ -5,31 +5,16 @@
 use router_api::error::Error;
 use router_api::{ChainEndpoint, ChainName};
 
-<<<<<<< HEAD
 pub fn save_config(storage: &mut dyn Storage, config: &Config) -> error_stack::Result<(), Error> {
     CONFIG
         .save(storage, config)
         .change_context(Error::StoreFailure)
-=======
-#[automock]
-pub trait Store {
-    fn storage(&mut self) -> &mut dyn Storage;
-    fn load_chain_by_gateway(
-        &self,
-        gateway: &Addr,
-    ) -> error_stack::Result<Option<ChainEndpoint>, Error>;
-    fn load_chain_by_chain_name(
-        &self,
-        chain_name: &ChainName,
-    ) -> error_stack::Result<Option<ChainEndpoint>, Error>;
->>>>>>> a64c6e0b
 }
 
 pub fn load_config(storage: &dyn Storage) -> error_stack::Result<Config, Error> {
     CONFIG.load(storage).change_context(Error::StoreFailure)
 }
 
-<<<<<<< HEAD
 pub fn load_chain_by_chain_name(
     storage: &dyn Storage,
     chain_name: &ChainName,
@@ -37,32 +22,6 @@
     chain_endpoints()
         .may_load(storage, chain_name.clone())
         .change_context(Error::StoreFailure)
-=======
-impl Store for RouterStore<'_> {
-    fn storage(&mut self) -> &mut dyn Storage {
-        self.storage
-    }
-
-    fn load_chain_by_gateway(
-        &self,
-        gateway: &Addr,
-    ) -> error_stack::Result<Option<ChainEndpoint>, Error> {
-        chain_endpoints()
-            .idx
-            .gateway
-            .load_chain_by_gateway(self.storage, gateway)
-            .change_context(Error::StoreFailure)
-    }
-
-    fn load_chain_by_chain_name(
-        &self,
-        chain_name: &ChainName,
-    ) -> error_stack::Result<Option<ChainEndpoint>, Error> {
-        chain_endpoints()
-            .may_load(self.storage, chain_name.clone())
-            .change_context(Error::StoreFailure)
-    }
->>>>>>> a64c6e0b
 }
 pub fn load_chain_by_gateway(
     storage: &dyn Storage,
