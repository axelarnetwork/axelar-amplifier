--- conflicted
+++ resolved
@@ -48,13 +48,8 @@
     #[test]
     fn should_get_chain_info() {
         let mut deps = mock_dependencies();
-<<<<<<< HEAD
-        let chain_name: ChainName = "Ethereum".to_string().try_into().unwrap();
+        let chain_name: ChainName = "Ethereum".try_into().unwrap();
         let endpoint = ChainEndpoint {
-=======
-        let chain_name: ChainName = "Ethereum".try_into().unwrap();
-        let chain_info = ChainEndpoint {
->>>>>>> e4ef3073
             name: chain_name.clone(),
             gateway: Gateway {
                 address: Addr::unchecked("some gateway"),
@@ -74,13 +69,8 @@
     #[test]
     fn get_non_existent_chain_info() {
         let deps = mock_dependencies();
-<<<<<<< HEAD
-        let chain_name: ChainName = "Ethereum".to_string().try_into().unwrap();
+        let chain_name: ChainName = "Ethereum".try_into().unwrap();
         let result = chain_info(deps.as_ref().storage, chain_name);
-=======
-        let chain_name: ChainName = "Ethereum".try_into().unwrap();
-        let result = get_chain_info(deps.as_ref().storage, chain_name);
->>>>>>> e4ef3073
         assert!(result.is_err());
         assert_eq!(result.unwrap_err().current_context(), &Error::ChainNotFound);
     }
