use axelar_wasm_std::{killswitch, permission_control, FnExt};
#[cfg(not(feature = "library"))]
use cosmwasm_std::entry_point;
use cosmwasm_std::{
    to_json_binary, Addr, Binary, Deps, DepsMut, Empty, Env, MessageInfo, Response, Storage,
};
use router_api::error::Error;
use router_api::msg::{ExecuteMsg, QueryMsg};

use crate::contract::migrations::v0_3_3;
use crate::events::RouterInstantiated;
use crate::msg::InstantiateMsg;
use crate::state;
use crate::state::{load_chain_by_gateway, load_config, Config};

mod execute;
mod migrations;
mod query;

pub const CONTRACT_NAME: &str = env!("CARGO_PKG_NAME");
pub const CONTRACT_VERSION: &str = env!("CARGO_PKG_VERSION");
#[cfg_attr(not(feature = "library"), entry_point)]
pub fn migrate(
    deps: DepsMut,
    _env: Env,
    _msg: Empty,
) -> Result<Response, axelar_wasm_std::error::ContractError> {
    v0_3_3::migrate(deps.storage)?;

    // this needs to be the last thing to do during migration,
    // because previous migration steps should check the old version
    cw2::set_contract_version(deps.storage, CONTRACT_NAME, CONTRACT_VERSION)?;

    Ok(Response::default())
}

#[cfg_attr(not(feature = "library"), entry_point)]
pub fn instantiate(
    deps: DepsMut,
    _env: Env,
    _info: MessageInfo,
    msg: InstantiateMsg,
) -> Result<Response, axelar_wasm_std::error::ContractError> {
    cw2::set_contract_version(deps.storage, CONTRACT_NAME, CONTRACT_VERSION)?;

    let admin = deps.api.addr_validate(&msg.admin_address)?;
    let governance = deps.api.addr_validate(&msg.governance_address)?;
    let nexus_gateway = deps.api.addr_validate(&msg.nexus_gateway)?;

    permission_control::set_admin(deps.storage, &admin)?;
    permission_control::set_governance(deps.storage, &governance)?;

    let config = Config {
        nexus_gateway: nexus_gateway.clone(),
    };

    state::save_config(deps.storage, &config)?;
    killswitch::init(deps.storage, killswitch::State::Disengaged)?;

    Ok(Response::new().add_event(
        RouterInstantiated {
            admin,
            governance,
            nexus_gateway,
        }
        .into(),
    ))
}

#[cfg_attr(not(feature = "library"), entry_point)]
pub fn execute(
    deps: DepsMut,
    _env: Env,
    info: MessageInfo,
    msg: ExecuteMsg,
) -> Result<Response, axelar_wasm_std::error::ContractError> {
    match msg.ensure_permissions(
        deps.storage,
        &info.sender,
        find_gateway_address(&info.sender),
    )? {
        ExecuteMsg::RegisterChain {
            chain,
            gateway_address,
            msg_id_format,
        } => {
            let gateway_address = deps.api.addr_validate(&gateway_address)?;
            execute::register_chain(deps.storage, chain, gateway_address, msg_id_format)
        }
        ExecuteMsg::UpgradeGateway {
            chain,
            contract_address,
        } => {
            let contract_address = deps.api.addr_validate(&contract_address)?;
            execute::upgrade_gateway(deps.storage, chain, contract_address)
        }
        ExecuteMsg::FreezeChains { chains } => execute::freeze_chains(deps.storage, chains),
        ExecuteMsg::UnfreezeChains { chains } => execute::unfreeze_chains(deps.storage, chains),
        ExecuteMsg::RouteMessages(msgs) => {
            Ok(execute::route_messages(deps.storage, info.sender, msgs)?)
        }
        ExecuteMsg::DisableRouting => execute::disable_routing(deps.storage),
        ExecuteMsg::EnableRouting => execute::enable_routing(deps.storage),
    }?
    .then(Ok)
}

fn find_gateway_address(
    sender: &Addr,
) -> impl FnOnce(&dyn Storage, &ExecuteMsg) -> error_stack::Result<Addr, Error> + '_ {
    move |storage, _| {
        let nexus_gateway = load_config(storage)?.nexus_gateway;
        if nexus_gateway == sender {
            Ok(nexus_gateway)
        } else {
            load_chain_by_gateway(storage, sender)?
                .gateway
                .address
                .then(Ok)
        }
    }
}

#[cfg_attr(not(feature = "library"), entry_point)]
pub fn query(
    deps: Deps,
    _env: Env,
    msg: QueryMsg,
) -> Result<Binary, axelar_wasm_std::error::ContractError> {
    match msg {
        QueryMsg::GetChainInfo(chain) => {
            to_json_binary(&query::get_chain_info(deps.storage, chain)?)
        }
        QueryMsg::Chains { start_after, limit } => {
            to_json_binary(&query::chains(deps, start_after, limit)?)
        }
        QueryMsg::IsEnabled => to_json_binary(&killswitch::is_contract_active(deps.storage)),
    }
    .map_err(axelar_wasm_std::error::ContractError::from)
}

#[cfg(test)]
mod test {
    use std::collections::HashMap;
    use std::str::FromStr;

    use axelar_wasm_std::error::ContractError;
    use axelar_wasm_std::msg_id::HexTxHashAndEventIndex;
<<<<<<< HEAD
=======
    use axelar_wasm_std::{err_contains, ContractError};
>>>>>>> 7a7f9bf9
    use cosmwasm_std::testing::{
        mock_dependencies, mock_env, mock_info, MockApi, MockQuerier, MockStorage,
    };
    use cosmwasm_std::{from_json, Addr, CosmosMsg, Empty, OwnedDeps, WasmMsg};
    use permission_control::Permission;
    use router_api::error::Error;
    use router_api::{
        ChainEndpoint, ChainName, CrossChainId, GatewayDirection, Message, CHAIN_NAME_DELIMITER,
    };

    use super::*;
    use crate::events;

    const ADMIN_ADDRESS: &str = "admin";
    const GOVERNANCE_ADDRESS: &str = "governance";
    const NEXUS_GATEWAY_ADDRESS: &str = "nexus_gateway";
    const UNAUTHORIZED_ADDRESS: &str = "unauthorized";

    fn setup() -> OwnedDeps<MockStorage, MockApi, MockQuerier, Empty> {
        let mut deps = mock_dependencies();

        instantiate(
            deps.as_mut(),
            mock_env(),
            mock_info(ADMIN_ADDRESS, &[]),
            InstantiateMsg {
                admin_address: ADMIN_ADDRESS.to_string(),
                governance_address: GOVERNANCE_ADDRESS.to_string(),
                nexus_gateway: NEXUS_GATEWAY_ADDRESS.to_string(),
            },
        )
        .unwrap();

        deps
    }

    struct Chain {
        chain_name: ChainName,
        gateway: Addr,
    }

    fn make_chain(name: &str) -> Chain {
        Chain {
            chain_name: name.parse().unwrap(),
            gateway: Addr::unchecked(name),
        }
    }

    fn register_chain(deps: DepsMut, chain: &Chain) {
        execute(
            deps,
            mock_env(),
            mock_info(GOVERNANCE_ADDRESS, &[]),
            ExecuteMsg::RegisterChain {
                chain: chain.chain_name.clone(),
                gateway_address: chain.gateway.to_string().try_into().unwrap(),
                msg_id_format: axelar_wasm_std::msg_id::MessageIdFormat::HexTxHashAndEventIndex,
            },
        )
        .unwrap();
    }

    #[allow(clippy::arithmetic_side_effects, clippy::cast_possible_truncation)]
    fn generate_messages(
        src_chain: &Chain,
        dest_chain: &Chain,
        nonce: &mut usize,
        count: usize,
    ) -> Vec<Message> {
        let mut msgs = vec![];
        for x in 0..count {
            *nonce += 1;
            let id = HexTxHashAndEventIndex {
                tx_hash: [*nonce as u8; 32],
                event_index: 0,
            }
            .to_string();
            msgs.push(Message {
                cc_id: CrossChainId::new(src_chain.chain_name.clone(), id).unwrap(),
                destination_address: "idc".parse().unwrap(),
                destination_chain: dest_chain.chain_name.clone(),
                source_address: "idc".parse().unwrap(),
                payload_hash: [x as u8; 32],
            })
        }
        msgs
    }

    pub fn assert_contract_err_string_contains(
        actual: impl Into<axelar_wasm_std::error::ContractError>,
        expected: impl Into<axelar_wasm_std::error::ContractError>,
    ) {
        assert!(actual
            .into()
            .to_string()
            .contains(&expected.into().to_string()));
    }

    pub fn assert_messages_in_cosmos_msg(
        contract_addr: String,
        messages: Vec<Message>,
        cosmos_msg: &CosmosMsg,
    ) {
        assert_eq!(
            &CosmosMsg::Wasm(WasmMsg::Execute {
                contract_addr,
                msg: to_json_binary(&gateway_api::msg::ExecuteMsg::RouteMessages(messages,))
                    .unwrap(),
                funds: vec![],
            }),
            cosmos_msg
        );
    }

    #[test]
    fn successful_routing() {
        let mut deps = setup();
        let eth = make_chain("ethereum");
        let polygon = make_chain("polygon");

        register_chain(deps.as_mut(), &eth);
        register_chain(deps.as_mut(), &polygon);

        let nonce: &mut usize = &mut 0;
        let messages = generate_messages(&eth, &polygon, nonce, 255);

        let res = execute(
            deps.as_mut(),
            mock_env(),
            mock_info(eth.gateway.as_str(), &[]),
            ExecuteMsg::RouteMessages(messages.clone()),
        )
        .unwrap();

        assert_eq!(res.messages.len(), 1);
        assert_messages_in_cosmos_msg(
            polygon.gateway.to_string(),
            messages.clone(),
            &res.messages[0].msg,
        );

        // try to route twice
        let res = execute(
            deps.as_mut(),
            mock_env(),
            mock_info(eth.gateway.as_str(), &[]),
            ExecuteMsg::RouteMessages(messages.clone()),
        );

        assert!(res.is_ok(), "{:?}", res);
    }

    #[test]
    fn wrong_source_chain() {
        let mut deps = setup();
        let eth = make_chain("ethereum");
        let polygon = make_chain("polygon");

        register_chain(deps.as_mut(), &eth);
        register_chain(deps.as_mut(), &polygon);

        let messages = generate_messages(&eth, &polygon, &mut 0, 1);

        let err = execute(
            deps.as_mut(),
            mock_env(),
            mock_info(polygon.gateway.as_str(), &[]),
            ExecuteMsg::RouteMessages(messages),
        )
        .unwrap_err();

        assert_contract_err_string_contains(err, Error::WrongSourceChain);
    }

    #[test]
    fn amplifier_messages_must_have_lower_case() {
        let mut deps = setup();
        let eth = make_chain("ethereum");
        let polygon = make_chain("polygon");

        register_chain(deps.as_mut(), &eth);
        register_chain(deps.as_mut(), &polygon);

        let mut messages = generate_messages(&eth, &polygon, &mut 0, 1);
        messages
            .iter_mut()
            .for_each(|msg| msg.cc_id.chain = "Ethereum".parse().unwrap());

        let result = execute(
            deps.as_mut(),
            mock_env(),
            mock_info(eth.gateway.as_str(), &[]),
            ExecuteMsg::RouteMessages(messages),
        )
        .unwrap_err();
        assert!(err_contains!(result.report, Error, Error::WrongSourceChain));
    }

    #[test]
    fn nexus_messages_can_have_upper_case() {
        let mut deps = setup();
        let eth = make_chain("ethereum");
        let polygon = make_chain("polygon");

        register_chain(deps.as_mut(), &polygon);

        let mut messages = generate_messages(&eth, &polygon, &mut 0, 1);
        messages
            .iter_mut()
            .for_each(|msg| msg.cc_id.chain = "Ethereum".parse().unwrap());

        let result = execute(
            deps.as_mut(),
            mock_env(),
            mock_info(NEXUS_GATEWAY_ADDRESS, &[]),
            ExecuteMsg::RouteMessages(messages.clone()),
        );
        assert!(result.is_ok());
        assert_messages_in_cosmos_msg(
            polygon.gateway.to_string(),
            messages,
            &result.unwrap().messages[0].msg,
        );
    }

    #[test]
    fn multi_chain_route() {
        let mut deps = setup();
        let chains = vec![
            make_chain("ethereum"),
            make_chain("polygon"),
            make_chain("osmosis"),
            make_chain("avalanche"),
            make_chain("moonbeam"),
        ];
        for c in &chains {
            register_chain(deps.as_mut(), c);
        }

        let nonce = &mut 0;
        let mut all_msgs_by_dest = HashMap::new();
        let mut all_msgs_by_src = HashMap::new();
        for d in &chains {
            let mut msgs = vec![];
            for s in &chains {
                let sending = generate_messages(s, d, nonce, 50);

                all_msgs_by_src
                    .entry(s.chain_name.to_string())
                    .or_insert(vec![])
                    .append(&mut sending.clone());

                msgs.append(&mut sending.clone());
            }
            all_msgs_by_dest.insert(d.chain_name.to_string(), msgs);
        }

        for s in &chains {
            let res = execute(
                deps.as_mut(),
                mock_env(),
                mock_info(s.gateway.as_str(), &[]),
                ExecuteMsg::RouteMessages(
                    all_msgs_by_src
                        .get(&s.chain_name.to_string())
                        .unwrap()
                        .clone(),
                ),
            )
            .unwrap();

            assert_eq!(res.messages.len(), chains.len());

            for (i, d) in chains.iter().enumerate() {
                assert_messages_in_cosmos_msg(
                    d.chain_name.to_string(),
                    all_msgs_by_dest
                        .get(&d.chain_name.to_string())
                        .unwrap()
                        .clone()
                        .into_iter()
                        .filter(|m| m.cc_id.chain == s.chain_name)
                        .collect::<Vec<_>>(),
                    &res.messages[i].msg,
                );
            }
        }
    }

    #[test]
    fn authorization() {
        let mut deps = setup();
        let chain = make_chain("ethereum");

        let err = execute(
            deps.as_mut(),
            mock_env(),
            mock_info(UNAUTHORIZED_ADDRESS, &[]),
            ExecuteMsg::RegisterChain {
                chain: chain.chain_name.clone(),
                gateway_address: chain.gateway.to_string().try_into().unwrap(),
                msg_id_format: axelar_wasm_std::msg_id::MessageIdFormat::HexTxHashAndEventIndex,
            },
        )
        .unwrap_err();
        assert_contract_err_string_contains(
            err,
            permission_control::Error::PermissionDenied {
                expected: Permission::Governance.into(),
                actual: Permission::NoPrivilege.into(),
            },
        );

        let err = execute(
            deps.as_mut(),
            mock_env(),
            mock_info(ADMIN_ADDRESS, &[]),
            ExecuteMsg::RegisterChain {
                chain: chain.chain_name.clone(),
                gateway_address: chain.gateway.to_string().try_into().unwrap(),
                msg_id_format: axelar_wasm_std::msg_id::MessageIdFormat::HexTxHashAndEventIndex,
            },
        )
        .unwrap_err();
        assert_contract_err_string_contains(
            err,
            permission_control::Error::PermissionDenied {
                expected: Permission::Governance.into(),
                actual: Permission::Admin.into(),
            },
        );

        let res = execute(
            deps.as_mut(),
            mock_env(),
            mock_info(GOVERNANCE_ADDRESS, &[]),
            ExecuteMsg::RegisterChain {
                chain: chain.chain_name.clone(),
                gateway_address: chain.gateway.to_string().try_into().unwrap(),
                msg_id_format: axelar_wasm_std::msg_id::MessageIdFormat::HexTxHashAndEventIndex,
            },
        );
        assert!(res.is_ok());

        let err = execute(
            deps.as_mut(),
            mock_env(),
            mock_info(UNAUTHORIZED_ADDRESS, &[]),
            ExecuteMsg::FreezeChains {
                chains: HashMap::from([(
                    chain.chain_name.clone(),
                    GatewayDirection::Bidirectional,
                )]),
            },
        )
        .unwrap_err();

        assert_contract_err_string_contains(
            err,
            permission_control::Error::PermissionDenied {
                expected: Permission::Elevated.into(),
                actual: Permission::NoPrivilege.into(),
            },
        );

        assert!(execute(
            deps.as_mut(),
            mock_env(),
            mock_info(GOVERNANCE_ADDRESS, &[]),
            ExecuteMsg::FreezeChains {
                chains: HashMap::from([(
                    chain.chain_name.clone(),
                    GatewayDirection::Bidirectional,
                )]),
            },
        )
        .is_ok());

        let res = execute(
            deps.as_mut(),
            mock_env(),
            mock_info(ADMIN_ADDRESS, &[]),
            ExecuteMsg::FreezeChains {
                chains: HashMap::from([(
                    chain.chain_name.clone(),
                    GatewayDirection::Bidirectional,
                )]),
            },
        );
        assert!(res.is_ok());

        let err = execute(
            deps.as_mut(),
            mock_env(),
            mock_info(UNAUTHORIZED_ADDRESS, &[]),
            ExecuteMsg::FreezeChains {
                chains: HashMap::from([(chain.chain_name.clone(), GatewayDirection::None)]),
            },
        )
        .unwrap_err();
        assert_contract_err_string_contains(
            err,
            permission_control::Error::PermissionDenied {
                expected: Permission::Elevated.into(),
                actual: Permission::NoPrivilege.into(),
            },
        );

        assert!(execute(
            deps.as_mut(),
            mock_env(),
            mock_info(GOVERNANCE_ADDRESS, &[]),
            ExecuteMsg::FreezeChains {
                chains: HashMap::from([(chain.chain_name.clone(), GatewayDirection::None)]),
            },
        )
        .is_ok());

        let res = execute(
            deps.as_mut(),
            mock_env(),
            mock_info(ADMIN_ADDRESS, &[]),
            ExecuteMsg::FreezeChains {
                chains: HashMap::from([(chain.chain_name.clone(), GatewayDirection::None)]),
            },
        );
        assert!(res.is_ok());

        let err = execute(
            deps.as_mut(),
            mock_env(),
            mock_info(UNAUTHORIZED_ADDRESS, &[]),
            ExecuteMsg::UpgradeGateway {
                chain: chain.chain_name.clone(),
                contract_address: Addr::unchecked("new gateway")
                    .to_string()
                    .try_into()
                    .unwrap(),
            },
        )
        .unwrap_err();
        assert_contract_err_string_contains(
            err,
            permission_control::Error::PermissionDenied {
                expected: Permission::Governance.into(),
                actual: Permission::NoPrivilege.into(),
            },
        );

        let err = execute(
            deps.as_mut(),
            mock_env(),
            mock_info(ADMIN_ADDRESS, &[]),
            ExecuteMsg::UpgradeGateway {
                chain: chain.chain_name.clone(),
                contract_address: Addr::unchecked("new gateway")
                    .to_string()
                    .try_into()
                    .unwrap(),
            },
        )
        .unwrap_err();
        assert_contract_err_string_contains(
            err,
            permission_control::Error::PermissionDenied {
                expected: Permission::Governance.into(),
                actual: Permission::Admin.into(),
            },
        );

        let res = execute(
            deps.as_mut(),
            mock_env(),
            mock_info(GOVERNANCE_ADDRESS, &[]),
            ExecuteMsg::UpgradeGateway {
                chain: chain.chain_name.clone(),
                contract_address: Addr::unchecked("new gateway")
                    .to_string()
                    .try_into()
                    .unwrap(),
            },
        );
        assert!(res.is_ok());
    }

    #[test]
    fn upgrade_gateway_outgoing() {
        let mut deps = setup();
        let eth = make_chain("ethereum");
        let polygon = make_chain("polygon");

        register_chain(deps.as_mut(), &eth);
        register_chain(deps.as_mut(), &polygon);
        let new_gateway = Addr::unchecked("new_gateway");

        let _ = execute(
            deps.as_mut(),
            mock_env(),
            mock_info(GOVERNANCE_ADDRESS, &[]),
            ExecuteMsg::UpgradeGateway {
                chain: polygon.chain_name.clone(),
                contract_address: new_gateway.to_string().try_into().unwrap(),
            },
        )
        .unwrap();

        let messages = &generate_messages(&eth, &polygon, &mut 0, 1);
        let res = execute(
            deps.as_mut(),
            mock_env(),
            mock_info(eth.gateway.as_str(), &[]),
            ExecuteMsg::RouteMessages(messages.clone()),
        )
        .unwrap();

        assert_eq!(res.messages.len(), 1);
        assert_messages_in_cosmos_msg(
            new_gateway.to_string(),
            messages.clone(),
            &res.messages[0].msg,
        );
    }

    #[test]
    fn upgrade_gateway_incoming() {
        let mut deps = setup();
        let eth = make_chain("ethereum");
        let polygon = make_chain("polygon");

        register_chain(deps.as_mut(), &eth);
        register_chain(deps.as_mut(), &polygon);
        let new_gateway = Addr::unchecked("new_gateway");

        let _ = execute(
            deps.as_mut(),
            mock_env(),
            mock_info(GOVERNANCE_ADDRESS, &[]),
            ExecuteMsg::UpgradeGateway {
                chain: polygon.chain_name.clone(),
                contract_address: new_gateway.to_string().try_into().unwrap(),
            },
        )
        .unwrap();

        let messages = &generate_messages(&polygon, &eth, &mut 0, 1);
        let err = execute(
            deps.as_mut(),
            mock_env(),
            mock_info(polygon.gateway.as_str(), &[]),
            ExecuteMsg::RouteMessages(messages.clone()),
        )
        .unwrap_err();
        assert_contract_err_string_contains(err, Error::GatewayNotRegistered);

        let res = execute(
            deps.as_mut(),
            mock_env(),
            mock_info(new_gateway.as_str(), &[]),
            ExecuteMsg::RouteMessages(messages.clone()),
        )
        .unwrap();

        assert_eq!(res.messages.len(), 1);
        assert_messages_in_cosmos_msg(
            eth.gateway.to_string(),
            messages.clone(),
            &res.messages[0].msg,
        );
    }

    #[test]
    fn register_chain_test() {
        let mut deps = setup();
        let eth = make_chain("ethereum");
        let polygon = make_chain("polygon");

        let message = &generate_messages(&eth, &polygon, &mut 0, 1)[0];
        let err = execute(
            deps.as_mut(),
            mock_env(),
            mock_info(eth.gateway.as_str(), &[]),
            ExecuteMsg::RouteMessages(vec![message.clone()]),
        )
        .unwrap_err();
        assert_contract_err_string_contains(
            err,
            permission_control::Error::WhitelistNotFound {
                sender: eth.gateway.clone(),
            },
        );

        register_chain(deps.as_mut(), &eth);
        register_chain(deps.as_mut(), &polygon);

        let res = execute(
            deps.as_mut(),
            mock_env(),
            mock_info(eth.gateway.as_str(), &[]),
            ExecuteMsg::RouteMessages(vec![message.clone()]),
        );
        assert!(res.is_ok());
    }

    #[test]
    fn chain_already_registered() {
        let mut deps = setup();
        let eth = make_chain("ethereum");
        register_chain(deps.as_mut(), &eth);

        let err = execute(
            deps.as_mut(),
            mock_env(),
            mock_info(GOVERNANCE_ADDRESS, &[]),
            ExecuteMsg::RegisterChain {
                chain: eth.chain_name,
                gateway_address: Addr::unchecked("new gateway")
                    .to_string()
                    .try_into()
                    .unwrap(),
                msg_id_format: axelar_wasm_std::msg_id::MessageIdFormat::HexTxHashAndEventIndex,
            },
        )
        .unwrap_err();
        assert_contract_err_string_contains(err, Error::ChainAlreadyExists);

        // case insensitive
        let err = execute(
            deps.as_mut(),
            mock_env(),
            mock_info(GOVERNANCE_ADDRESS, &[]),
            ExecuteMsg::RegisterChain {
                chain: ChainName::from_str("ETHEREUM").unwrap(),
                gateway_address: Addr::unchecked("new gateway")
                    .to_string()
                    .try_into()
                    .unwrap(),
                msg_id_format: axelar_wasm_std::msg_id::MessageIdFormat::HexTxHashAndEventIndex,
            },
        )
        .unwrap_err();
        assert_contract_err_string_contains(err, Error::ChainAlreadyExists);
    }

    #[test]
    fn invalid_chain_name() {
        assert_contract_err_string_contains(
            ChainName::from_str(format!("bad{}", CHAIN_NAME_DELIMITER).as_str()).unwrap_err(),
            Error::InvalidChainName,
        );

        assert_contract_err_string_contains(
            ChainName::from_str("").unwrap_err(),
            Error::InvalidChainName,
        );
    }

    #[test]
    fn gateway_already_registered() {
        let mut deps = setup();
        let eth = make_chain("ethereum");
        let polygon = make_chain("polygon");
        register_chain(deps.as_mut(), &eth);

        let err = execute(
            deps.as_mut(),
            mock_env(),
            mock_info(GOVERNANCE_ADDRESS, &[]),
            ExecuteMsg::RegisterChain {
                chain: polygon.chain_name.clone(),
                gateway_address: eth.gateway.to_string().try_into().unwrap(),
                msg_id_format: axelar_wasm_std::msg_id::MessageIdFormat::HexTxHashAndEventIndex,
            },
        )
        .unwrap_err();
        assert_contract_err_string_contains(err, Error::GatewayAlreadyRegistered);

        register_chain(deps.as_mut(), &polygon);
        let err = execute(
            deps.as_mut(),
            mock_env(),
            mock_info(GOVERNANCE_ADDRESS, &[]),
            ExecuteMsg::UpgradeGateway {
                chain: eth.chain_name,
                contract_address: polygon.gateway.to_string().try_into().unwrap(),
            },
        )
        .unwrap_err();

        assert_contract_err_string_contains(err, Error::GatewayAlreadyRegistered);
    }

    #[test]
    fn freeze_incoming() {
        let mut deps = setup();
        let eth = make_chain("ethereum");
        let polygon = make_chain("polygon");
        register_chain(deps.as_mut(), &eth);
        register_chain(deps.as_mut(), &polygon);

        let _ = execute(
            deps.as_mut(),
            mock_env(),
            mock_info(ADMIN_ADDRESS, &[]),
            ExecuteMsg::FreezeChains {
                chains: HashMap::from([(polygon.chain_name.clone(), GatewayDirection::Incoming)]),
            },
        )
        .unwrap();

        // can't route from frozen incoming gateway
        let message = &generate_messages(&polygon, &eth, &mut 0, 1)[0];
        let err = execute(
            deps.as_mut(),
            mock_env(),
            mock_info(polygon.gateway.as_str(), &[]),
            ExecuteMsg::RouteMessages(vec![message.clone()]),
        )
        .unwrap_err();
        assert_contract_err_string_contains(
            err,
            Error::ChainFrozen {
                chain: polygon.chain_name.clone(),
            },
        );

        let messages = &generate_messages(&eth, &polygon, &mut 0, 1);
        // can still route to chain
        let res = execute(
            deps.as_mut(),
            mock_env(),
            mock_info(eth.gateway.as_str(), &[]),
            ExecuteMsg::RouteMessages(messages.clone()),
        )
        .unwrap();

        assert_eq!(res.messages.len(), 1);
        assert_messages_in_cosmos_msg(
            polygon.gateway.to_string(),
            messages.clone(),
            &res.messages[0].msg,
        );

        let res = execute(
            deps.as_mut(),
            mock_env(),
            mock_info(ADMIN_ADDRESS, &[]),
            ExecuteMsg::UnfreezeChains {
                chains: HashMap::from([(polygon.chain_name.clone(), GatewayDirection::Incoming)]),
            },
        );
        assert!(res.is_ok());

        let message = &generate_messages(&polygon, &eth, &mut 0, 1)[0];
        let res = execute(
            deps.as_mut(),
            mock_env(),
            mock_info(polygon.gateway.as_str(), &[]),
            ExecuteMsg::RouteMessages(vec![message.clone()]),
        );
        assert!(res.is_ok());
    }

    #[test]
    fn freeze_outgoing() {
        let mut deps = setup();
        let eth = make_chain("ethereum");
        let polygon = make_chain("polygon");
        register_chain(deps.as_mut(), &eth);
        register_chain(deps.as_mut(), &polygon);

        // freeze outgoing
        let res = execute(
            deps.as_mut(),
            mock_env(),
            mock_info(ADMIN_ADDRESS, &[]),
            ExecuteMsg::FreezeChains {
                chains: HashMap::from([(polygon.chain_name.clone(), GatewayDirection::Outgoing)]),
            },
        );
        assert!(res.is_ok());

        // can still send to the chain, messages will queue up
        let messages = &generate_messages(&eth, &polygon, &mut 0, 1);
        let err = execute(
            deps.as_mut(),
            mock_env(),
            mock_info(eth.gateway.as_str(), &[]),
            ExecuteMsg::RouteMessages(messages.clone()),
        )
        .unwrap_err();
        assert_contract_err_string_contains(
            err,
            Error::ChainFrozen {
                chain: polygon.chain_name.clone(),
            },
        );

        let res = execute(
            deps.as_mut(),
            mock_env(),
            mock_info(ADMIN_ADDRESS, &[]),
            ExecuteMsg::UnfreezeChains {
                chains: HashMap::from([(polygon.chain_name.clone(), GatewayDirection::Outgoing)]),
            },
        );
        assert!(res.is_ok());

        let res = execute(
            deps.as_mut(),
            mock_env(),
            mock_info(eth.gateway.as_str(), &[]),
            ExecuteMsg::RouteMessages(messages.clone()),
        )
        .unwrap();

        assert_eq!(res.messages.len(), 1);
        assert_messages_in_cosmos_msg(
            polygon.gateway.to_string(),
            messages.clone(),
            &res.messages[0].msg,
        );
    }

    #[test]
    fn freeze_chain() {
        let mut deps = setup();
        let eth = make_chain("ethereum");
        let polygon = make_chain("polygon");
        register_chain(deps.as_mut(), &eth);
        register_chain(deps.as_mut(), &polygon);

        let nonce = &mut 0;

        // route a message first
        let routed_msg = &generate_messages(&eth, &polygon, nonce, 1)[0];
        let _ = execute(
            deps.as_mut(),
            mock_env(),
            mock_info(eth.gateway.as_str(), &[]),
            ExecuteMsg::RouteMessages(vec![routed_msg.clone()]),
        )
        .unwrap();

        let res = execute(
            deps.as_mut(),
            mock_env(),
            mock_info(ADMIN_ADDRESS, &[]),
            ExecuteMsg::FreezeChains {
                chains: HashMap::from([(
                    polygon.chain_name.clone(),
                    GatewayDirection::Bidirectional,
                )]),
            },
        );
        assert!(res.is_ok());

        let msg = &generate_messages(&eth, &polygon, nonce, 1)[0];
        let err = execute(
            deps.as_mut(),
            mock_env(),
            mock_info(eth.gateway.as_str(), &[]),
            ExecuteMsg::RouteMessages(vec![msg.clone()]),
        )
        .unwrap_err();
        // can't route to frozen chain
        assert_contract_err_string_contains(
            err,
            Error::ChainFrozen {
                chain: polygon.chain_name.clone(),
            },
        );

        // can't route from frozen chain
        let message = &generate_messages(&polygon, &eth, nonce, 1)[0];
        let err = execute(
            deps.as_mut(),
            mock_env(),
            mock_info(polygon.gateway.as_str(), &[]),
            ExecuteMsg::RouteMessages(vec![message.clone()]),
        )
        .unwrap_err();
        assert_contract_err_string_contains(
            err,
            Error::ChainFrozen {
                chain: polygon.chain_name.clone(),
            },
        );

        // unfreeze and test that everything works correctly
        let _ = execute(
            deps.as_mut(),
            mock_env(),
            mock_info(ADMIN_ADDRESS, &[]),
            ExecuteMsg::UnfreezeChains {
                chains: HashMap::from([(
                    polygon.chain_name.clone(),
                    GatewayDirection::Bidirectional,
                )]),
            },
        )
        .unwrap();

        // can route to the chain now
        let message = &generate_messages(&eth, &polygon, nonce, 1)[0];
        let res = execute(
            deps.as_mut(),
            mock_env(),
            mock_info(eth.gateway.as_str(), &[]),
            ExecuteMsg::RouteMessages(vec![message.clone()]),
        );
        assert!(res.is_ok());

        // can route from the chain
        let message = &generate_messages(&polygon, &eth, nonce, 1)[0];
        let res = execute(
            deps.as_mut(),
            mock_env(),
            mock_info(polygon.gateway.as_str(), &[]),
            ExecuteMsg::RouteMessages(vec![message.clone()]),
        );
        assert!(res.is_ok());
    }

    #[test]
    fn freeze_and_unfreeze_all_chains() {
        let eth = make_chain("ethereum");
        let polygon = make_chain("polygon");
        let test_case = HashMap::from([
            (eth.chain_name.clone(), GatewayDirection::Bidirectional),
            (polygon.chain_name.clone(), GatewayDirection::Bidirectional),
        ]);

        let mut deps = setup();

        register_chain(deps.as_mut(), &eth);
        register_chain(deps.as_mut(), &polygon);

        let chains = query(
            deps.as_ref(),
            mock_env(),
            QueryMsg::Chains {
                start_after: None,
                limit: None,
            },
        )
        .unwrap()
        .then(|chains| from_json::<Vec<ChainEndpoint>>(&chains))
        .unwrap();

        for chain in chains.iter() {
            assert!(!chain.incoming_frozen() && !chain.outgoing_frozen())
        }

        type Check = fn(&Result<Response, ContractError>) -> bool; // clippy complains without the alias about complex types

        // try sender without permission
        let permission_control: Vec<(&str, Check)> = vec![
            (UNAUTHORIZED_ADDRESS, Result::is_err),
            (GOVERNANCE_ADDRESS, Result::is_ok),
            (ADMIN_ADDRESS, Result::is_ok),
        ];

        for permission_case in permission_control.iter() {
            let (sender, result_check) = permission_case;
            let res = execute(
                deps.as_mut(),
                mock_env(),
                mock_info(sender, &[]),
                ExecuteMsg::FreezeChains {
                    chains: test_case.clone(),
                },
            );
            assert!(result_check(&res));
        }

        let chains = query(
            deps.as_ref(),
            mock_env(),
            QueryMsg::Chains {
                start_after: None,
                limit: None,
            },
        )
        .unwrap()
        .then(|chains| from_json::<Vec<ChainEndpoint>>(&chains))
        .unwrap();

        for chain in chains.iter() {
            assert!(chain.incoming_frozen() && chain.outgoing_frozen())
        }

        // try sender without permission
        let permission_control: Vec<(&str, Check)> = vec![
            (UNAUTHORIZED_ADDRESS, Result::is_err),
            (GOVERNANCE_ADDRESS, Result::is_ok),
            (ADMIN_ADDRESS, Result::is_ok),
        ];

        for permission_case in permission_control.iter() {
            let (sender, result_check) = permission_case;
            let res = execute(
                deps.as_mut(),
                mock_env(),
                mock_info(sender, &[]),
                ExecuteMsg::UnfreezeChains {
                    chains: HashMap::from([
                        (eth.chain_name.clone(), GatewayDirection::Bidirectional),
                        (polygon.chain_name.clone(), GatewayDirection::Bidirectional),
                    ]),
                },
            );
            assert!(result_check(&res));
        }

        let chains = query(
            deps.as_ref(),
            mock_env(),
            QueryMsg::Chains {
                start_after: None,
                limit: None,
            },
        )
        .unwrap()
        .then(|chains| from_json::<Vec<ChainEndpoint>>(&chains))
        .unwrap();

        for chain in chains.iter() {
            assert!(!chain.incoming_frozen() && !chain.outgoing_frozen())
        }
    }

    #[test]
    fn unfreeze_incoming() {
        let mut deps = setup();
        let eth = make_chain("ethereum");
        let polygon = make_chain("polygon");
        register_chain(deps.as_mut(), &eth);
        register_chain(deps.as_mut(), &polygon);

        let res = execute(
            deps.as_mut(),
            mock_env(),
            mock_info(ADMIN_ADDRESS, &[]),
            ExecuteMsg::FreezeChains {
                chains: HashMap::from([(
                    polygon.chain_name.clone(),
                    GatewayDirection::Bidirectional,
                )]),
            },
        );
        assert!(res.is_ok());

        let nonce = &mut 0;

        // unfreeze incoming
        let _ = execute(
            deps.as_mut(),
            mock_env(),
            mock_info(ADMIN_ADDRESS, &[]),
            ExecuteMsg::UnfreezeChains {
                chains: HashMap::from([(polygon.chain_name.clone(), GatewayDirection::Incoming)]),
            },
        )
        .unwrap();

        // can route from the chain
        let message = &generate_messages(&polygon, &eth, nonce, 1)[0];
        let res = execute(
            deps.as_mut(),
            mock_env(),
            mock_info(polygon.gateway.as_str(), &[]),
            ExecuteMsg::RouteMessages(vec![message.clone()]),
        );
        assert!(res.is_ok());

        let message = &generate_messages(&eth, &polygon, nonce, 1)[0];
        let err = execute(
            deps.as_mut(),
            mock_env(),
            mock_info(eth.gateway.as_str(), &[]),
            ExecuteMsg::RouteMessages(vec![message.clone()]),
        )
        .unwrap_err();
        // can't route to the chain
        assert_contract_err_string_contains(
            err,
            Error::ChainFrozen {
                chain: polygon.chain_name.clone(),
            },
        );
    }

    #[test]
    fn unfreeze_outgoing() {
        let mut deps = setup();
        let eth = make_chain("ethereum");
        let polygon = make_chain("polygon");
        register_chain(deps.as_mut(), &eth);
        register_chain(deps.as_mut(), &polygon);

        let res = execute(
            deps.as_mut(),
            mock_env(),
            mock_info(ADMIN_ADDRESS, &[]),
            ExecuteMsg::FreezeChains {
                chains: HashMap::from([(
                    polygon.chain_name.clone(),
                    GatewayDirection::Bidirectional,
                )]),
            },
        );
        assert!(res.is_ok());

        let nonce = &mut 0;

        // unfreeze outgoing
        let _ = execute(
            deps.as_mut(),
            mock_env(),
            mock_info(ADMIN_ADDRESS, &[]),
            ExecuteMsg::UnfreezeChains {
                chains: HashMap::from([(polygon.chain_name.clone(), GatewayDirection::Outgoing)]),
            },
        )
        .unwrap();

        // can't route from frozen chain
        let message = &generate_messages(&polygon, &eth, nonce, 1)[0];
        let err = execute(
            deps.as_mut(),
            mock_env(),
            mock_info(polygon.gateway.as_str(), &[]),
            ExecuteMsg::RouteMessages(vec![message.clone()]),
        )
        .unwrap_err();
        assert_contract_err_string_contains(
            err,
            Error::ChainFrozen {
                chain: polygon.chain_name.clone(),
            },
        );

        // can route to the chain now
        let message = &generate_messages(&eth, &polygon, nonce, 1)[0];
        let res = execute(
            deps.as_mut(),
            mock_env(),
            mock_info(eth.gateway.as_str(), &[]),
            ExecuteMsg::RouteMessages(vec![message.clone()]),
        );
        assert!(res.is_ok());
    }

    #[test]
    fn freeze_incoming_then_outgoing() {
        let mut deps = setup();
        let eth = make_chain("ethereum");
        let polygon = make_chain("polygon");
        register_chain(deps.as_mut(), &eth);
        register_chain(deps.as_mut(), &polygon);

        let _ = execute(
            deps.as_mut(),
            mock_env(),
            mock_info(ADMIN_ADDRESS, &[]),
            ExecuteMsg::FreezeChains {
                chains: HashMap::from([(polygon.chain_name.clone(), GatewayDirection::Incoming)]),
            },
        )
        .unwrap();

        let _ = execute(
            deps.as_mut(),
            mock_env(),
            mock_info(ADMIN_ADDRESS, &[]),
            ExecuteMsg::FreezeChains {
                chains: HashMap::from([(polygon.chain_name.clone(), GatewayDirection::Outgoing)]),
            },
        )
        .unwrap();

        let nonce = &mut 0;
        // can't route to frozen chain
        let message = &generate_messages(&eth, &polygon, nonce, 1)[0];
        let err = execute(
            deps.as_mut(),
            mock_env(),
            mock_info(eth.gateway.as_str(), &[]),
            ExecuteMsg::RouteMessages(vec![message.clone()]),
        )
        .unwrap_err();
        assert_contract_err_string_contains(
            err,
            Error::ChainFrozen {
                chain: polygon.chain_name.clone(),
            },
        );

        // can't route from frozen chain
        let message = &generate_messages(&polygon, &eth, nonce, 1)[0];
        let err = execute(
            deps.as_mut(),
            mock_env(),
            mock_info(polygon.gateway.as_str(), &[]),
            ExecuteMsg::RouteMessages(vec![message.clone()]),
        )
        .unwrap_err();
        assert_contract_err_string_contains(
            err,
            Error::ChainFrozen {
                chain: polygon.chain_name.clone(),
            },
        );
    }

    #[test]
    fn freeze_outgoing_then_incoming() {
        let mut deps = setup();
        let eth = make_chain("ethereum");
        let polygon = make_chain("polygon");
        register_chain(deps.as_mut(), &eth);
        register_chain(deps.as_mut(), &polygon);

        let _ = execute(
            deps.as_mut(),
            mock_env(),
            mock_info(ADMIN_ADDRESS, &[]),
            ExecuteMsg::FreezeChains {
                chains: HashMap::from([(polygon.chain_name.clone(), GatewayDirection::Outgoing)]),
            },
        )
        .unwrap();

        let _ = execute(
            deps.as_mut(),
            mock_env(),
            mock_info(ADMIN_ADDRESS, &[]),
            ExecuteMsg::FreezeChains {
                chains: HashMap::from([(polygon.chain_name.clone(), GatewayDirection::Incoming)]),
            },
        )
        .unwrap();

        let nonce = &mut 0;
        // can't route to frozen chain
        let message = &generate_messages(&eth, &polygon, nonce, 1)[0];
        let err = execute(
            deps.as_mut(),
            mock_env(),
            mock_info(eth.gateway.as_str(), &[]),
            ExecuteMsg::RouteMessages(vec![message.clone()]),
        )
        .unwrap_err();
        assert_contract_err_string_contains(
            err,
            Error::ChainFrozen {
                chain: polygon.chain_name.clone(),
            },
        );

        // can't route from frozen chain
        let message = &generate_messages(&polygon, &eth, nonce, 1)[0];
        let err = execute(
            deps.as_mut(),
            mock_env(),
            mock_info(polygon.gateway.as_str(), &[]),
            ExecuteMsg::RouteMessages(vec![message.clone()]),
        )
        .unwrap_err();
        assert_contract_err_string_contains(
            err,
            Error::ChainFrozen {
                chain: polygon.chain_name.clone(),
            },
        );
    }

    #[test]
    fn unfreeze_incoming_then_outgoing() {
        let mut deps = setup();
        let eth = make_chain("ethereum");
        let polygon = make_chain("polygon");
        register_chain(deps.as_mut(), &eth);
        register_chain(deps.as_mut(), &polygon);

        let res = execute(
            deps.as_mut(),
            mock_env(),
            mock_info(ADMIN_ADDRESS, &[]),
            ExecuteMsg::FreezeChains {
                chains: HashMap::from([(
                    polygon.chain_name.clone(),
                    GatewayDirection::Bidirectional,
                )]),
            },
        );
        assert!(res.is_ok());

        // unfreeze incoming
        let _ = execute(
            deps.as_mut(),
            mock_env(),
            mock_info(ADMIN_ADDRESS, &[]),
            ExecuteMsg::UnfreezeChains {
                chains: HashMap::from([(polygon.chain_name.clone(), GatewayDirection::Incoming)]),
            },
        )
        .unwrap();

        // unfreeze outgoing
        let _ = execute(
            deps.as_mut(),
            mock_env(),
            mock_info(ADMIN_ADDRESS, &[]),
            ExecuteMsg::UnfreezeChains {
                chains: HashMap::from([(polygon.chain_name.clone(), GatewayDirection::Outgoing)]),
            },
        )
        .unwrap();

        // can route to the chain now
        let nonce = &mut 0;
        let message = &generate_messages(&eth, &polygon, nonce, 1)[0];
        let res = execute(
            deps.as_mut(),
            mock_env(),
            mock_info(eth.gateway.as_str(), &[]),
            ExecuteMsg::RouteMessages(vec![message.clone()]),
        );
        assert!(res.is_ok());

        // can route from the chain
        let message = &generate_messages(&polygon, &eth, nonce, 1)[0];
        let res = execute(
            deps.as_mut(),
            mock_env(),
            mock_info(polygon.gateway.as_str(), &[]),
            ExecuteMsg::RouteMessages(vec![message.clone()]),
        );
        assert!(res.is_ok());
    }

    #[test]
    fn unfreeze_outgoing_then_incoming() {
        let mut deps = setup();
        let eth = make_chain("ethereum");
        let polygon = make_chain("polygon");
        register_chain(deps.as_mut(), &eth);
        register_chain(deps.as_mut(), &polygon);

        let res = execute(
            deps.as_mut(),
            mock_env(),
            mock_info(ADMIN_ADDRESS, &[]),
            ExecuteMsg::FreezeChains {
                chains: HashMap::from([(
                    polygon.chain_name.clone(),
                    GatewayDirection::Bidirectional,
                )]),
            },
        );
        assert!(res.is_ok());

        // unfreeze outgoing
        let _ = execute(
            deps.as_mut(),
            mock_env(),
            mock_info(ADMIN_ADDRESS, &[]),
            ExecuteMsg::UnfreezeChains {
                chains: HashMap::from([(polygon.chain_name.clone(), GatewayDirection::Outgoing)]),
            },
        )
        .unwrap();

        // unfreeze incoming
        let _ = execute(
            deps.as_mut(),
            mock_env(),
            mock_info(ADMIN_ADDRESS, &[]),
            ExecuteMsg::UnfreezeChains {
                chains: HashMap::from([(polygon.chain_name.clone(), GatewayDirection::Incoming)]),
            },
        )
        .unwrap();

        // can route to the chain now
        let nonce = &mut 0;
        let message = &generate_messages(&eth, &polygon, nonce, 1)[0];
        let res = execute(
            deps.as_mut(),
            mock_env(),
            mock_info(eth.gateway.as_str(), &[]),
            ExecuteMsg::RouteMessages(vec![message.clone()]),
        );
        assert!(res.is_ok());

        // can route from the chain
        let message = &generate_messages(&polygon, &eth, nonce, 1)[0];
        let res = execute(
            deps.as_mut(),
            mock_env(),
            mock_info(polygon.gateway.as_str(), &[]),
            ExecuteMsg::RouteMessages(vec![message.clone()]),
        );
        assert!(res.is_ok());
    }

    #[test]
    fn unfreeze_nothing() {
        let mut deps = setup();
        let eth = make_chain("ethereum");
        let polygon = make_chain("polygon");
        register_chain(deps.as_mut(), &eth);
        register_chain(deps.as_mut(), &polygon);

        let res = execute(
            deps.as_mut(),
            mock_env(),
            mock_info(ADMIN_ADDRESS, &[]),
            ExecuteMsg::FreezeChains {
                chains: HashMap::from([(
                    polygon.chain_name.clone(),
                    GatewayDirection::Bidirectional,
                )]),
            },
        );
        assert!(res.is_ok());

        // unfreeze nothing
        let _ = execute(
            deps.as_mut(),
            mock_env(),
            mock_info(ADMIN_ADDRESS, &[]),
            ExecuteMsg::UnfreezeChains {
                chains: HashMap::from([(polygon.chain_name.clone(), GatewayDirection::None)]),
            },
        )
        .unwrap();

        let nonce = &mut 0;
        let message = &generate_messages(&eth, &polygon, nonce, 1)[0];
        let err = execute(
            deps.as_mut(),
            mock_env(),
            mock_info(eth.gateway.as_str(), &[]),
            ExecuteMsg::RouteMessages(vec![message.clone()]),
        )
        .unwrap_err();
        assert_contract_err_string_contains(
            err,
            Error::ChainFrozen {
                chain: polygon.chain_name.clone(),
            },
        );

        // can't route from frozen chain
        let message = &generate_messages(&polygon, &eth, nonce, 1)[0];
        let err = execute(
            deps.as_mut(),
            mock_env(),
            mock_info(polygon.gateway.as_str(), &[]),
            ExecuteMsg::RouteMessages(vec![message.clone()]),
        )
        .unwrap_err();
        assert_contract_err_string_contains(
            err,
            Error::ChainFrozen {
                chain: polygon.chain_name.clone(),
            },
        );
    }

    #[test]
    fn disable_enable_router() {
        let mut deps = setup();
        let eth = make_chain("ethereum");
        let polygon = make_chain("polygon");
        register_chain(deps.as_mut(), &eth);
        register_chain(deps.as_mut(), &polygon);

        let nonce = &mut 0;
        let messages = &generate_messages(&eth, &polygon, nonce, 1);

        let res = execute(
            deps.as_mut(),
            mock_env(),
            mock_info(eth.gateway.as_str(), &[]),
            ExecuteMsg::RouteMessages(messages.clone()),
        );

        assert!(res.is_ok());

        let _ = execute(
            deps.as_mut(),
            mock_env(),
            mock_info(ADMIN_ADDRESS, &[]),
            ExecuteMsg::DisableRouting {},
        )
        .unwrap();

        let res = execute(
            deps.as_mut(),
            mock_env(),
            mock_info(eth.gateway.as_str(), &[]),
            ExecuteMsg::RouteMessages(messages.clone()),
        );
        assert!(res.is_err());
        assert_contract_err_string_contains(res.unwrap_err(), Error::RoutingDisabled);

        let _ = execute(
            deps.as_mut(),
            mock_env(),
            mock_info(ADMIN_ADDRESS, &[]),
            ExecuteMsg::EnableRouting {},
        )
        .unwrap();

        let res = execute(
            deps.as_mut(),
            mock_env(),
            mock_info(eth.gateway.as_str(), &[]),
            ExecuteMsg::RouteMessages(messages.clone()),
        );

        assert!(res.is_ok());
    }

    #[test]
    fn ensure_correct_permissions_enable_disable_routing() {
        let mut deps = setup();
        assert!(execute(
            deps.as_mut(),
            mock_env(),
            mock_info(UNAUTHORIZED_ADDRESS, &[]),
            ExecuteMsg::EnableRouting {},
        )
        .is_err());
        assert!(execute(
            deps.as_mut(),
            mock_env(),
            mock_info(ADMIN_ADDRESS, &[]),
            ExecuteMsg::EnableRouting {},
        )
        .is_ok());
        assert!(execute(
            deps.as_mut(),
            mock_env(),
            mock_info(GOVERNANCE_ADDRESS, &[]),
            ExecuteMsg::EnableRouting {},
        )
        .is_ok());

        assert!(execute(
            deps.as_mut(),
            mock_env(),
            mock_info(UNAUTHORIZED_ADDRESS, &[]),
            ExecuteMsg::DisableRouting {},
        )
        .is_err());
        assert!(execute(
            deps.as_mut(),
            mock_env(),
            mock_info(ADMIN_ADDRESS, &[]),
            ExecuteMsg::DisableRouting {},
        )
        .is_ok());
        assert!(execute(
            deps.as_mut(),
            mock_env(),
            mock_info(GOVERNANCE_ADDRESS, &[]),
            ExecuteMsg::DisableRouting {},
        )
        .is_ok());
    }

    #[test]
    fn events_are_emitted_enable_disable_routing() {
        let mut deps = setup();
        let res = execute(
            deps.as_mut(),
            mock_env(),
            mock_info(ADMIN_ADDRESS, &[]),
            ExecuteMsg::DisableRouting {},
        )
        .unwrap();

        assert!(res.events.len() == 1);
        assert!(res.events.contains(&events::RoutingDisabled.into()));

        // don't emit event if already disabled
        let res = execute(
            deps.as_mut(),
            mock_env(),
            mock_info(ADMIN_ADDRESS, &[]),
            ExecuteMsg::DisableRouting {},
        )
        .unwrap();

        assert!(res.events.is_empty());

        let res = execute(
            deps.as_mut(),
            mock_env(),
            mock_info(ADMIN_ADDRESS, &[]),
            ExecuteMsg::EnableRouting {},
        )
        .unwrap();

        assert!(res.events.len() == 1);
        assert!(res.events.contains(&events::RoutingEnabled.into()));

        // don't emit event if already enabled
        let res = execute(
            deps.as_mut(),
            mock_env(),
            mock_info(ADMIN_ADDRESS, &[]),
            ExecuteMsg::EnableRouting {},
        )
        .unwrap();

        assert!(res.events.is_empty());
    }

    #[test]
    fn is_enabled() {
        let mut deps = mock_dependencies();
        let is_enabled = |deps: Deps| {
            from_json::<bool>(query(deps, mock_env(), QueryMsg::IsEnabled).unwrap()).unwrap()
        };
        assert!(!is_enabled(deps.as_ref()));

        killswitch::init(deps.as_mut().storage, killswitch::State::Engaged).unwrap();
        assert!(!is_enabled(deps.as_ref()));
        killswitch::engage(deps.as_mut().storage, events::RoutingDisabled).unwrap();
        assert!(!is_enabled(deps.as_ref()));
        killswitch::disengage(deps.as_mut().storage, events::RoutingEnabled).unwrap();
        assert!(is_enabled(deps.as_ref()));
    }

    #[test]
    fn nexus_can_route_messages() {
        let mut deps = setup();
        let eth = make_chain("ethereum");
        let polygon = make_chain("polygon");

        register_chain(deps.as_mut(), &eth);
        register_chain(deps.as_mut(), &polygon);

        assert!(execute(
            deps.as_mut(),
            mock_env(),
            mock_info(NEXUS_GATEWAY_ADDRESS, &[]),
            ExecuteMsg::RouteMessages(generate_messages(&eth, &polygon, &mut 0, 10)),
        )
        .is_ok());
    }
}<|MERGE_RESOLUTION|>--- conflicted
+++ resolved
@@ -146,10 +146,6 @@
 
     use axelar_wasm_std::error::ContractError;
     use axelar_wasm_std::msg_id::HexTxHashAndEventIndex;
-<<<<<<< HEAD
-=======
-    use axelar_wasm_std::{err_contains, ContractError};
->>>>>>> 7a7f9bf9
     use cosmwasm_std::testing::{
         mock_dependencies, mock_env, mock_info, MockApi, MockQuerier, MockStorage,
     };
