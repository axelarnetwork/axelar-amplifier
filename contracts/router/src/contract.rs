#[cfg(not(feature = "library"))]
use cosmwasm_std::entry_point;
use cosmwasm_std::{
    to_json_binary, Addr, Binary, Deps, DepsMut, Empty, Env, MessageInfo, Response, Storage,
};

use axelar_wasm_std::{permission_control, FnExt};
use router_api::error::Error;
use router_api::msg::{ExecuteMsg, QueryMsg};

use crate::events::RouterInstantiated;
use crate::msg::InstantiateMsg;
<<<<<<< HEAD
use crate::state::{load_chain_by_gateway, Config};
=======
use crate::state::{Config, RouterStore, State, CONFIG, STATE};
>>>>>>> a64c6e0b
use crate::{migrations, state};

mod execute;
mod query;

const CONTRACT_NAME: &str = env!("CARGO_PKG_NAME");
const CONTRACT_VERSION: &str = env!("CARGO_PKG_VERSION");

#[cfg_attr(not(feature = "library"), entry_point)]
pub fn migrate(
    deps: DepsMut,
    _env: Env,
    _msg: Empty,
) -> Result<Response, axelar_wasm_std::ContractError> {
    migrations::v0_3_3::migrate(deps.storage)?;

    cw2::set_contract_version(deps.storage, CONTRACT_NAME, CONTRACT_VERSION)?;
    Ok(Response::default())
}
#[deprecated(since = "0.3.3", note = "only used to test the migration")]
pub fn instantiate_old(
    deps: DepsMut,
    _env: Env,
    _info: MessageInfo,
    msg: InstantiateMsg,
) -> Result<Response, axelar_wasm_std::ContractError> {
    cw2::set_contract_version(deps.storage, CONTRACT_NAME, CONTRACT_VERSION)?;

    let admin = deps.api.addr_validate(&msg.admin_address)?;
    let governance = deps.api.addr_validate(&msg.governance_address)?;
    let nexus_gateway = deps.api.addr_validate(&msg.nexus_gateway)?;

    let config = Config {
        admin: admin.clone(),
        governance: governance.clone(),
        nexus_gateway: nexus_gateway.clone(),
    };

    state::save_config(deps.storage, &config).expect("must save the config");

    Ok(Response::new().add_event(
        RouterInstantiated {
            admin,
            governance,
            nexus_gateway,
        }
        .into(),
    ))
}

#[cfg_attr(not(feature = "library"), entry_point)]
pub fn instantiate(
    deps: DepsMut,
    _env: Env,
    _info: MessageInfo,
    msg: InstantiateMsg,
) -> Result<Response, axelar_wasm_std::ContractError> {
    cw2::set_contract_version(deps.storage, CONTRACT_NAME, CONTRACT_VERSION)?;

    let admin = deps.api.addr_validate(&msg.admin_address)?;
    let governance = deps.api.addr_validate(&msg.governance_address)?;
    let nexus_gateway = deps.api.addr_validate(&msg.nexus_gateway)?;

    permission_control::set_admin(deps.storage, &admin)?;
    permission_control::set_governance(deps.storage, &governance)?;

    let config = Config {
        admin: admin.clone(),
        governance: governance.clone(),
        nexus_gateway: nexus_gateway.clone(),
    };

<<<<<<< HEAD
    state::save_config(deps.storage, &config).expect("must save the config");
=======
    CONFIG.save(deps.storage, &config)?;
    STATE.save(deps.storage, &State::Enabled)?;
>>>>>>> a64c6e0b

    Ok(Response::new().add_event(
        RouterInstantiated {
            admin,
            governance,
            nexus_gateway,
        }
        .into(),
    ))
}

#[cfg_attr(not(feature = "library"), entry_point)]
pub fn execute(
    deps: DepsMut,
    _env: Env,
    info: MessageInfo,
    msg: ExecuteMsg,
) -> Result<Response, axelar_wasm_std::ContractError> {
    match msg.ensure_permissions(
        deps.storage,
        &info.sender,
        find_gateway_address(&info.sender),
    )? {
        ExecuteMsg::RegisterChain {
            chain,
            gateway_address,
            msg_id_format,
        } => {
            let gateway_address = deps.api.addr_validate(&gateway_address)?;
            execute::register_chain(deps, chain, gateway_address, msg_id_format)
        }
        ExecuteMsg::UpgradeGateway {
            chain,
            contract_address,
        } => {
            let contract_address = deps.api.addr_validate(&contract_address)?;
            execute::upgrade_gateway(deps, chain, contract_address)
        }
<<<<<<< HEAD
        ExecuteMsg::FreezeChain { chain, direction } => {
            execute::freeze_chain(deps, chain, direction)
        }
        ExecuteMsg::UnfreezeChain { chain, direction } => {
            execute::unfreeze_chain(deps, chain, direction)
=======
        ExecuteMsg::FreezeChains { chains } => {
            ensure_permission!(Permission::Admin, deps.storage, &info.sender);
            execute::freeze_chains(deps, chains)
        }
        ExecuteMsg::UnfreezeChains { chains } => {
            ensure_permission!(Permission::Elevated, deps.storage, &info.sender);
            execute::unfreeze_chains(deps, chains)
>>>>>>> a64c6e0b
        }
        ExecuteMsg::RouteMessages(msgs) => {
            Ok(execute::route_messages(deps.storage, info.sender, msgs)?)
        }
        ExecuteMsg::DisableRouting => {
            ensure_permission!(Permission::Admin, deps.storage, &info.sender);
            execute::disable_routing(deps)
        }
        ExecuteMsg::EnableRouting => {
            ensure_permission!(Permission::Elevated, deps.storage, &info.sender);
            execute::enable_routing(deps)
        }
    }
    .map_err(axelar_wasm_std::ContractError::from)
}

fn find_gateway_address(
    sender: &Addr,
) -> impl FnOnce(&dyn Storage, &ExecuteMsg) -> error_stack::Result<Addr, Error> + '_ {
    |storage, _| {
        load_chain_by_gateway(storage, sender)?
            .gateway
            .address
            .then(Ok)
    }
}

#[cfg_attr(not(feature = "library"), entry_point)]
pub fn query(
    deps: Deps,
    _env: Env,
    msg: QueryMsg,
) -> Result<Binary, axelar_wasm_std::ContractError> {
    match msg {
        QueryMsg::GetChainInfo(chain) => to_json_binary(&query::get_chain_info(deps, chain)?),
        QueryMsg::Chains { start_after, limit } => {
            to_json_binary(&query::chains(deps, start_after, limit)?)
        }
        QueryMsg::IsEnabled => to_json_binary(&state::is_enabled(deps.storage)),
    }
    .map_err(axelar_wasm_std::ContractError::from)
}

#[cfg(test)]
mod test {
<<<<<<< HEAD
    use std::{collections::HashMap, str::FromStr};

=======
    use super::*;
    use crate::events;
    use crate::state::CONFIG;
    use axelar_wasm_std::msg_id::tx_hash_event_index::HexTxHashAndEventIndex;
    use axelar_wasm_std::ContractError;
    use axelar_wasm_std::FnExt;
>>>>>>> a64c6e0b
    use cosmwasm_std::{
        from_json,
        testing::{mock_dependencies, mock_env, mock_info, MockApi, MockQuerier, MockStorage},
        Addr, CosmosMsg, Empty, OwnedDeps, WasmMsg,
    };

    use axelar_wasm_std::msg_id::tx_hash_event_index::HexTxHashAndEventIndex;
    use permission_control::Permission;
    use router_api::{
        error::Error, ChainEndpoint, ChainName, CrossChainId, GatewayDirection, Message,
        CHAIN_NAME_DELIMITER,
    };
    use std::{collections::HashMap, str::FromStr};

    use super::*;

    const ADMIN_ADDRESS: &str = "admin";
    const GOVERNANCE_ADDRESS: &str = "governance";
    const NEXUS_GATEWAY_ADDRESS: &str = "nexus_gateway";
    const UNAUTHORIZED_ADDRESS: &str = "unauthorized";

    fn setup() -> OwnedDeps<MockStorage, MockApi, MockQuerier, Empty> {
        let mut deps = mock_dependencies();

<<<<<<< HEAD
        let config = Config {
            admin: Addr::unchecked(ADMIN_ADDRESS),
            governance: Addr::unchecked(GOVERNANCE_ADDRESS),
            nexus_gateway: Addr::unchecked(NEXUS_GATEWAY_ADDRESS),
        };
        state::save_config(deps.as_mut().storage, &config).unwrap();
        permission_control::set_admin(deps.as_mut().storage, &config.admin).unwrap();
        permission_control::set_governance(deps.as_mut().storage, &config.governance).unwrap();
=======
        instantiate(
            deps.as_mut(),
            mock_env(),
            mock_info(ADMIN_ADDRESS, &[]),
            InstantiateMsg {
                admin_address: ADMIN_ADDRESS.to_string(),
                governance_address: GOVERNANCE_ADDRESS.to_string(),
                nexus_gateway: NEXUS_GATEWAY_ADDRESS.to_string(),
            },
        )
        .unwrap();
>>>>>>> a64c6e0b

        deps
    }

    struct Chain {
        chain_name: ChainName,
        gateway: Addr,
    }

    fn make_chain(name: &str) -> Chain {
        Chain {
            chain_name: name.parse().unwrap(),
            gateway: Addr::unchecked(name),
        }
    }

    fn register_chain(deps: DepsMut, chain: &Chain) {
        execute(
            deps,
            mock_env(),
            mock_info(GOVERNANCE_ADDRESS, &[]),
            ExecuteMsg::RegisterChain {
                chain: chain.chain_name.clone(),
                gateway_address: chain.gateway.to_string().try_into().unwrap(),
                msg_id_format: axelar_wasm_std::msg_id::MessageIdFormat::HexTxHashAndEventIndex,
            },
        )
        .unwrap();
    }

    #[allow(clippy::arithmetic_side_effects, clippy::cast_possible_truncation)]
    fn generate_messages(
        src_chain: &Chain,
        dest_chain: &Chain,
        nonce: &mut usize,
        count: usize,
    ) -> Vec<Message> {
        let mut msgs = vec![];
        for x in 0..count {
            *nonce += 1;
            let id = HexTxHashAndEventIndex {
                tx_hash: [*nonce as u8; 32],
                event_index: 0,
            }
            .to_string();
            msgs.push(Message {
                cc_id: CrossChainId {
                    id: id.parse().unwrap(),
                    chain: src_chain.chain_name.clone(),
                },
                destination_address: "idc".parse().unwrap(),
                destination_chain: dest_chain.chain_name.clone(),
                source_address: "idc".parse().unwrap(),
                payload_hash: [x as u8; 32],
            })
        }
        msgs
    }

    pub fn assert_contract_err_string_contains(
        actual: impl Into<axelar_wasm_std::ContractError>,
        expected: impl Into<axelar_wasm_std::ContractError>,
    ) {
        assert!(actual
            .into()
            .to_string()
            .contains(&expected.into().to_string()));
    }

    pub fn assert_messages_in_cosmos_msg(
        contract_addr: String,
        messages: Vec<Message>,
        cosmos_msg: CosmosMsg,
    ) {
        assert_eq!(
            CosmosMsg::Wasm(WasmMsg::Execute {
                contract_addr,
                msg: to_json_binary(&gateway_api::msg::ExecuteMsg::RouteMessages(messages,))
                    .unwrap(),
                funds: vec![],
            }),
            cosmos_msg
        );
    }

    #[test]
    fn migrate_checks_contract_version() {
        let mut deps = mock_dependencies();
        state::save_config(
            deps.as_mut().storage,
            &Config {
                admin: Addr::unchecked("admin"),
                governance: Addr::unchecked("governance"),
                nexus_gateway: Addr::unchecked("nexus_gateway"),
            },
        )
        .unwrap();

        assert!(migrate(deps.as_mut(), mock_env(), Empty {}).is_err());

        cw2::set_contract_version(deps.as_mut().storage, CONTRACT_NAME, "something wrong").unwrap();

        assert!(migrate(deps.as_mut(), mock_env(), Empty {}).is_err());

        cw2::set_contract_version(deps.as_mut().storage, CONTRACT_NAME, CONTRACT_VERSION).unwrap();

        assert!(migrate(deps.as_mut(), mock_env(), Empty {}).is_ok());
    }

    #[test]
    fn successful_routing() {
        let mut deps = setup();
        let eth = make_chain("ethereum");
        let polygon = make_chain("polygon");

        register_chain(deps.as_mut(), &eth);
        register_chain(deps.as_mut(), &polygon);

        let nonce: &mut usize = &mut 0;
        let messages = generate_messages(&eth, &polygon, nonce, 255);

        let res = execute(
            deps.as_mut(),
            mock_env(),
            mock_info(eth.gateway.as_str(), &[]),
            ExecuteMsg::RouteMessages(messages.clone()),
        )
        .unwrap();

        assert_eq!(res.messages.len(), 1);
        assert_messages_in_cosmos_msg(
            polygon.gateway.to_string(),
            messages.clone(),
            res.messages[0].msg.clone(),
        );

        // try to route twice
        let res = execute(
            deps.as_mut(),
            mock_env(),
            mock_info(eth.gateway.as_str(), &[]),
            ExecuteMsg::RouteMessages(messages.clone()),
        );

        assert!(res.is_ok(), "{:?}", res);
    }

    #[test]
    fn wrong_source_chain() {
        let mut deps = setup();
        let eth = make_chain("ethereum");
        let polygon = make_chain("polygon");

        register_chain(deps.as_mut(), &eth);
        register_chain(deps.as_mut(), &polygon);

        let messages = generate_messages(&eth, &polygon, &mut 0, 1);

        let err = execute(
            deps.as_mut(),
            mock_env(),
            mock_info(polygon.gateway.as_str(), &[]),
            ExecuteMsg::RouteMessages(messages),
        )
        .unwrap_err();

        assert_contract_err_string_contains(err, Error::WrongSourceChain);
    }

    #[test]
    fn multi_chain_route() {
        let mut deps = setup();
        let chains = vec![
            make_chain("ethereum"),
            make_chain("polygon"),
            make_chain("osmosis"),
            make_chain("avalanche"),
            make_chain("moonbeam"),
        ];
        for c in &chains {
            register_chain(deps.as_mut(), c);
        }

        let nonce = &mut 0;
        let mut all_msgs_by_dest = HashMap::new();
        let mut all_msgs_by_src = HashMap::new();
        for d in &chains {
            let mut msgs = vec![];
            for s in &chains {
                let sending = generate_messages(s, d, nonce, 50);

                all_msgs_by_src
                    .entry(s.chain_name.to_string())
                    .or_insert(vec![])
                    .append(&mut sending.clone());

                msgs.append(&mut sending.clone());
            }
            all_msgs_by_dest.insert(d.chain_name.to_string(), msgs);
        }

        for s in &chains {
            let res = execute(
                deps.as_mut(),
                mock_env(),
                mock_info(s.gateway.as_str(), &[]),
                ExecuteMsg::RouteMessages(
                    all_msgs_by_src
                        .get(&s.chain_name.to_string())
                        .unwrap()
                        .clone(),
                ),
            )
            .unwrap();

            assert_eq!(res.messages.len(), chains.len());

            for (i, d) in chains.iter().enumerate() {
                assert_messages_in_cosmos_msg(
                    d.chain_name.to_string(),
                    all_msgs_by_dest
                        .get(&d.chain_name.to_string())
                        .unwrap()
                        .clone()
                        .into_iter()
                        .filter(|m| m.cc_id.chain == s.chain_name)
                        .collect::<Vec<_>>(),
                    res.messages[i].msg.clone(),
                );
            }
        }
    }

    #[test]
    fn authorization() {
        let mut deps = setup();
        let chain = make_chain("ethereum");

        let err = execute(
            deps.as_mut(),
            mock_env(),
            mock_info(UNAUTHORIZED_ADDRESS, &[]),
            ExecuteMsg::RegisterChain {
                chain: chain.chain_name.clone(),
                gateway_address: chain.gateway.to_string().try_into().unwrap(),
                msg_id_format: axelar_wasm_std::msg_id::MessageIdFormat::HexTxHashAndEventIndex,
            },
        )
        .unwrap_err();
        assert_contract_err_string_contains(
            err,
            permission_control::Error::PermissionDenied {
                expected: Permission::Governance.into(),
                actual: Permission::NoPrivilege.into(),
            },
        );

        let err = execute(
            deps.as_mut(),
            mock_env(),
            mock_info(ADMIN_ADDRESS, &[]),
            ExecuteMsg::RegisterChain {
                chain: chain.chain_name.clone(),
                gateway_address: chain.gateway.to_string().try_into().unwrap(),
                msg_id_format: axelar_wasm_std::msg_id::MessageIdFormat::HexTxHashAndEventIndex,
            },
        )
        .unwrap_err();
        assert_contract_err_string_contains(
            err,
            permission_control::Error::PermissionDenied {
                expected: Permission::Governance.into(),
                actual: Permission::Admin.into(),
            },
        );

        let res = execute(
            deps.as_mut(),
            mock_env(),
            mock_info(GOVERNANCE_ADDRESS, &[]),
            ExecuteMsg::RegisterChain {
                chain: chain.chain_name.clone(),
                gateway_address: chain.gateway.to_string().try_into().unwrap(),
                msg_id_format: axelar_wasm_std::msg_id::MessageIdFormat::HexTxHashAndEventIndex,
            },
        );
        assert!(res.is_ok());

        let err = execute(
            deps.as_mut(),
            mock_env(),
            mock_info(UNAUTHORIZED_ADDRESS, &[]),
            ExecuteMsg::FreezeChains {
                chains: HashMap::from([(
                    chain.chain_name.clone(),
                    GatewayDirection::Bidirectional,
                )]),
            },
        )
        .unwrap_err();
        assert_contract_err_string_contains(
            err,
            permission_control::Error::PermissionDenied {
                expected: Permission::Admin.into(),
                actual: Permission::NoPrivilege.into(),
            },
        );

        let err = execute(
            deps.as_mut(),
            mock_env(),
            mock_info(GOVERNANCE_ADDRESS, &[]),
            ExecuteMsg::FreezeChains {
                chains: HashMap::from([(
                    chain.chain_name.clone(),
                    GatewayDirection::Bidirectional,
                )]),
            },
        )
        .unwrap_err();
        assert_contract_err_string_contains(
            err,
            permission_control::Error::PermissionDenied {
                expected: Permission::Admin.into(),
                actual: Permission::Governance.into(),
            },
        );

        let res = execute(
            deps.as_mut(),
            mock_env(),
            mock_info(ADMIN_ADDRESS, &[]),
            ExecuteMsg::FreezeChains {
                chains: HashMap::from([(
                    chain.chain_name.clone(),
                    GatewayDirection::Bidirectional,
                )]),
            },
        );
        assert!(res.is_ok());

        let err = execute(
            deps.as_mut(),
            mock_env(),
            mock_info(UNAUTHORIZED_ADDRESS, &[]),
            ExecuteMsg::FreezeChains {
                chains: HashMap::from([(chain.chain_name.clone(), GatewayDirection::None)]),
            },
        )
        .unwrap_err();
        assert_contract_err_string_contains(
            err,
            permission_control::Error::PermissionDenied {
                expected: Permission::Admin.into(),
                actual: Permission::NoPrivilege.into(),
            },
        );

        let err = execute(
            deps.as_mut(),
            mock_env(),
            mock_info(GOVERNANCE_ADDRESS, &[]),
            ExecuteMsg::FreezeChains {
                chains: HashMap::from([(chain.chain_name.clone(), GatewayDirection::None)]),
            },
        )
        .unwrap_err();
        assert_contract_err_string_contains(
            err,
            permission_control::Error::PermissionDenied {
                expected: Permission::Admin.into(),
                actual: Permission::Governance.into(),
            },
        );

        let res = execute(
            deps.as_mut(),
            mock_env(),
            mock_info(ADMIN_ADDRESS, &[]),
            ExecuteMsg::FreezeChains {
                chains: HashMap::from([(chain.chain_name.clone(), GatewayDirection::None)]),
            },
        );
        assert!(res.is_ok());

        let err = execute(
            deps.as_mut(),
            mock_env(),
            mock_info(UNAUTHORIZED_ADDRESS, &[]),
            ExecuteMsg::UpgradeGateway {
                chain: chain.chain_name.clone(),
                contract_address: Addr::unchecked("new gateway")
                    .to_string()
                    .try_into()
                    .unwrap(),
            },
        )
        .unwrap_err();
        assert_contract_err_string_contains(
            err,
            permission_control::Error::PermissionDenied {
                expected: Permission::Governance.into(),
                actual: Permission::NoPrivilege.into(),
            },
        );

        let err = execute(
            deps.as_mut(),
            mock_env(),
            mock_info(ADMIN_ADDRESS, &[]),
            ExecuteMsg::UpgradeGateway {
                chain: chain.chain_name.clone(),
                contract_address: Addr::unchecked("new gateway")
                    .to_string()
                    .try_into()
                    .unwrap(),
            },
        )
        .unwrap_err();
        assert_contract_err_string_contains(
            err,
            permission_control::Error::PermissionDenied {
                expected: Permission::Governance.into(),
                actual: Permission::Admin.into(),
            },
        );

        let res = execute(
            deps.as_mut(),
            mock_env(),
            mock_info(GOVERNANCE_ADDRESS, &[]),
            ExecuteMsg::UpgradeGateway {
                chain: chain.chain_name.clone(),
                contract_address: Addr::unchecked("new gateway")
                    .to_string()
                    .try_into()
                    .unwrap(),
            },
        );
        assert!(res.is_ok());
    }

    #[test]
    fn upgrade_gateway_outgoing() {
        let mut deps = setup();
        let eth = make_chain("ethereum");
        let polygon = make_chain("polygon");

        register_chain(deps.as_mut(), &eth);
        register_chain(deps.as_mut(), &polygon);
        let new_gateway = Addr::unchecked("new_gateway");

        let _ = execute(
            deps.as_mut(),
            mock_env(),
            mock_info(GOVERNANCE_ADDRESS, &[]),
            ExecuteMsg::UpgradeGateway {
                chain: polygon.chain_name.clone(),
                contract_address: new_gateway.to_string().try_into().unwrap(),
            },
        )
        .unwrap();

        let messages = &generate_messages(&eth, &polygon, &mut 0, 1);
        let res = execute(
            deps.as_mut(),
            mock_env(),
            mock_info(eth.gateway.as_str(), &[]),
            ExecuteMsg::RouteMessages(messages.clone()),
        )
        .unwrap();

        assert_eq!(res.messages.len(), 1);
        assert_messages_in_cosmos_msg(
            new_gateway.to_string(),
            messages.clone(),
            res.messages[0].msg.clone(),
        );
    }

    #[test]
    fn upgrade_gateway_incoming() {
        let mut deps = setup();
        let eth = make_chain("ethereum");
        let polygon = make_chain("polygon");

        register_chain(deps.as_mut(), &eth);
        register_chain(deps.as_mut(), &polygon);
        let new_gateway = Addr::unchecked("new_gateway");

        let _ = execute(
            deps.as_mut(),
            mock_env(),
            mock_info(GOVERNANCE_ADDRESS, &[]),
            ExecuteMsg::UpgradeGateway {
                chain: polygon.chain_name.clone(),
                contract_address: new_gateway.to_string().try_into().unwrap(),
            },
        )
        .unwrap();

        let messages = &generate_messages(&polygon, &eth, &mut 0, 1);
        let err = execute(
            deps.as_mut(),
            mock_env(),
            mock_info(polygon.gateway.as_str(), &[]),
            ExecuteMsg::RouteMessages(messages.clone()),
        )
        .unwrap_err();
        assert_contract_err_string_contains(err, Error::GatewayNotRegistered);

        let res = execute(
            deps.as_mut(),
            mock_env(),
            mock_info(new_gateway.as_str(), &[]),
            ExecuteMsg::RouteMessages(messages.clone()),
        )
        .unwrap();

        assert_eq!(res.messages.len(), 1);
        assert_messages_in_cosmos_msg(
            eth.gateway.to_string(),
            messages.clone(),
            res.messages[0].msg.clone(),
        );
    }

    #[test]
    fn register_chain_test() {
        let mut deps = setup();
        let eth = make_chain("ethereum");
        let polygon = make_chain("polygon");

        let message = &generate_messages(&eth, &polygon, &mut 0, 1)[0];
        let err = execute(
            deps.as_mut(),
            mock_env(),
            mock_info(eth.gateway.as_str(), &[]),
            ExecuteMsg::RouteMessages(vec![message.clone()]),
        )
        .unwrap_err();
        assert_contract_err_string_contains(
            err,
            permission_control::Error::WhitelistNotFound {
                sender: eth.gateway.clone(),
            },
        );

        register_chain(deps.as_mut(), &eth);
        register_chain(deps.as_mut(), &polygon);

        let res = execute(
            deps.as_mut(),
            mock_env(),
            mock_info(eth.gateway.as_str(), &[]),
            ExecuteMsg::RouteMessages(vec![message.clone()]),
        );
        assert!(res.is_ok());
    }

    #[test]
    fn chain_already_registered() {
        let mut deps = setup();
        let eth = make_chain("ethereum");
        register_chain(deps.as_mut(), &eth);

        let err = execute(
            deps.as_mut(),
            mock_env(),
            mock_info(GOVERNANCE_ADDRESS, &[]),
            ExecuteMsg::RegisterChain {
                chain: eth.chain_name,
                gateway_address: Addr::unchecked("new gateway")
                    .to_string()
                    .try_into()
                    .unwrap(),
                msg_id_format: axelar_wasm_std::msg_id::MessageIdFormat::HexTxHashAndEventIndex,
            },
        )
        .unwrap_err();
        assert_contract_err_string_contains(err, Error::ChainAlreadyExists);

        // case insensitive
        let err = execute(
            deps.as_mut(),
            mock_env(),
            mock_info(GOVERNANCE_ADDRESS, &[]),
            ExecuteMsg::RegisterChain {
                chain: ChainName::from_str("ETHEREUM").unwrap(),
                gateway_address: Addr::unchecked("new gateway")
                    .to_string()
                    .try_into()
                    .unwrap(),
                msg_id_format: axelar_wasm_std::msg_id::MessageIdFormat::HexTxHashAndEventIndex,
            },
        )
        .unwrap_err();
        assert_contract_err_string_contains(err, Error::ChainAlreadyExists);
    }

    #[test]
    fn invalid_chain_name() {
        assert_contract_err_string_contains(
            ChainName::from_str(format!("bad{}", CHAIN_NAME_DELIMITER).as_str()).unwrap_err(),
            Error::InvalidChainName,
        );

        assert_contract_err_string_contains(
            ChainName::from_str("").unwrap_err(),
            Error::InvalidChainName,
        );
    }

    #[test]
    fn gateway_already_registered() {
        let mut deps = setup();
        let eth = make_chain("ethereum");
        let polygon = make_chain("polygon");
        register_chain(deps.as_mut(), &eth);

        let err = execute(
            deps.as_mut(),
            mock_env(),
            mock_info(GOVERNANCE_ADDRESS, &[]),
            ExecuteMsg::RegisterChain {
                chain: polygon.chain_name.clone(),
                gateway_address: eth.gateway.to_string().try_into().unwrap(),
                msg_id_format: axelar_wasm_std::msg_id::MessageIdFormat::HexTxHashAndEventIndex,
            },
        )
        .unwrap_err();
        assert_contract_err_string_contains(err, Error::GatewayAlreadyRegistered);

        register_chain(deps.as_mut(), &polygon);
        let err = execute(
            deps.as_mut(),
            mock_env(),
            mock_info(GOVERNANCE_ADDRESS, &[]),
            ExecuteMsg::UpgradeGateway {
                chain: eth.chain_name,
                contract_address: polygon.gateway.to_string().try_into().unwrap(),
            },
        )
        .unwrap_err();

        assert_contract_err_string_contains(err, Error::GatewayAlreadyRegistered);
    }

    #[test]
    fn freeze_incoming() {
        let mut deps = setup();
        let eth = make_chain("ethereum");
        let polygon = make_chain("polygon");
        register_chain(deps.as_mut(), &eth);
        register_chain(deps.as_mut(), &polygon);

        let _ = execute(
            deps.as_mut(),
            mock_env(),
            mock_info(ADMIN_ADDRESS, &[]),
            ExecuteMsg::FreezeChains {
                chains: HashMap::from([(polygon.chain_name.clone(), GatewayDirection::Incoming)]),
            },
        )
        .unwrap();

        // can't route from frozen incoming gateway
        let message = &generate_messages(&polygon, &eth, &mut 0, 1)[0];
        let err = execute(
            deps.as_mut(),
            mock_env(),
            mock_info(polygon.gateway.as_str(), &[]),
            ExecuteMsg::RouteMessages(vec![message.clone()]),
        )
        .unwrap_err();
        assert_contract_err_string_contains(
            err,
            Error::ChainFrozen {
                chain: polygon.chain_name.clone(),
            },
        );

        let messages = &generate_messages(&eth, &polygon, &mut 0, 1);
        // can still route to chain
        let res = execute(
            deps.as_mut(),
            mock_env(),
            mock_info(eth.gateway.as_str(), &[]),
            ExecuteMsg::RouteMessages(messages.clone()),
        )
        .unwrap();

        assert_eq!(res.messages.len(), 1);
        assert_messages_in_cosmos_msg(
            polygon.gateway.to_string(),
            messages.clone(),
            res.messages[0].msg.clone(),
        );

        let res = execute(
            deps.as_mut(),
            mock_env(),
            mock_info(ADMIN_ADDRESS, &[]),
            ExecuteMsg::UnfreezeChains {
                chains: HashMap::from([(polygon.chain_name.clone(), GatewayDirection::Incoming)]),
            },
        );
        assert!(res.is_ok());

        let message = &generate_messages(&polygon, &eth, &mut 0, 1)[0];
        let res = execute(
            deps.as_mut(),
            mock_env(),
            mock_info(polygon.gateway.as_str(), &[]),
            ExecuteMsg::RouteMessages(vec![message.clone()]),
        );
        assert!(res.is_ok());
    }

    #[test]
    fn freeze_outgoing() {
        let mut deps = setup();
        let eth = make_chain("ethereum");
        let polygon = make_chain("polygon");
        register_chain(deps.as_mut(), &eth);
        register_chain(deps.as_mut(), &polygon);

        // freeze outgoing
        let res = execute(
            deps.as_mut(),
            mock_env(),
            mock_info(ADMIN_ADDRESS, &[]),
            ExecuteMsg::FreezeChains {
                chains: HashMap::from([(polygon.chain_name.clone(), GatewayDirection::Outgoing)]),
            },
        );
        assert!(res.is_ok());

        // can still send to the chain, messages will queue up
        let messages = &generate_messages(&eth, &polygon, &mut 0, 1);
        let err = execute(
            deps.as_mut(),
            mock_env(),
            mock_info(eth.gateway.as_str(), &[]),
            ExecuteMsg::RouteMessages(messages.clone()),
        )
        .unwrap_err();
        assert_contract_err_string_contains(
            err,
            Error::ChainFrozen {
                chain: polygon.chain_name.clone(),
            },
        );

        let res = execute(
            deps.as_mut(),
            mock_env(),
            mock_info(ADMIN_ADDRESS, &[]),
            ExecuteMsg::UnfreezeChains {
                chains: HashMap::from([(polygon.chain_name.clone(), GatewayDirection::Outgoing)]),
            },
        );
        assert!(res.is_ok());

        let res = execute(
            deps.as_mut(),
            mock_env(),
            mock_info(eth.gateway.as_str(), &[]),
            ExecuteMsg::RouteMessages(messages.clone()),
        )
        .unwrap();

        assert_eq!(res.messages.len(), 1);
        assert_messages_in_cosmos_msg(
            polygon.gateway.to_string(),
            messages.clone(),
            res.messages[0].msg.clone(),
        );
    }

    #[test]
    fn freeze_chain() {
        let mut deps = setup();
        let eth = make_chain("ethereum");
        let polygon = make_chain("polygon");
        register_chain(deps.as_mut(), &eth);
        register_chain(deps.as_mut(), &polygon);

        let nonce = &mut 0;

        // route a message first
        let routed_msg = &generate_messages(&eth, &polygon, nonce, 1)[0];
        let _ = execute(
            deps.as_mut(),
            mock_env(),
            mock_info(eth.gateway.as_str(), &[]),
            ExecuteMsg::RouteMessages(vec![routed_msg.clone()]),
        )
        .unwrap();

        let res = execute(
            deps.as_mut(),
            mock_env(),
            mock_info(ADMIN_ADDRESS, &[]),
            ExecuteMsg::FreezeChains {
                chains: HashMap::from([(
                    polygon.chain_name.clone(),
                    GatewayDirection::Bidirectional,
                )]),
            },
        );
        assert!(res.is_ok());

        let msg = &generate_messages(&eth, &polygon, nonce, 1)[0];
        let err = execute(
            deps.as_mut(),
            mock_env(),
            mock_info(eth.gateway.as_str(), &[]),
            ExecuteMsg::RouteMessages(vec![msg.clone()]),
        )
        .unwrap_err();
        // can't route to frozen chain
        assert_contract_err_string_contains(
            err,
            Error::ChainFrozen {
                chain: polygon.chain_name.clone(),
            },
        );

        // can't route from frozen chain
        let message = &generate_messages(&polygon, &eth, nonce, 1)[0];
        let err = execute(
            deps.as_mut(),
            mock_env(),
            mock_info(polygon.gateway.as_str(), &[]),
            ExecuteMsg::RouteMessages(vec![message.clone()]),
        )
        .unwrap_err();
        assert_contract_err_string_contains(
            err,
            Error::ChainFrozen {
                chain: polygon.chain_name.clone(),
            },
        );

        // unfreeze and test that everything works correctly
        let _ = execute(
            deps.as_mut(),
            mock_env(),
            mock_info(ADMIN_ADDRESS, &[]),
            ExecuteMsg::UnfreezeChains {
                chains: HashMap::from([(
                    polygon.chain_name.clone(),
                    GatewayDirection::Bidirectional,
                )]),
            },
        )
        .unwrap();

        // can route to the chain now
        let message = &generate_messages(&eth, &polygon, nonce, 1)[0];
        let res = execute(
            deps.as_mut(),
            mock_env(),
            mock_info(eth.gateway.as_str(), &[]),
            ExecuteMsg::RouteMessages(vec![message.clone()]),
        );
        assert!(res.is_ok());

        // can route from the chain
        let message = &generate_messages(&polygon, &eth, nonce, 1)[0];
        let res = execute(
            deps.as_mut(),
            mock_env(),
            mock_info(polygon.gateway.as_str(), &[]),
            ExecuteMsg::RouteMessages(vec![message.clone()]),
        );
        assert!(res.is_ok());
    }

    #[test]
    fn freeze_and_unfreeze_all_chains() {
        let eth = make_chain("ethereum");
        let polygon = make_chain("polygon");
        let test_case = HashMap::from([
            (eth.chain_name.clone(), GatewayDirection::Bidirectional),
            (polygon.chain_name.clone(), GatewayDirection::Bidirectional),
        ]);

        let mut deps = setup();

        register_chain(deps.as_mut(), &eth);
        register_chain(deps.as_mut(), &polygon);

        let chains = query(
            deps.as_ref(),
            mock_env(),
            QueryMsg::Chains {
                start_after: None,
                limit: None,
            },
        )
        .unwrap()
        .then(|chains| from_json::<Vec<ChainEndpoint>>(&chains))
        .unwrap();

        for chain in chains.iter() {
            assert!(!chain.incoming_frozen() && !chain.outgoing_frozen())
        }

        type Check = fn(&Result<Response, ContractError>) -> bool; // clippy complains without the alias about complex types

        // try sender without permission
        let permission_control: Vec<(&str, Check)> = vec![
            (UNAUTHORIZED_ADDRESS, Result::is_err),
            (GOVERNANCE_ADDRESS, Result::is_err),
            (ADMIN_ADDRESS, Result::is_ok),
        ];

        for permission_case in permission_control.iter() {
            let (sender, result_check) = permission_case;
            let res = execute(
                deps.as_mut(),
                mock_env(),
                mock_info(sender, &[]),
                ExecuteMsg::FreezeChains {
                    chains: test_case.clone(),
                },
            );
            assert!(result_check(&res));
        }

        let chains = query(
            deps.as_ref(),
            mock_env(),
            QueryMsg::Chains {
                start_after: None,
                limit: None,
            },
        )
        .unwrap()
        .then(|chains| from_json::<Vec<ChainEndpoint>>(&chains))
        .unwrap();

        for chain in chains.iter() {
            assert!(chain.incoming_frozen() && chain.outgoing_frozen())
        }

        // try sender without permission
        let permission_control: Vec<(&str, Check)> = vec![
            (UNAUTHORIZED_ADDRESS, Result::is_err),
            (GOVERNANCE_ADDRESS, Result::is_ok),
            (ADMIN_ADDRESS, Result::is_ok),
        ];

        for permission_case in permission_control.iter() {
            let (sender, result_check) = permission_case;
            let res = execute(
                deps.as_mut(),
                mock_env(),
                mock_info(sender, &[]),
                ExecuteMsg::UnfreezeChains {
                    chains: HashMap::from([
                        (eth.chain_name.clone(), GatewayDirection::Bidirectional),
                        (polygon.chain_name.clone(), GatewayDirection::Bidirectional),
                    ]),
                },
            );
            assert!(result_check(&res));
        }

        let chains = query(
            deps.as_ref(),
            mock_env(),
            QueryMsg::Chains {
                start_after: None,
                limit: None,
            },
        )
        .unwrap()
        .then(|chains| from_json::<Vec<ChainEndpoint>>(&chains))
        .unwrap();

        for chain in chains.iter() {
            assert!(!chain.incoming_frozen() && !chain.outgoing_frozen())
        }
    }

    #[test]
    fn unfreeze_incoming() {
        let mut deps = setup();
        let eth = make_chain("ethereum");
        let polygon = make_chain("polygon");
        register_chain(deps.as_mut(), &eth);
        register_chain(deps.as_mut(), &polygon);

        let res = execute(
            deps.as_mut(),
            mock_env(),
            mock_info(ADMIN_ADDRESS, &[]),
            ExecuteMsg::FreezeChains {
                chains: HashMap::from([(
                    polygon.chain_name.clone(),
                    GatewayDirection::Bidirectional,
                )]),
            },
        );
        assert!(res.is_ok());

        let nonce = &mut 0;

        // unfreeze incoming
        let _ = execute(
            deps.as_mut(),
            mock_env(),
            mock_info(ADMIN_ADDRESS, &[]),
            ExecuteMsg::UnfreezeChains {
                chains: HashMap::from([(polygon.chain_name.clone(), GatewayDirection::Incoming)]),
            },
        )
        .unwrap();

        // can route from the chain
        let message = &generate_messages(&polygon, &eth, nonce, 1)[0];
        let res = execute(
            deps.as_mut(),
            mock_env(),
            mock_info(polygon.gateway.as_str(), &[]),
            ExecuteMsg::RouteMessages(vec![message.clone()]),
        );
        assert!(res.is_ok());

        let message = &generate_messages(&eth, &polygon, nonce, 1)[0];
        let err = execute(
            deps.as_mut(),
            mock_env(),
            mock_info(eth.gateway.as_str(), &[]),
            ExecuteMsg::RouteMessages(vec![message.clone()]),
        )
        .unwrap_err();
        // can't route to the chain
        assert_contract_err_string_contains(
            err,
            Error::ChainFrozen {
                chain: polygon.chain_name.clone(),
            },
        );
    }

    #[test]
    fn unfreeze_outgoing() {
        let mut deps = setup();
        let eth = make_chain("ethereum");
        let polygon = make_chain("polygon");
        register_chain(deps.as_mut(), &eth);
        register_chain(deps.as_mut(), &polygon);

        let res = execute(
            deps.as_mut(),
            mock_env(),
            mock_info(ADMIN_ADDRESS, &[]),
            ExecuteMsg::FreezeChains {
                chains: HashMap::from([(
                    polygon.chain_name.clone(),
                    GatewayDirection::Bidirectional,
                )]),
            },
        );
        assert!(res.is_ok());

        let nonce = &mut 0;

        // unfreeze outgoing
        let _ = execute(
            deps.as_mut(),
            mock_env(),
            mock_info(ADMIN_ADDRESS, &[]),
            ExecuteMsg::UnfreezeChains {
                chains: HashMap::from([(polygon.chain_name.clone(), GatewayDirection::Outgoing)]),
            },
        )
        .unwrap();

        // can't route from frozen chain
        let message = &generate_messages(&polygon, &eth, nonce, 1)[0];
        let err = execute(
            deps.as_mut(),
            mock_env(),
            mock_info(polygon.gateway.as_str(), &[]),
            ExecuteMsg::RouteMessages(vec![message.clone()]),
        )
        .unwrap_err();
        assert_contract_err_string_contains(
            err,
            Error::ChainFrozen {
                chain: polygon.chain_name.clone(),
            },
        );

        // can route to the chain now
        let message = &generate_messages(&eth, &polygon, nonce, 1)[0];
        let res = execute(
            deps.as_mut(),
            mock_env(),
            mock_info(eth.gateway.as_str(), &[]),
            ExecuteMsg::RouteMessages(vec![message.clone()]),
        );
        assert!(res.is_ok());
    }

    #[test]
    fn freeze_incoming_then_outgoing() {
        let mut deps = setup();
        let eth = make_chain("ethereum");
        let polygon = make_chain("polygon");
        register_chain(deps.as_mut(), &eth);
        register_chain(deps.as_mut(), &polygon);

        let _ = execute(
            deps.as_mut(),
            mock_env(),
            mock_info(ADMIN_ADDRESS, &[]),
            ExecuteMsg::FreezeChains {
                chains: HashMap::from([(polygon.chain_name.clone(), GatewayDirection::Incoming)]),
            },
        )
        .unwrap();

        let _ = execute(
            deps.as_mut(),
            mock_env(),
            mock_info(ADMIN_ADDRESS, &[]),
            ExecuteMsg::FreezeChains {
                chains: HashMap::from([(polygon.chain_name.clone(), GatewayDirection::Outgoing)]),
            },
        )
        .unwrap();

        let nonce = &mut 0;
        // can't route to frozen chain
        let message = &generate_messages(&eth, &polygon, nonce, 1)[0];
        let err = execute(
            deps.as_mut(),
            mock_env(),
            mock_info(eth.gateway.as_str(), &[]),
            ExecuteMsg::RouteMessages(vec![message.clone()]),
        )
        .unwrap_err();
        assert_contract_err_string_contains(
            err,
            Error::ChainFrozen {
                chain: polygon.chain_name.clone(),
            },
        );

        // can't route from frozen chain
        let message = &generate_messages(&polygon, &eth, nonce, 1)[0];
        let err = execute(
            deps.as_mut(),
            mock_env(),
            mock_info(polygon.gateway.as_str(), &[]),
            ExecuteMsg::RouteMessages(vec![message.clone()]),
        )
        .unwrap_err();
        assert_contract_err_string_contains(
            err,
            Error::ChainFrozen {
                chain: polygon.chain_name.clone(),
            },
        );
    }

    #[test]
    fn freeze_outgoing_then_incoming() {
        let mut deps = setup();
        let eth = make_chain("ethereum");
        let polygon = make_chain("polygon");
        register_chain(deps.as_mut(), &eth);
        register_chain(deps.as_mut(), &polygon);

        let _ = execute(
            deps.as_mut(),
            mock_env(),
            mock_info(ADMIN_ADDRESS, &[]),
            ExecuteMsg::FreezeChains {
                chains: HashMap::from([(polygon.chain_name.clone(), GatewayDirection::Outgoing)]),
            },
        )
        .unwrap();

        let _ = execute(
            deps.as_mut(),
            mock_env(),
            mock_info(ADMIN_ADDRESS, &[]),
            ExecuteMsg::FreezeChains {
                chains: HashMap::from([(polygon.chain_name.clone(), GatewayDirection::Incoming)]),
            },
        )
        .unwrap();

        let nonce = &mut 0;
        // can't route to frozen chain
        let message = &generate_messages(&eth, &polygon, nonce, 1)[0];
        let err = execute(
            deps.as_mut(),
            mock_env(),
            mock_info(eth.gateway.as_str(), &[]),
            ExecuteMsg::RouteMessages(vec![message.clone()]),
        )
        .unwrap_err();
        assert_contract_err_string_contains(
            err,
            Error::ChainFrozen {
                chain: polygon.chain_name.clone(),
            },
        );

        // can't route from frozen chain
        let message = &generate_messages(&polygon, &eth, nonce, 1)[0];
        let err = execute(
            deps.as_mut(),
            mock_env(),
            mock_info(polygon.gateway.as_str(), &[]),
            ExecuteMsg::RouteMessages(vec![message.clone()]),
        )
        .unwrap_err();
        assert_contract_err_string_contains(
            err,
            Error::ChainFrozen {
                chain: polygon.chain_name.clone(),
            },
        );
    }

    #[test]
    fn unfreeze_incoming_then_outgoing() {
        let mut deps = setup();
        let eth = make_chain("ethereum");
        let polygon = make_chain("polygon");
        register_chain(deps.as_mut(), &eth);
        register_chain(deps.as_mut(), &polygon);

        let res = execute(
            deps.as_mut(),
            mock_env(),
            mock_info(ADMIN_ADDRESS, &[]),
            ExecuteMsg::FreezeChains {
                chains: HashMap::from([(
                    polygon.chain_name.clone(),
                    GatewayDirection::Bidirectional,
                )]),
            },
        );
        assert!(res.is_ok());

        // unfreeze incoming
        let _ = execute(
            deps.as_mut(),
            mock_env(),
            mock_info(ADMIN_ADDRESS, &[]),
            ExecuteMsg::UnfreezeChains {
                chains: HashMap::from([(polygon.chain_name.clone(), GatewayDirection::Incoming)]),
            },
        )
        .unwrap();

        // unfreeze outgoing
        let _ = execute(
            deps.as_mut(),
            mock_env(),
            mock_info(ADMIN_ADDRESS, &[]),
            ExecuteMsg::UnfreezeChains {
                chains: HashMap::from([(polygon.chain_name.clone(), GatewayDirection::Outgoing)]),
            },
        )
        .unwrap();

        // can route to the chain now
        let nonce = &mut 0;
        let message = &generate_messages(&eth, &polygon, nonce, 1)[0];
        let res = execute(
            deps.as_mut(),
            mock_env(),
            mock_info(eth.gateway.as_str(), &[]),
            ExecuteMsg::RouteMessages(vec![message.clone()]),
        );
        assert!(res.is_ok());

        // can route from the chain
        let message = &generate_messages(&polygon, &eth, nonce, 1)[0];
        let res = execute(
            deps.as_mut(),
            mock_env(),
            mock_info(polygon.gateway.as_str(), &[]),
            ExecuteMsg::RouteMessages(vec![message.clone()]),
        );
        assert!(res.is_ok());
    }

    #[test]
    fn unfreeze_outgoing_then_incoming() {
        let mut deps = setup();
        let eth = make_chain("ethereum");
        let polygon = make_chain("polygon");
        register_chain(deps.as_mut(), &eth);
        register_chain(deps.as_mut(), &polygon);

        let res = execute(
            deps.as_mut(),
            mock_env(),
            mock_info(ADMIN_ADDRESS, &[]),
            ExecuteMsg::FreezeChains {
                chains: HashMap::from([(
                    polygon.chain_name.clone(),
                    GatewayDirection::Bidirectional,
                )]),
            },
        );
        assert!(res.is_ok());

        // unfreeze outgoing
        let _ = execute(
            deps.as_mut(),
            mock_env(),
            mock_info(ADMIN_ADDRESS, &[]),
            ExecuteMsg::UnfreezeChains {
                chains: HashMap::from([(polygon.chain_name.clone(), GatewayDirection::Outgoing)]),
            },
        )
        .unwrap();

        // unfreeze incoming
        let _ = execute(
            deps.as_mut(),
            mock_env(),
            mock_info(ADMIN_ADDRESS, &[]),
            ExecuteMsg::UnfreezeChains {
                chains: HashMap::from([(polygon.chain_name.clone(), GatewayDirection::Incoming)]),
            },
        )
        .unwrap();

        // can route to the chain now
        let nonce = &mut 0;
        let message = &generate_messages(&eth, &polygon, nonce, 1)[0];
        let res = execute(
            deps.as_mut(),
            mock_env(),
            mock_info(eth.gateway.as_str(), &[]),
            ExecuteMsg::RouteMessages(vec![message.clone()]),
        );
        assert!(res.is_ok());

        // can route from the chain
        let message = &generate_messages(&polygon, &eth, nonce, 1)[0];
        let res = execute(
            deps.as_mut(),
            mock_env(),
            mock_info(polygon.gateway.as_str(), &[]),
            ExecuteMsg::RouteMessages(vec![message.clone()]),
        );
        assert!(res.is_ok());
    }

    #[test]
    fn unfreeze_nothing() {
        let mut deps = setup();
        let eth = make_chain("ethereum");
        let polygon = make_chain("polygon");
        register_chain(deps.as_mut(), &eth);
        register_chain(deps.as_mut(), &polygon);

        let res = execute(
            deps.as_mut(),
            mock_env(),
            mock_info(ADMIN_ADDRESS, &[]),
            ExecuteMsg::FreezeChains {
                chains: HashMap::from([(
                    polygon.chain_name.clone(),
                    GatewayDirection::Bidirectional,
                )]),
            },
        );
        assert!(res.is_ok());

        // unfreeze nothing
        let _ = execute(
            deps.as_mut(),
            mock_env(),
            mock_info(ADMIN_ADDRESS, &[]),
            ExecuteMsg::UnfreezeChains {
                chains: HashMap::from([(polygon.chain_name.clone(), GatewayDirection::None)]),
            },
        )
        .unwrap();

        let nonce = &mut 0;
        let message = &generate_messages(&eth, &polygon, nonce, 1)[0];
        let err = execute(
            deps.as_mut(),
            mock_env(),
            mock_info(eth.gateway.as_str(), &[]),
            ExecuteMsg::RouteMessages(vec![message.clone()]),
        )
        .unwrap_err();
        assert_contract_err_string_contains(
            err,
            Error::ChainFrozen {
                chain: polygon.chain_name.clone(),
            },
        );

        // can't route from frozen chain
        let message = &generate_messages(&polygon, &eth, nonce, 1)[0];
        let err = execute(
            deps.as_mut(),
            mock_env(),
            mock_info(polygon.gateway.as_str(), &[]),
            ExecuteMsg::RouteMessages(vec![message.clone()]),
        )
        .unwrap_err();
        assert_contract_err_string_contains(
            err,
            Error::ChainFrozen {
                chain: polygon.chain_name.clone(),
            },
        );
    }

    #[test]
    fn disable_enable_router() {
        let mut deps = setup();
        let eth = make_chain("ethereum");
        let polygon = make_chain("polygon");
        register_chain(deps.as_mut(), &eth);
        register_chain(deps.as_mut(), &polygon);

        let nonce = &mut 0;
        let messages = &generate_messages(&eth, &polygon, nonce, 1);

        let res = execute(
            deps.as_mut(),
            mock_env(),
            mock_info(eth.gateway.as_str(), &[]),
            ExecuteMsg::RouteMessages(messages.clone()),
        );

        assert!(res.is_ok());

        let _ = execute(
            deps.as_mut(),
            mock_env(),
            mock_info(ADMIN_ADDRESS, &[]),
            ExecuteMsg::DisableRouting {},
        )
        .unwrap();

        let res = execute(
            deps.as_mut(),
            mock_env(),
            mock_info(eth.gateway.as_str(), &[]),
            ExecuteMsg::RouteMessages(messages.clone()),
        );
        assert!(res.is_err());
        assert_contract_err_strings_equal(res.unwrap_err(), Error::RoutingDisabled);

        let _ = execute(
            deps.as_mut(),
            mock_env(),
            mock_info(ADMIN_ADDRESS, &[]),
            ExecuteMsg::EnableRouting {},
        )
        .unwrap();

        let res = execute(
            deps.as_mut(),
            mock_env(),
            mock_info(eth.gateway.as_str(), &[]),
            ExecuteMsg::RouteMessages(messages.clone()),
        );

        assert!(res.is_ok());
    }

    #[test]
    fn ensure_correct_permissions_enable_disable_routing() {
        let mut deps = setup();
        assert!(execute(
            deps.as_mut(),
            mock_env(),
            mock_info(UNAUTHORIZED_ADDRESS, &[]),
            ExecuteMsg::EnableRouting {},
        )
        .is_err());
        assert!(execute(
            deps.as_mut(),
            mock_env(),
            mock_info(ADMIN_ADDRESS, &[]),
            ExecuteMsg::EnableRouting {},
        )
        .is_ok());
        assert!(execute(
            deps.as_mut(),
            mock_env(),
            mock_info(GOVERNANCE_ADDRESS, &[]),
            ExecuteMsg::EnableRouting {},
        )
        .is_ok());

        assert!(execute(
            deps.as_mut(),
            mock_env(),
            mock_info(UNAUTHORIZED_ADDRESS, &[]),
            ExecuteMsg::DisableRouting {},
        )
        .is_err());
        assert!(execute(
            deps.as_mut(),
            mock_env(),
            mock_info(ADMIN_ADDRESS, &[]),
            ExecuteMsg::DisableRouting {},
        )
        .is_ok());
        assert!(execute(
            deps.as_mut(),
            mock_env(),
            mock_info(GOVERNANCE_ADDRESS, &[]),
            ExecuteMsg::DisableRouting {},
        )
        .is_err());
    }

    #[test]
    fn events_are_emitted_enable_disable_routing() {
        let mut deps = setup();
        let res = execute(
            deps.as_mut(),
            mock_env(),
            mock_info(ADMIN_ADDRESS, &[]),
            ExecuteMsg::DisableRouting {},
        )
        .unwrap();

        assert!(res.events.len() == 1);
        assert!(res.events.contains(&events::RoutingDisabled.into()));

        // don't emit event if already disabled
        let res = execute(
            deps.as_mut(),
            mock_env(),
            mock_info(ADMIN_ADDRESS, &[]),
            ExecuteMsg::DisableRouting {},
        )
        .unwrap();

        assert!(res.events.is_empty());

        let res = execute(
            deps.as_mut(),
            mock_env(),
            mock_info(ADMIN_ADDRESS, &[]),
            ExecuteMsg::EnableRouting {},
        )
        .unwrap();

        assert!(res.events.len() == 1);
        assert!(res.events.contains(&events::RoutingEnabled.into()));

        // don't emit event if already enabled
        let res = execute(
            deps.as_mut(),
            mock_env(),
            mock_info(ADMIN_ADDRESS, &[]),
            ExecuteMsg::EnableRouting {},
        )
        .unwrap();

        assert!(res.events.is_empty());
    }
}<|MERGE_RESOLUTION|>--- conflicted
+++ resolved
@@ -10,11 +10,7 @@
 
 use crate::events::RouterInstantiated;
 use crate::msg::InstantiateMsg;
-<<<<<<< HEAD
 use crate::state::{load_chain_by_gateway, Config};
-=======
-use crate::state::{Config, RouterStore, State, CONFIG, STATE};
->>>>>>> a64c6e0b
 use crate::{migrations, state};
 
 mod execute;
@@ -87,12 +83,8 @@
         nexus_gateway: nexus_gateway.clone(),
     };
 
-<<<<<<< HEAD
-    state::save_config(deps.storage, &config).expect("must save the config");
-=======
     CONFIG.save(deps.storage, &config)?;
     STATE.save(deps.storage, &State::Enabled)?;
->>>>>>> a64c6e0b
 
     Ok(Response::new().add_event(
         RouterInstantiated {
@@ -131,21 +123,11 @@
             let contract_address = deps.api.addr_validate(&contract_address)?;
             execute::upgrade_gateway(deps, chain, contract_address)
         }
-<<<<<<< HEAD
-        ExecuteMsg::FreezeChain { chain, direction } => {
-            execute::freeze_chain(deps, chain, direction)
-        }
-        ExecuteMsg::UnfreezeChain { chain, direction } => {
-            execute::unfreeze_chain(deps, chain, direction)
-=======
         ExecuteMsg::FreezeChains { chains } => {
-            ensure_permission!(Permission::Admin, deps.storage, &info.sender);
             execute::freeze_chains(deps, chains)
         }
         ExecuteMsg::UnfreezeChains { chains } => {
-            ensure_permission!(Permission::Elevated, deps.storage, &info.sender);
             execute::unfreeze_chains(deps, chains)
->>>>>>> a64c6e0b
         }
         ExecuteMsg::RouteMessages(msgs) => {
             Ok(execute::route_messages(deps.storage, info.sender, msgs)?)
@@ -191,17 +173,8 @@
 
 #[cfg(test)]
 mod test {
-<<<<<<< HEAD
     use std::{collections::HashMap, str::FromStr};
 
-=======
-    use super::*;
-    use crate::events;
-    use crate::state::CONFIG;
-    use axelar_wasm_std::msg_id::tx_hash_event_index::HexTxHashAndEventIndex;
-    use axelar_wasm_std::ContractError;
-    use axelar_wasm_std::FnExt;
->>>>>>> a64c6e0b
     use cosmwasm_std::{
         from_json,
         testing::{mock_dependencies, mock_env, mock_info, MockApi, MockQuerier, MockStorage},
@@ -226,16 +199,6 @@
     fn setup() -> OwnedDeps<MockStorage, MockApi, MockQuerier, Empty> {
         let mut deps = mock_dependencies();
 
-<<<<<<< HEAD
-        let config = Config {
-            admin: Addr::unchecked(ADMIN_ADDRESS),
-            governance: Addr::unchecked(GOVERNANCE_ADDRESS),
-            nexus_gateway: Addr::unchecked(NEXUS_GATEWAY_ADDRESS),
-        };
-        state::save_config(deps.as_mut().storage, &config).unwrap();
-        permission_control::set_admin(deps.as_mut().storage, &config.admin).unwrap();
-        permission_control::set_governance(deps.as_mut().storage, &config.governance).unwrap();
-=======
         instantiate(
             deps.as_mut(),
             mock_env(),
@@ -247,7 +210,6 @@
             },
         )
         .unwrap();
->>>>>>> a64c6e0b
 
         deps
     }
