use axelar_wasm_std::{
    nonempty,
    operators::Operators,
    voting::{PollId, Vote},
    MajorityThreshold, VerificationStatus,
};
use cosmwasm_std::{Addr, WasmMsg};
use error_stack::ResultExt;
use multisig::worker_set::WorkerSet;
use router_api::Message;

use crate::msg::{ExecuteMsg, MessageStatus, Poll, QueryMsg};

type Result<T> = error_stack::Result<T, Error>;

#[derive(thiserror::Error, Debug)]
pub enum Error {
    #[error("failed to query the voting verifier contract at {0}")]
    QueryVotingVerifier(Addr),
}

impl<'a> From<client::Client<'a, ExecuteMsg, QueryMsg>> for Client<'a> {
    fn from(client: client::Client<'a, ExecuteMsg, QueryMsg>) -> Self {
        Client { client }
    }
}

pub struct Client<'a> {
    client: client::Client<'a, ExecuteMsg, QueryMsg>,
}

impl<'a> Client<'a> {
    pub fn verify_messages(&self, messages: Vec<Message>) -> Option<WasmMsg> {
        ignore_empty(messages).map(|messages| {
            self.client
                .execute(&ExecuteMsg::VerifyMessages { messages })
        })
    }

    pub fn vote(&self, poll_id: PollId, votes: Vec<Vote>) -> WasmMsg {
        self.client.execute(&ExecuteMsg::Vote { poll_id, votes })
    }

    pub fn end_poll(&self, poll_id: PollId) -> WasmMsg {
        self.client.execute(&ExecuteMsg::EndPoll { poll_id })
    }

    pub fn verify_worker_set(
        &self,
        message_id: nonempty::String,
        new_workerset: WorkerSet
    ) -> WasmMsg {
        self.client.execute(&ExecuteMsg::VerifyVerifierSet {
            message_id,
            new_workerset,
        })
    }

    pub fn update_voting_threshold(&self, new_voting_threshold: MajorityThreshold) -> WasmMsg {
        self.client.execute(&ExecuteMsg::UpdateVotingThreshold {
            new_voting_threshold,
        })
    }

    pub fn poll(&self, poll_id: PollId) -> Result<Poll> {
        self.client
            .query(&QueryMsg::GetPoll { poll_id })
            .change_context_lazy(|| Error::QueryVotingVerifier(self.client.address.clone()))
    }

    pub fn messages_status(&self, messages: Vec<Message>) -> Result<Vec<MessageStatus>> {
        match messages.as_slice() {
            [] => Ok(vec![]),
            _ => self
                .client
                .query(&QueryMsg::GetMessagesStatus { messages })
                .change_context_lazy(|| Error::QueryVotingVerifier(self.client.address.clone())),
        }
    }

    pub fn worker_set_status(&self, new_workerset: WorkerSet) -> Result<VerificationStatus> {
        self.client
<<<<<<< HEAD
            .query(&QueryMsg::GetWorkerSetStatus { new_workerset })
=======
            .query(&QueryMsg::GetVerifierSetStatus { new_operators })
>>>>>>> fc05b4d3
            .change_context_lazy(|| Error::QueryVotingVerifier(self.client.address.clone()))
    }

    pub fn current_threshold(&self) -> Result<MajorityThreshold> {
        self.client
            .query(&QueryMsg::GetCurrentThreshold)
            .change_context_lazy(|| Error::QueryVotingVerifier(self.client.address.clone()))
    }
}

// TODO: unify across contract clients
fn ignore_empty(msgs: Vec<Message>) -> Option<Vec<Message>> {
    if msgs.is_empty() {
        None
    } else {
        Some(msgs)
    }
}

#[cfg(test)]
mod test {
    use axelar_wasm_std::{
        msg_id::tx_hash_event_index::HexTxHashAndEventIndex, operators::Operators, Threshold,
        VerificationStatus,
    };
    use cosmwasm_std::{
        from_json,
        testing::{mock_dependencies, mock_env, mock_info, MockQuerier},
        Addr, DepsMut, QuerierWrapper, Uint128, Uint64, WasmQuery,
    };
    use router_api::{CrossChainId, Message};

    use crate::{
        contract::{instantiate, query},
        msg::{InstantiateMsg, MessageStatus, QueryMsg},
        Client,
    };

    #[test]
    fn query_messages_status() {
        let (querier, _, addr) = setup();
        let client: Client = client::Client::new(QuerierWrapper::new(&querier), addr).into();

        let msg_1 = Message {
            cc_id: CrossChainId {
                chain: "eth".parse().unwrap(),
                id: HexTxHashAndEventIndex {
                    tx_hash: [0; 32],
                    event_index: 0,
                }
                .to_string()
                .parse()
                .unwrap(),
            },
            source_address: "0x1234".parse().unwrap(),
            destination_address: "0x5678".parse().unwrap(),
            destination_chain: "eth".parse().unwrap(),
            payload_hash: [0; 32],
        };
        let msg_2 = Message {
            cc_id: CrossChainId {
                chain: "eth".parse().unwrap(),
                id: HexTxHashAndEventIndex {
                    tx_hash: [1; 32],
                    event_index: 0,
                }
                .to_string()
                .parse()
                .unwrap(),
            },
            source_address: "0x4321".parse().unwrap(),
            destination_address: "0x8765".parse().unwrap(),
            destination_chain: "eth".parse().unwrap(),
            payload_hash: [0; 32],
        };

        assert!(client.messages_status(vec![]).unwrap().is_empty());
        assert_eq!(
            client
                .messages_status(vec![msg_1.clone(), msg_2.clone()])
                .unwrap(),
            vec![
                MessageStatus::new(msg_1, VerificationStatus::Unknown),
                MessageStatus::new(msg_2, VerificationStatus::Unknown)
            ]
        );
    }

    #[test]
    fn query_worker_set_status() {
        let (querier, _, addr) = setup();
        let client: Client = client::Client::new(QuerierWrapper::new(&querier), addr).into();

        assert_eq!(
            client
                .worker_set_status(Operators::new(vec![], Uint128::one(), 1))
                .unwrap(),
            VerificationStatus::Unknown
        );
    }

    #[test]
    fn query_current_threshold() {
        let (querier, instantiate_msg, addr) = setup();
        let client: Client = client::Client::new(QuerierWrapper::new(&querier), addr).into();

        assert_eq!(
            client.current_threshold().unwrap(),
            instantiate_msg.voting_threshold
        );
    }

    fn setup() -> (MockQuerier, InstantiateMsg, Addr) {
        let addr = "voting-verifier";
        let mut deps = mock_dependencies();
        let instantiate_msg = instantiate_contract(deps.as_mut());

        let mut querier = MockQuerier::default();
        querier.update_wasm(move |msg| match msg {
            WasmQuery::Smart { contract_addr, msg } if contract_addr == addr => {
                let msg = from_json::<QueryMsg>(msg).unwrap();
                Ok(query(deps.as_ref(), mock_env(), msg).into()).into()
            }
            _ => panic!("unexpected query: {:?}", msg),
        });

        (querier, instantiate_msg, Addr::unchecked(addr))
    }

    fn instantiate_contract(deps: DepsMut) -> InstantiateMsg {
        let env = mock_env();
        let info = mock_info("deployer", &[]);

        let msg = InstantiateMsg {
            governance_address: "governance".try_into().unwrap(),
            service_registry_address: "service-registry".try_into().unwrap(),
            service_name: "voting-verifier".try_into().unwrap(),
            source_gateway_address: "source-gateway".try_into().unwrap(),
            voting_threshold: Threshold::try_from((Uint64::new(2), Uint64::new(3)))
                .unwrap()
                .try_into()
                .unwrap(),
            block_expiry: 100,
            confirmation_height: 10,
            source_chain: "source-chain".parse().unwrap(),
            rewards_address: "rewards".to_string(),
            msg_id_format: axelar_wasm_std::msg_id::MessageIdFormat::HexTxHashAndEventIndex,
        };

        instantiate(deps, env, info.clone(), msg.clone()).unwrap();

        msg
    }
}<|MERGE_RESOLUTION|>--- conflicted
+++ resolved
@@ -6,7 +6,7 @@
 };
 use cosmwasm_std::{Addr, WasmMsg};
 use error_stack::ResultExt;
-use multisig::worker_set::WorkerSet;
+use multisig::verifier_set::VerifierSet;
 use router_api::Message;
 
 use crate::msg::{ExecuteMsg, MessageStatus, Poll, QueryMsg};
@@ -48,11 +48,11 @@
     pub fn verify_worker_set(
         &self,
         message_id: nonempty::String,
-        new_workerset: WorkerSet
+        new_verifier_set: VerifierSet
     ) -> WasmMsg {
         self.client.execute(&ExecuteMsg::VerifyVerifierSet {
             message_id,
-            new_workerset,
+            new_verifier_set,
         })
     }
 
@@ -78,13 +78,9 @@
         }
     }
 
-    pub fn worker_set_status(&self, new_workerset: WorkerSet) -> Result<VerificationStatus> {
+    pub fn verifier_set_status(&self, new_verifier_set: VerifierSet) -> Result<VerificationStatus> {
         self.client
-<<<<<<< HEAD
-            .query(&QueryMsg::GetWorkerSetStatus { new_workerset })
-=======
-            .query(&QueryMsg::GetVerifierSetStatus { new_operators })
->>>>>>> fc05b4d3
+            .query(&QueryMsg::GetVerifierSetStatus { new_verifier_set })
             .change_context_lazy(|| Error::QueryVotingVerifier(self.client.address.clone()))
     }
 
@@ -180,7 +176,7 @@
 
         assert_eq!(
             client
-                .worker_set_status(Operators::new(vec![], Uint128::one(), 1))
+                .verifier_set_status(Operators::new(vec![], Uint128::one(), 1))
                 .unwrap(),
             VerificationStatus::Unknown
         );
