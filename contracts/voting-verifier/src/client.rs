use axelar_wasm_std::voting::{PollId, Vote};
use axelar_wasm_std::{nonempty, MajorityThreshold, VerificationStatus};
use cosmwasm_std::{Addr, WasmMsg};
use error_stack::ResultExt;
use multisig::verifier_set::VerifierSet;
use router_api::Message;

use crate::msg::{ExecuteMsg, MessageStatus, PollResponse, QueryMsg};

type Result<T> = error_stack::Result<T, Error>;

#[derive(thiserror::Error, Debug)]
pub enum Error {
    #[error("failed to query the voting verifier contract at {0}")]
    QueryVotingVerifier(Addr),
}

impl<'a> From<client::Client<'a, ExecuteMsg, QueryMsg>> for Client<'a> {
    fn from(client: client::Client<'a, ExecuteMsg, QueryMsg>) -> Self {
        Client { client }
    }
}

pub struct Client<'a> {
    client: client::Client<'a, ExecuteMsg, QueryMsg>,
}

impl<'a> Client<'a> {
    pub fn verify_messages(&self, messages: Vec<Message>) -> Option<WasmMsg> {
        ignore_empty(messages)
            .map(|messages| self.client.execute(&ExecuteMsg::VerifyMessages(messages)))
    }

    pub fn vote(&self, poll_id: PollId, votes: Vec<Vote>) -> WasmMsg {
        self.client.execute(&ExecuteMsg::Vote { poll_id, votes })
    }

    pub fn end_poll(&self, poll_id: PollId) -> WasmMsg {
        self.client.execute(&ExecuteMsg::EndPoll { poll_id })
    }

    pub fn verify_verifier_set(
        &self,
        message_id: nonempty::String,
        new_verifier_set: VerifierSet,
    ) -> WasmMsg {
        self.client.execute(&ExecuteMsg::VerifyVerifierSet {
            message_id,
            new_verifier_set,
        })
    }

    pub fn update_voting_threshold(&self, new_voting_threshold: MajorityThreshold) -> WasmMsg {
        self.client.execute(&ExecuteMsg::UpdateVotingThreshold {
            new_voting_threshold,
        })
    }

    pub fn poll(&self, poll_id: PollId) -> Result<PollResponse> {
        self.client
            .query(&QueryMsg::Poll { poll_id })
            .change_context_lazy(|| Error::QueryVotingVerifier(self.client.address.clone()))
    }

    pub fn messages_status(&self, messages: Vec<Message>) -> Result<Vec<MessageStatus>> {
        match messages.as_slice() {
            [] => Ok(vec![]),
            _ => self
                .client
<<<<<<< HEAD
                .query(&QueryMsg::MessagesStatus { messages })
=======
                .query(&QueryMsg::GetMessagesStatus(messages))
>>>>>>> e4ef3073
                .change_context_lazy(|| Error::QueryVotingVerifier(self.client.address.clone())),
        }
    }

    pub fn verifier_set_status(&self, new_verifier_set: VerifierSet) -> Result<VerificationStatus> {
        self.client
<<<<<<< HEAD
            .query(&QueryMsg::VerifierSetStatus { new_verifier_set })
=======
            .query(&QueryMsg::GetVerifierSetStatus(new_verifier_set))
>>>>>>> e4ef3073
            .change_context_lazy(|| Error::QueryVotingVerifier(self.client.address.clone()))
    }

    pub fn current_threshold(&self) -> Result<MajorityThreshold> {
        self.client
            .query(&QueryMsg::CurrentThreshold)
            .change_context_lazy(|| Error::QueryVotingVerifier(self.client.address.clone()))
    }
}

// TODO: unify across contract clients
fn ignore_empty(msgs: Vec<Message>) -> Option<Vec<Message>> {
    if msgs.is_empty() {
        None
    } else {
        Some(msgs)
    }
}

#[cfg(test)]
mod test {
    use std::collections::BTreeMap;

    use axelar_wasm_std::msg_id::HexTxHashAndEventIndex;
    use axelar_wasm_std::{Threshold, VerificationStatus};
    use cosmwasm_std::testing::{mock_dependencies, mock_env, mock_info, MockQuerier};
    use cosmwasm_std::{from_json, Addr, DepsMut, QuerierWrapper, Uint128, Uint64, WasmQuery};
    use multisig::verifier_set::VerifierSet;
    use router_api::{CrossChainId, Message};

    use crate::contract::{instantiate, query};
    use crate::msg::{InstantiateMsg, MessageStatus, QueryMsg};
    use crate::Client;

    #[test]
    fn query_messages_status() {
        let (querier, _, addr) = setup();
        let client: Client = client::Client::new(QuerierWrapper::new(&querier), addr).into();

        let msg_1 = Message {
            cc_id: CrossChainId::new(
                "eth",
                HexTxHashAndEventIndex {
                    tx_hash: [0; 32],
                    event_index: 0,
                }
                .to_string()
                .as_str(),
            )
            .unwrap(),
            source_address: "0x1234".parse().unwrap(),
            destination_address: "0x5678".parse().unwrap(),
            destination_chain: "eth".parse().unwrap(),
            payload_hash: [0; 32],
        };
        let msg_2 = Message {
            cc_id: CrossChainId::new(
                "eth",
                HexTxHashAndEventIndex {
                    tx_hash: [1; 32],
                    event_index: 0,
                }
                .to_string()
                .as_str(),
            )
            .unwrap(),
            source_address: "0x4321".parse().unwrap(),
            destination_address: "0x8765".parse().unwrap(),
            destination_chain: "eth".parse().unwrap(),
            payload_hash: [0; 32],
        };

        assert!(client.messages_status(vec![]).unwrap().is_empty());
        assert_eq!(
            client
                .messages_status(vec![msg_1.clone(), msg_2.clone()])
                .unwrap(),
            vec![
                MessageStatus::new(msg_1, VerificationStatus::Unknown),
                MessageStatus::new(msg_2, VerificationStatus::Unknown)
            ]
        );
    }

    #[test]
    fn query_verifier_set_status() {
        let (querier, _, addr) = setup();
        let client: Client = client::Client::new(QuerierWrapper::new(&querier), addr).into();

        assert_eq!(
            client
                .verifier_set_status(VerifierSet {
                    signers: BTreeMap::new(),
                    threshold: Uint128::one(),
                    created_at: 0
                })
                .unwrap(),
            VerificationStatus::Unknown
        );
    }

    #[test]
    fn query_current_threshold() {
        let (querier, instantiate_msg, addr) = setup();
        let client: Client = client::Client::new(QuerierWrapper::new(&querier), addr).into();

        assert_eq!(
            client.current_threshold().unwrap(),
            instantiate_msg.voting_threshold
        );
    }

    fn setup() -> (MockQuerier, InstantiateMsg, Addr) {
        let addr = "voting-verifier";
        let mut deps = mock_dependencies();
        let instantiate_msg = instantiate_contract(deps.as_mut());

        let mut querier = MockQuerier::default();
        querier.update_wasm(move |msg| match msg {
            WasmQuery::Smart { contract_addr, msg } if contract_addr == addr => {
                let msg = from_json::<QueryMsg>(msg).unwrap();
                Ok(query(deps.as_ref(), mock_env(), msg).into()).into()
            }
            _ => panic!("unexpected query: {:?}", msg),
        });

        (querier, instantiate_msg, Addr::unchecked(addr))
    }

    fn instantiate_contract(deps: DepsMut) -> InstantiateMsg {
        let env = mock_env();
        let info = mock_info("deployer", &[]);

        let msg = InstantiateMsg {
            governance_address: "governance".try_into().unwrap(),
            service_registry_address: "service-registry".try_into().unwrap(),
            service_name: "voting-verifier".try_into().unwrap(),
            source_gateway_address: "source-gateway".try_into().unwrap(),
            voting_threshold: Threshold::try_from((Uint64::new(2), Uint64::new(3)))
                .unwrap()
                .try_into()
                .unwrap(),
            block_expiry: 100.try_into().unwrap(),
            confirmation_height: 10,
            source_chain: "source-chain".parse().unwrap(),
            rewards_address: "rewards".try_into().unwrap(),
            msg_id_format: axelar_wasm_std::msg_id::MessageIdFormat::HexTxHashAndEventIndex,
        };

        instantiate(deps, env, info.clone(), msg.clone()).unwrap();

        msg
    }
}<|MERGE_RESOLUTION|>--- conflicted
+++ resolved
@@ -67,22 +67,14 @@
             [] => Ok(vec![]),
             _ => self
                 .client
-<<<<<<< HEAD
-                .query(&QueryMsg::MessagesStatus { messages })
-=======
-                .query(&QueryMsg::GetMessagesStatus(messages))
->>>>>>> e4ef3073
+                .query(&QueryMsg::MessagesStatus(messages))
                 .change_context_lazy(|| Error::QueryVotingVerifier(self.client.address.clone())),
         }
     }
 
     pub fn verifier_set_status(&self, new_verifier_set: VerifierSet) -> Result<VerificationStatus> {
         self.client
-<<<<<<< HEAD
-            .query(&QueryMsg::VerifierSetStatus { new_verifier_set })
-=======
-            .query(&QueryMsg::GetVerifierSetStatus(new_verifier_set))
->>>>>>> e4ef3073
+            .query(&QueryMsg::VerifierSetStatus(new_verifier_set))
             .change_context_lazy(|| Error::QueryVotingVerifier(self.client.address.clone()))
     }
 
