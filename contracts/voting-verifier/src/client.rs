use axelar_wasm_std::vec::VecExt;
use axelar_wasm_std::voting::{PollId, Vote};
use axelar_wasm_std::{nonempty, MajorityThreshold, VerificationStatus};
use cosmwasm_std::CosmosMsg;
use error_stack::ResultExt;
use multisig::verifier_set::VerifierSet;
use router_api::Message;

use crate::msg::{ExecuteMsg, MessageStatus, PollResponse, QueryMsg, VotingParameters};

type Result<T> = error_stack::Result<T, Error>;

#[derive(thiserror::Error, Debug)]
pub enum Error {
    #[error("failed to query voting verifier for verifier set status. verifier_set: {0:?}")]
    VerifierSetStatus(VerifierSet),
    #[error("failed to query voting verifier for voting parameters")]
    VotingParameters,
    #[error("failed to query voting verifier for messages status. messages: {0:?}")]
    MessagesStatus(Vec<Message>),
    #[error("failed to query voting verifier for poll. poll_id: {0}")]
    Poll(PollId),
}

impl Error {
    fn for_query(value: QueryMsg) -> Self {
        match value {
            QueryMsg::MessagesStatus(messages) => Error::MessagesStatus(messages),
            QueryMsg::VerifierSetStatus(verifier_set) => Error::VerifierSetStatus(verifier_set),
            QueryMsg::Poll { poll_id } => Error::Poll(poll_id),
            QueryMsg::VotingParameters => Error::VotingParameters,
        }
    }
}

impl<'a> From<client::ContractClient<'a, ExecuteMsg, QueryMsg>> for Client<'a> {
    fn from(client: client::ContractClient<'a, ExecuteMsg, QueryMsg>) -> Self {
        Client { client }
    }
}

pub struct Client<'a> {
    client: client::ContractClient<'a, ExecuteMsg, QueryMsg>,
}

impl Client<'_> {
    pub fn verify_messages(&self, messages: Vec<Message>) -> Option<CosmosMsg> {
        messages
            .to_none_if_empty()
            .map(|messages| self.client.execute(&ExecuteMsg::VerifyMessages(messages)))
    }

    pub fn vote(&self, poll_id: PollId, votes: Vec<Vote>) -> CosmosMsg {
        self.client.execute(&ExecuteMsg::Vote { poll_id, votes })
    }

    pub fn end_poll(&self, poll_id: PollId) -> CosmosMsg {
        self.client.execute(&ExecuteMsg::EndPoll { poll_id })
    }

    pub fn verify_verifier_set(
        &self,
        message_id: nonempty::String,
        new_verifier_set: VerifierSet,
    ) -> CosmosMsg {
        self.client.execute(&ExecuteMsg::VerifyVerifierSet {
            message_id,
            new_verifier_set,
        })
    }

    pub fn update_voting_parameters(
        &self,
        voting_threshold: Option<MajorityThreshold>,
        block_expiry: Option<nonempty::Uint64>,
        confirmation_height: Option<u64>,
    ) -> CosmosMsg {
        self.client.execute(&ExecuteMsg::UpdateVotingParameters {
            voting_threshold,
            block_expiry,
            confirmation_height,
        })
    }

    pub fn poll(&self, poll_id: PollId) -> Result<PollResponse> {
        let msg = QueryMsg::Poll { poll_id };
        self.client
            .query(&msg)
            .change_context_lazy(|| Error::for_query(msg))
    }

    pub fn messages_status(&self, messages: Vec<Message>) -> Result<Vec<MessageStatus>> {
        match messages.as_slice() {
            [] => Ok(vec![]),
            _ => {
                let msg = QueryMsg::MessagesStatus(messages);
                self.client
                    .query(&msg)
                    .change_context_lazy(|| Error::for_query(msg))
            }
        }
    }

    pub fn verifier_set_status(&self, new_verifier_set: VerifierSet) -> Result<VerificationStatus> {
        let msg = QueryMsg::VerifierSetStatus(new_verifier_set);
        self.client
            .query(&msg)
            .change_context_lazy(|| Error::for_query(msg))
    }

    pub fn voting_parameters(&self) -> Result<VotingParameters> {
        let msg = QueryMsg::VotingParameters;
        self.client
            .query(&msg)
            .change_context_lazy(|| Error::for_query(msg))
    }
}

#[cfg(test)]
mod test {
    use std::collections::BTreeMap;

<<<<<<< HEAD
    use axelar_wasm_std::address::{validate_address, AddressFormat};
=======
    use assert_ok::assert_ok;
>>>>>>> 10155709
    use axelar_wasm_std::msg_id::HexTxHashAndEventIndex;
    use axelar_wasm_std::{Threshold, VerificationStatus};
    use cosmwasm_std::testing::{message_info, mock_dependencies, mock_env, MockQuerier};
    use cosmwasm_std::{
        from_json, Addr, Binary, DepsMut, QuerierResult, QuerierWrapper, SystemError, Uint128,
        Uint64, WasmQuery,
    };
    use multisig::verifier_set::VerifierSet;
    use router_api::{address, chain_name, cosmos_addr, CrossChainId, Message};

    use crate::contract::{instantiate, query};
    use crate::msg::{InstantiateMsg, MessageStatus, QueryMsg};
    use crate::Client;

    #[test]
    fn query_messages_status() {
        let (querier, _, addr) = setup();
        let client: Client =
            client::ContractClient::new(QuerierWrapper::new(&querier), &addr).into();

        let msg_1 = Message {
            cc_id: CrossChainId::new(
                "eth",
                HexTxHashAndEventIndex {
                    tx_hash: [0; 32],
                    event_index: 0,
                }
                .to_string()
                .as_str(),
            )
            .unwrap(),
            source_address: address!("0x1234"),
            destination_address: address!("0x5678"),
            destination_chain: chain_name!("eth"),
            payload_hash: [0; 32],
        };
        let msg_2 = Message {
            cc_id: CrossChainId::new(
                "eth",
                HexTxHashAndEventIndex {
                    tx_hash: [1; 32],
                    event_index: 0,
                }
                .to_string()
                .as_str(),
            )
            .unwrap(),
            source_address: address!("0x4321"),
            destination_address: address!("0x8765"),
            destination_chain: chain_name!("eth"),
            payload_hash: [0; 32],
        };

        assert!(client.messages_status(vec![]).unwrap().is_empty());
        assert_eq!(
            client
                .messages_status(vec![msg_1.clone(), msg_2.clone()])
                .unwrap(),
            vec![
                MessageStatus::new(msg_1, VerificationStatus::Unknown),
                MessageStatus::new(msg_2, VerificationStatus::Unknown)
            ]
        );
    }

    #[test]
    fn query_verifier_set_status() {
        let (querier, _, addr) = setup();
        let client: Client =
            client::ContractClient::new(QuerierWrapper::new(&querier), &addr).into();

        assert_eq!(
            client
                .verifier_set_status(VerifierSet {
                    signers: BTreeMap::new(),
                    threshold: Uint128::one(),
                    created_at: 0
                })
                .unwrap(),
            VerificationStatus::Unknown
        );
    }

    #[test]
    fn query_voting_parameters() {
        let (querier, instantiate_msg, addr) = setup();
        let client: Client =
            client::ContractClient::new(QuerierWrapper::new(&querier), &addr).into();

        let params = client.voting_parameters();
        assert_ok!(&params);
        let params = params.unwrap();
        assert_eq!(params.voting_threshold, instantiate_msg.voting_threshold);
        assert_eq!(params.block_expiry, instantiate_msg.block_expiry);
        assert_eq!(
            params.confirmation_height,
            instantiate_msg.confirmation_height
        );
    }

    #[test]
    fn query_verifier_set_returns_error_when_query_fails() {
        let (querier, addr) = setup_queries_to_fail();
        let client: Client =
            client::ContractClient::new(QuerierWrapper::new(&querier), &addr).into();
        let res = client.verifier_set_status(VerifierSet {
            signers: BTreeMap::new(),
            threshold: Uint128::one(),
            created_at: 0,
        });

        assert!(res.is_err());
        goldie::assert!(res.unwrap_err().to_string());
    }

    #[test]
    fn query_messages_status_returns_error_when_query_fails() {
        let (querier, addr) = setup_queries_to_fail();
        let client: Client =
            client::ContractClient::new(QuerierWrapper::new(&querier), &addr).into();
        let res = client.messages_status(vec![Message {
            cc_id: CrossChainId::new(
                "eth",
                HexTxHashAndEventIndex {
                    tx_hash: [0; 32],
                    event_index: 0,
                }
                .to_string()
                .as_str(),
            )
            .unwrap(),
            source_address: address!("0x1234"),
            destination_address: address!("0x5678"),
            destination_chain: chain_name!("eth"),
            payload_hash: [0; 32],
        }]);

        assert!(res.is_err());
        goldie::assert!(res.unwrap_err().to_string());
    }

    #[test]
    fn query_poll_returns_error_when_query_fails() {
        let (querier, addr) = setup_queries_to_fail();
        let client: Client =
            client::ContractClient::new(QuerierWrapper::new(&querier), &addr).into();
        let res = client.poll(1u64.into());

        assert!(res.is_err());
        goldie::assert!(res.unwrap_err().to_string());
    }

    #[test]
    fn query_voting_parameters_returns_error_when_query_fails() {
        let (querier, addr) = setup_queries_to_fail();
        let client: Client =
            client::ContractClient::new(QuerierWrapper::new(&querier), &addr).into();
        let res = client.voting_parameters();

        assert!(res.is_err());
        goldie::assert!(res.unwrap_err().to_string());
    }

    fn setup_queries_to_fail() -> (MockQuerier, Addr) {
        let addr = cosmos_addr!("voting-verifier");
        let addr_clone = addr.clone();

        let mut querier = MockQuerier::default();
        querier.update_wasm(move |msg| match msg {
            WasmQuery::Smart {
                contract_addr,
                msg: _,
            } if contract_addr == addr.as_str() => {
                Err(SystemError::Unknown {}).into() // simulate cryptic error seen in production
            }
            _ => panic!("unexpected query: {:?}", msg),
        });

        (querier, addr_clone)
    }

    fn chain_codec_handler(msg: &Binary) -> QuerierResult {
        let msg = from_json::<chain_codec_api::msg::QueryMsg>(msg).unwrap();

        match msg {
            chain_codec_api::msg::QueryMsg::ValidateAddress { address } => {
                Ok(validate_address(&address, &AddressFormat::Eip55)
                    .map(|_| cosmwasm_std::to_json_binary(&cosmwasm_std::Empty {}).unwrap())
                    .into())
                .into()
            }
            _ => panic!("unexpected query: {:?}", msg),
        }
    }

    fn setup() -> (MockQuerier, InstantiateMsg, Addr) {
        let mut deps = mock_dependencies();
        deps.querier.update_wasm(|q| match q {
            WasmQuery::Smart { contract_addr, msg }
                if contract_addr == cosmos_addr!("chain-codec").as_str() =>
            {
                chain_codec_handler(msg)
            }
            _ => Err(SystemError::Unknown {}).into(),
        });
        let addr = cosmos_addr!("voting-verifier");
        let addr_clone = addr.clone();
        let instantiate_msg = instantiate_contract(deps.as_mut());

        let mut querier = MockQuerier::default();
        querier.update_wasm(move |msg| match msg {
            WasmQuery::Smart { contract_addr, msg } => {
                if contract_addr == addr.as_str() {
                    let msg = from_json::<QueryMsg>(msg).unwrap();
                    Ok(query(deps.as_ref(), mock_env(), msg).into()).into()
                } else if contract_addr == cosmos_addr!("chain-codec").as_str() {
                    chain_codec_handler(msg)
                } else {
                    Err(SystemError::Unknown {}).into()
                }
            }
            _ => panic!("unexpected query: {:?}", msg),
        });

        (querier, instantiate_msg, addr_clone)
    }

    fn instantiate_contract(deps: DepsMut) -> InstantiateMsg {
        let env = mock_env();
        let info = message_info(&cosmos_addr!("deployer"), &[]);

        let msg = InstantiateMsg {
            governance_address: cosmos_addr!("governance").to_string().try_into().unwrap(),
            service_registry_address: cosmos_addr!("service-registry")
                .to_string()
                .try_into()
                .unwrap(),
            service_name: "voting-verifier".try_into().unwrap(),
            source_gateway_address: "0x4F4495243837681061C4743b74B3eEdf548D56A5"
                .try_into()
                .unwrap(),
            voting_threshold: Threshold::try_from((Uint64::new(2), Uint64::new(3)))
                .unwrap()
                .try_into()
                .unwrap(),
            block_expiry: 100.try_into().unwrap(),
            confirmation_height: 10,
            source_chain: chain_name!("source-chain"),
            rewards_address: cosmos_addr!("rewards").to_string().try_into().unwrap(),
            msg_id_format: axelar_wasm_std::msg_id::MessageIdFormat::HexTxHashAndEventIndex,
            chain_codec_address: cosmos_addr!("chain-codec").to_string().try_into().unwrap(),
        };

        instantiate(deps, env, info.clone(), msg.clone()).unwrap();

        msg
    }
}<|MERGE_RESOLUTION|>--- conflicted
+++ resolved
@@ -120,11 +120,8 @@
 mod test {
     use std::collections::BTreeMap;
 
-<<<<<<< HEAD
+    use assert_ok::assert_ok;
     use axelar_wasm_std::address::{validate_address, AddressFormat};
-=======
-    use assert_ok::assert_ok;
->>>>>>> 10155709
     use axelar_wasm_std::msg_id::HexTxHashAndEventIndex;
     use axelar_wasm_std::{Threshold, VerificationStatus};
     use cosmwasm_std::testing::{message_info, mock_dependencies, mock_env, MockQuerier};
