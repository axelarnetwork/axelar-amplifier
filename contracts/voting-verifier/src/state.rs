--- conflicted
+++ resolved
@@ -11,7 +11,7 @@
     voting::{PollId, WeightedPoll},
     MajorityThreshold,
 };
-use multisig::worker_set::WorkerSet;
+use multisig::verifier_set::VerifierSet;
 use router_api::{ChainName, Message};
 
 use crate::error::ContractError;
@@ -66,8 +66,8 @@
     }
 }
 
-impl PollContent<WorkerSet> {
-    pub fn new(workerset: WorkerSet, poll_id: PollId) -> Self {
+impl PollContent<VerifierSet> {
+    pub fn new(workerset: VerifierSet, poll_id: PollId) -> Self {
         Self {
             content: workerset,
             poll_id,
@@ -84,9 +84,5 @@
 
 pub const CONFIG: Item<Config> = Item::new("config");
 
-<<<<<<< HEAD
-pub const POLL_WORKER_SETS: Map<&Hash, PollContent<WorkerSet>> = Map::new("poll_worker_sets");
-=======
 // TODO: do we need to migrate this or just drop it?
-pub const POLL_VERIFIER_SETS: Map<&Hash, PollContent<Operators>> = Map::new("poll_verifier_sets");
->>>>>>> fc05b4d3
+pub const POLL_VERIFIER_SETS: Map<&Hash, PollContent<VerifierSet>> = Map::new("poll_verifier_sets");