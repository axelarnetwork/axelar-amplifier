--- conflicted
+++ resolved
@@ -34,11 +34,7 @@
     type E = ContractError;
 
     fn finish(self, block_height: u64) -> Result<Self, ContractError> {
-<<<<<<< HEAD
-        self.map(|poll| poll.finish(block_height).map_err(ContractError::from))
-=======
         self.try_map(|poll| poll.finish(block_height).map_err(ContractError::from))
->>>>>>> bc1726e2
     }
 
     fn result(&self) -> voting::PollResult {
@@ -53,11 +49,7 @@
         sender: &Addr,
         votes: Vec<bool>,
     ) -> Result<Self, ContractError> {
-<<<<<<< HEAD
-        self.map(|poll| {
-=======
         self.try_map(|poll| {
->>>>>>> bc1726e2
             poll.cast_vote(block_height, sender, votes)
                 .map_err(ContractError::from)
         })
@@ -65,11 +57,7 @@
 }
 
 impl Poll {
-<<<<<<< HEAD
-    pub fn map<F, E>(self, func: F) -> Result<Self, E>
-=======
     fn try_map<F, E>(self, func: F) -> Result<Self, E>
->>>>>>> bc1726e2
     where
         F: FnOnce(WeightedPoll) -> Result<WeightedPoll, E>,
         E: From<ContractError>,
