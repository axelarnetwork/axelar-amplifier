--- conflicted
+++ resolved
@@ -44,17 +44,10 @@
 }
 
 #[cw_serde]
-<<<<<<< HEAD
 pub struct PollContent<T> {
     pub content: T, // content is stored for migration purposes in case the hash changes
     pub poll_id: PollId,
-    pub index_in_poll: usize,
-=======
-pub struct PollMessage {
-    pub msg: Message,
-    pub poll_id: PollID,
     pub index_in_poll: u32,
->>>>>>> b4965bd9
 }
 
 impl<T> PollContent<T> {
