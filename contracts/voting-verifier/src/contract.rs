use axelar_wasm_std::{permission_control, FnExt};
#[cfg(not(feature = "library"))]
use cosmwasm_std::entry_point;
use cosmwasm_std::{
    to_json_binary, Attribute, Binary, Deps, DepsMut, Empty, Env, Event, MessageInfo, Response,
    StdResult,
};

use crate::contract::migrations::v0_5_0;
use crate::msg::{ExecuteMsg, InstantiateMsg, QueryMsg};
use crate::state::{Config, CONFIG};

mod execute;
mod migrations;
mod query;

const CONTRACT_NAME: &str = env!("CARGO_PKG_NAME");
const CONTRACT_VERSION: &str = env!("CARGO_PKG_VERSION");

#[cfg_attr(not(feature = "library"), entry_point)]
pub fn instantiate(
    deps: DepsMut,
    _env: Env,
    _info: MessageInfo,
    msg: InstantiateMsg,
) -> Result<Response, axelar_wasm_std::error::ContractError> {
    cw2::set_contract_version(deps.storage, CONTRACT_NAME, CONTRACT_VERSION)?;

    let governance = deps.api.addr_validate(&msg.governance_address)?;
    permission_control::set_governance(deps.storage, &governance)?;

    let config = Config {
        service_name: msg.service_name,
        service_registry_contract: deps.api.addr_validate(&msg.service_registry_address)?,
        source_gateway_address: msg.source_gateway_address,
        voting_threshold: msg.voting_threshold,
        block_expiry: msg.block_expiry,
        confirmation_height: msg.confirmation_height,
        source_chain: msg.source_chain,
        rewards_contract: deps.api.addr_validate(&msg.rewards_address)?,
        msg_id_format: msg.msg_id_format,
    };
    CONFIG.save(deps.storage, &config)?;

    Ok(Response::new()
        .add_event(Event::new("instantiated").add_attributes(<Vec<Attribute>>::from(config))))
}

#[cfg_attr(not(feature = "library"), entry_point)]
pub fn execute(
    deps: DepsMut,
    env: Env,
    info: MessageInfo,
    msg: ExecuteMsg,
) -> Result<Response, axelar_wasm_std::error::ContractError> {
    match msg.ensure_permissions(deps.storage, &info.sender)? {
        ExecuteMsg::VerifyMessages(messages) => execute::verify_messages(deps, env, messages),
        ExecuteMsg::Vote { poll_id, votes } => execute::vote(deps, env, info, poll_id, votes),
        ExecuteMsg::EndPoll { poll_id } => execute::end_poll(deps, env, poll_id),
        ExecuteMsg::VerifyVerifierSet {
            message_id,
            new_verifier_set,
        } => execute::verify_verifier_set(deps, env, &message_id, new_verifier_set),
        ExecuteMsg::UpdateVotingThreshold {
            new_voting_threshold,
        } => execute::update_voting_threshold(deps, new_voting_threshold),
    }?
    .then(Ok)
}

#[cfg_attr(not(feature = "library"), entry_point)]
pub fn query(deps: Deps, env: Env, msg: QueryMsg) -> StdResult<Binary> {
    match msg {
        QueryMsg::Poll { poll_id } => {
            to_json_binary(&query::poll_response(deps, env.block.height, poll_id)?)
        }

<<<<<<< HEAD
        QueryMsg::MessagesStatus { messages } => {
            to_json_binary(&query::messages_status(deps, &messages, env.block.height)?)
        }
        QueryMsg::VerifierSetStatus { new_verifier_set } => to_json_binary(
=======
        QueryMsg::GetMessagesStatus(messages) => {
            to_json_binary(&query::messages_status(deps, &messages, env.block.height)?)
        }
        QueryMsg::GetVerifierSetStatus(new_verifier_set) => to_json_binary(
>>>>>>> e4ef3073
            &query::verifier_set_status(deps, &new_verifier_set, env.block.height)?,
        ),
        QueryMsg::CurrentThreshold => to_json_binary(&query::voting_threshold(deps)?),
    }
}

#[cfg_attr(not(feature = "library"), entry_point)]
pub fn migrate(
    deps: DepsMut,
    _env: Env,
    _msg: Empty,
) -> Result<Response, axelar_wasm_std::error::ContractError> {
    v0_5_0::migrate(deps.storage)?;

    Ok(Response::default())
}

#[cfg(test)]
mod test {
    use axelar_wasm_std::msg_id::{
        Base58SolanaTxSignatureAndEventIndex, Base58TxDigestAndEventIndex, HexTxHashAndEventIndex,
        MessageIdFormat,
    };
    use axelar_wasm_std::voting::Vote;
    use axelar_wasm_std::{nonempty, MajorityThreshold, Threshold, VerificationStatus};
    use cosmwasm_std::testing::{
        mock_dependencies, mock_env, mock_info, MockApi, MockQuerier, MockStorage,
    };
    use cosmwasm_std::{from_json, Addr, Empty, Fraction, OwnedDeps, Uint128, Uint64, WasmQuery};
    use multisig::key::KeyType;
    use multisig::test::common::{build_verifier_set, ecdsa_test_data};
    use router_api::{ChainName, CrossChainId, Message};
    use service_registry::state::{
        AuthorizationState, BondingState, Verifier, WeightedVerifier, VERIFIER_WEIGHT,
    };
    use sha3::{Digest, Keccak256, Keccak512};

    use super::*;
    use crate::error::ContractError;
    use crate::events::TxEventConfirmation;
    use crate::msg::MessageStatus;

    const SENDER: &str = "sender";
    const SERVICE_REGISTRY_ADDRESS: &str = "service_registry_address";
    const REWARDS_ADDRESS: &str = "rewards_address";
    const SERVICE_NAME: &str = "service_name";
    const POLL_BLOCK_EXPIRY: u64 = 100;
    const GOVERNANCE: &str = "governance";

    fn source_chain() -> ChainName {
        "source-chain".parse().unwrap()
    }

    fn initial_voting_threshold() -> MajorityThreshold {
        Threshold::try_from((2, 3)).unwrap().try_into().unwrap()
    }

    fn assert_contract_err_strings_equal(
        actual: impl Into<axelar_wasm_std::error::ContractError>,
        expected: impl Into<axelar_wasm_std::error::ContractError>,
    ) {
        assert_eq!(actual.into().to_string(), expected.into().to_string());
    }

    fn verifiers(num_verifiers: usize) -> Vec<Verifier> {
        let mut verifiers = vec![];
        for i in 0..num_verifiers {
            verifiers.push(Verifier {
                address: Addr::unchecked(format!("addr{}", i)),
                bonding_state: BondingState::Bonded {
                    amount: Uint128::from(100u128),
                },
                authorization_state: AuthorizationState::Authorized,
                service_name: SERVICE_NAME.parse().unwrap(),
            })
        }
        verifiers
    }

    fn setup(
        verifiers: Vec<Verifier>,
        msg_id_format: &MessageIdFormat,
    ) -> OwnedDeps<MockStorage, MockApi, MockQuerier, Empty> {
        let mut deps = mock_dependencies();

        instantiate(
            deps.as_mut(),
            mock_env(),
            mock_info("admin", &[]),
            InstantiateMsg {
                governance_address: GOVERNANCE.parse().unwrap(),
                service_registry_address: SERVICE_REGISTRY_ADDRESS.parse().unwrap(),
                service_name: SERVICE_NAME.parse().unwrap(),
                source_gateway_address: "source_gateway_address".parse().unwrap(),
                voting_threshold: initial_voting_threshold(),
                block_expiry: POLL_BLOCK_EXPIRY.try_into().unwrap(),
                confirmation_height: 100,
                source_chain: source_chain(),
                rewards_address: REWARDS_ADDRESS.parse().unwrap(),
                msg_id_format: msg_id_format.clone(),
            },
        )
        .unwrap();

        deps.querier.update_wasm(move |wq| match wq {
            WasmQuery::Smart { contract_addr, .. } if contract_addr == SERVICE_REGISTRY_ADDRESS => {
                Ok(to_json_binary(
                    &verifiers
                        .clone()
                        .into_iter()
                        .map(|v| WeightedVerifier {
                            verifier_info: v,
                            weight: VERIFIER_WEIGHT,
                        })
                        .collect::<Vec<WeightedVerifier>>(),
                )
                .into())
                .into()
            }
            _ => panic!("no mock for this query"),
        });

        deps
    }

    fn message_id(id: &str, index: u32, msg_id_format: &MessageIdFormat) -> nonempty::String {
        match msg_id_format {
            MessageIdFormat::HexTxHashAndEventIndex => HexTxHashAndEventIndex {
                tx_hash: Keccak256::digest(id.as_bytes()).into(),
                event_index: index,
            }
            .to_string()
            .parse()
            .unwrap(),
            MessageIdFormat::Base58TxDigestAndEventIndex => Base58TxDigestAndEventIndex {
                tx_digest: Keccak256::digest(id.as_bytes()).into(),
                event_index: index,
            }
            .to_string()
            .parse()
            .unwrap(),
            MessageIdFormat::Base58SolanaTxSignatureAndEventIndex => {
                Base58SolanaTxSignatureAndEventIndex {
                    raw_signature: Keccak512::digest(id.as_bytes()).into(),
                    event_index: index,
                }
                .to_string()
                .parse()
                .unwrap()
            }
        }
    }

    fn messages(len: u32, msg_id_format: &MessageIdFormat) -> Vec<Message> {
        (0..len)
            .map(|i| Message {
                cc_id: CrossChainId::new(source_chain(), message_id("id", i, msg_id_format))
                    .unwrap(),
                source_address: format!("source_address{i}").parse().unwrap(),
                destination_chain: format!("destination-chain{i}").parse().unwrap(),
                destination_address: format!("destination_address{i}").parse().unwrap(),
                payload_hash: [0; 32],
            })
            .collect()
    }

    #[allow(clippy::arithmetic_side_effects)]
    fn mock_env_expired() -> Env {
        let mut env = mock_env();
        env.block.height += POLL_BLOCK_EXPIRY;
        env
    }

    fn msgs_statuses(messages: Vec<Message>, status: VerificationStatus) -> Vec<MessageStatus> {
        messages
            .iter()
            .map(|message| MessageStatus::new(message.clone(), status))
            .collect()
    }

    #[test]
    fn should_fail_if_messages_are_not_from_same_source() {
        let msg_id_format = MessageIdFormat::HexTxHashAndEventIndex;
        let verifiers = verifiers(2);
        let mut deps = setup(verifiers.clone(), &msg_id_format);

        let msg = ExecuteMsg::VerifyMessages(vec![
            Message {
                cc_id: CrossChainId::new(source_chain(), message_id("id", 1, &msg_id_format))
                    .unwrap(),
                source_address: "source_address1".parse().unwrap(),
                destination_chain: "destination-chain1".parse().unwrap(),
                destination_address: "destination_address1".parse().unwrap(),
                payload_hash: [0; 32],
            },
            Message {
                cc_id: CrossChainId::new("other-chain", message_id("id", 2, &msg_id_format))
                    .unwrap(),
                source_address: "source_address2".parse().unwrap(),
                destination_chain: "destination-chain2".parse().unwrap(),
                destination_address: "destination_address2".parse().unwrap(),
                payload_hash: [0; 32],
            },
        ]);
        let err = execute(deps.as_mut(), mock_env(), mock_info(SENDER, &[]), msg).unwrap_err();
        assert_contract_err_strings_equal(err, ContractError::SourceChainMismatch(source_chain()));
    }

    #[test]
    fn should_fail_if_messages_have_invalid_msg_id() {
        let msg_id_format = MessageIdFormat::HexTxHashAndEventIndex;
        let verifiers = verifiers(2);
        let mut deps = setup(verifiers.clone(), &msg_id_format);

        let mut messages = messages(1, &MessageIdFormat::HexTxHashAndEventIndex);
        messages[0].cc_id = CrossChainId::new(source_chain(), "foobar").unwrap();

        let msg = ExecuteMsg::VerifyMessages(messages);

        let err = execute(deps.as_mut(), mock_env(), mock_info(SENDER, &[]), msg).unwrap_err();
        assert_contract_err_strings_equal(
            err,
            ContractError::InvalidMessageID("foobar".to_string()),
        );
    }

    #[test]
    fn should_fail_if_messages_have_base58_msg_id_but_contract_expects_hex() {
        let msg_id_format = MessageIdFormat::HexTxHashAndEventIndex;
        let verifiers = verifiers(2);
        let mut deps = setup(verifiers.clone(), &msg_id_format);

        let messages = messages(1, &MessageIdFormat::Base58TxDigestAndEventIndex);
        let msg = ExecuteMsg::VerifyMessages(messages.clone());

        let err = execute(deps.as_mut(), mock_env(), mock_info(SENDER, &[]), msg).unwrap_err();
        assert_contract_err_strings_equal(
            err,
            ContractError::InvalidMessageID(messages[0].cc_id.id.to_string()),
        );
    }

    #[test]
    fn should_fail_if_messages_have_hex_msg_id_but_contract_expects_base58() {
        let msg_id_format = MessageIdFormat::Base58TxDigestAndEventIndex;
        let verifiers = verifiers(2);
        let mut deps = setup(verifiers.clone(), &msg_id_format);

        let messages = messages(1, &MessageIdFormat::HexTxHashAndEventIndex);
        let msg = ExecuteMsg::VerifyMessages(messages.clone());

        let err = execute(deps.as_mut(), mock_env(), mock_info(SENDER, &[]), msg).unwrap_err();
        assert_contract_err_strings_equal(
            err,
            ContractError::InvalidMessageID(messages[0].cc_id.id.to_string()),
        );
    }

    #[test]
    fn should_not_verify_messages_if_in_progress() {
        let msg_id_format = MessageIdFormat::HexTxHashAndEventIndex;
        let verifiers = verifiers(2);
        let mut deps = setup(verifiers.clone(), &msg_id_format);
        let messages_count = 5;
        let messages_in_progress = 3;
        let messages = messages(messages_count as u32, &msg_id_format);

        execute(
            deps.as_mut(),
            mock_env(),
            mock_info(SENDER, &[]),
            ExecuteMsg::VerifyMessages(
                messages[0..messages_in_progress].to_vec(), // verify a subset of the messages
            ),
        )
        .unwrap();

        let res = execute(
            deps.as_mut(),
            mock_env(),
            mock_info(SENDER, &[]),
            ExecuteMsg::VerifyMessages(
                messages.clone(), // verify all messages including the ones from previous execution
            ),
        )
        .unwrap();

        let actual: Vec<TxEventConfirmation> = serde_json::from_str(
            &res.events
                .into_iter()
                .find(|event| event.ty == "messages_poll_started")
                .unwrap()
                .attributes
                .into_iter()
                .find_map(|attribute| {
                    if attribute.key == "messages" {
                        Some(attribute.value)
                    } else {
                        None
                    }
                })
                .unwrap(),
        )
        .unwrap();

        // messages starting after the ones already in progress
        let expected = messages[messages_in_progress..]
            .iter()
            .cloned()
            .map(|e| {
                (
                    e,
                    &axelar_wasm_std::msg_id::MessageIdFormat::HexTxHashAndEventIndex,
                )
                    .try_into()
                    .unwrap()
            })
            .collect::<Vec<_>>();

        assert_eq!(actual, expected);
    }

    #[test]
    fn should_retry_if_message_not_verified() {
        let msg_id_format = MessageIdFormat::HexTxHashAndEventIndex;
        let verifiers = verifiers(2);
        let mut deps = setup(verifiers.clone(), &msg_id_format);
        let messages = messages(5, &msg_id_format);

        let msg = ExecuteMsg::VerifyMessages(messages.clone());
        execute(
            deps.as_mut(),
            mock_env(),
            mock_info(SENDER, &[]),
            msg.clone(),
        )
        .unwrap();

        // confirm it was not verified
        let status: Vec<MessageStatus> = from_json(
            query(
                deps.as_ref(),
                mock_env_expired(),
<<<<<<< HEAD
                QueryMsg::MessagesStatus {
                    messages: messages.clone(),
                },
=======
                QueryMsg::GetMessagesStatus(messages.clone()),
>>>>>>> e4ef3073
            )
            .unwrap(),
        )
        .unwrap();
        assert_eq!(
            status,
            msgs_statuses(messages.clone(), VerificationStatus::FailedToVerify)
        );

        // retries same message
        let res = execute(
            deps.as_mut(),
            mock_env_expired(),
            mock_info(SENDER, &[]),
            msg,
        )
        .unwrap();

        let actual: Vec<TxEventConfirmation> = serde_json::from_str(
            &res.events
                .into_iter()
                .find(|event| event.ty == "messages_poll_started")
                .unwrap()
                .attributes
                .into_iter()
                .find_map(|attribute| {
                    if attribute.key == "messages" {
                        Some(attribute.value)
                    } else {
                        None
                    }
                })
                .unwrap(),
        )
        .unwrap();

        let expected = messages
            .into_iter()
            .map(|e| {
                (
                    e,
                    &axelar_wasm_std::msg_id::MessageIdFormat::HexTxHashAndEventIndex,
                )
                    .try_into()
                    .unwrap()
            })
            .collect::<Vec<_>>();

        assert_eq!(actual, expected);
    }

    #[test]
    fn should_retry_if_status_not_final() {
        let msg_id_format = MessageIdFormat::HexTxHashAndEventIndex;
        let verifiers = verifiers(2);
        let mut deps = setup(verifiers.clone(), &msg_id_format);

        let messages = messages(4, &msg_id_format);

        // 1. First verification

        let msg_verify = ExecuteMsg::VerifyMessages(messages.clone());

        let res = execute(
            deps.as_mut(),
            mock_env(),
            mock_info(SENDER, &[]),
            msg_verify.clone(),
        );
        assert!(res.is_ok());

        // 2. Verifiers cast votes, but only reach consensus on the first three messages

        verifiers.iter().enumerate().for_each(|(i, verifier)| {
            let msg = ExecuteMsg::Vote {
                poll_id: 1u64.into(),
                votes: vec![
                    Vote::SucceededOnChain,
                    Vote::FailedOnChain,
                    Vote::NotFound,
                    if i % 2 == 0 {
                        // verifiers vote is divided so no consensus is reached
                        Vote::SucceededOnChain
                    } else {
                        Vote::FailedOnChain
                    },
                ],
            };

            let res = execute(
                deps.as_mut(),
                mock_env(),
                mock_info(verifier.address.as_str(), &[]),
                msg,
            );
            assert!(res.is_ok());
        });

        // 3. Poll is ended. First three messages reach consensus, last one does not

        let msg = ExecuteMsg::EndPoll {
            poll_id: 1u64.into(),
        };

        let res = execute(
            deps.as_mut(),
            mock_env_expired(),
            mock_info(SENDER, &[]),
            msg,
        );
        assert!(res.is_ok());

        let res: Vec<MessageStatus> = from_json(
            query(
                deps.as_ref(),
                mock_env_expired(),
<<<<<<< HEAD
                QueryMsg::MessagesStatus {
                    messages: messages.clone(),
                },
=======
                QueryMsg::GetMessagesStatus(messages.clone()),
>>>>>>> e4ef3073
            )
            .unwrap(),
        )
        .unwrap();
        assert_eq!(
            res,
            vec![
                MessageStatus::new(
                    messages[0].clone(),
                    VerificationStatus::SucceededOnSourceChain
                ),
                MessageStatus::new(messages[1].clone(), VerificationStatus::FailedOnSourceChain),
                MessageStatus::new(
                    messages[2].clone(),
                    VerificationStatus::NotFoundOnSourceChain
                ),
                MessageStatus::new(messages[3].clone(), VerificationStatus::FailedToVerify)
            ]
        );

        // 3. Retry verification. From the three messages that reached consensus, only the first two have a
        // status considered final (SucceededOnChan or FailedOnChain), so the last two are retried

        let res = execute(
            deps.as_mut(),
            mock_env_expired(),
            mock_info(SENDER, &[]),
            msg_verify,
        );
        assert!(res.is_ok());

        let res: Vec<MessageStatus> = from_json(
            query(
                deps.as_ref(),
                mock_env_expired(),
<<<<<<< HEAD
                QueryMsg::MessagesStatus {
                    messages: messages.clone(),
                },
=======
                QueryMsg::GetMessagesStatus(messages.clone()),
>>>>>>> e4ef3073
            )
            .unwrap(),
        )
        .unwrap();
        assert_eq!(
            res,
            vec![
                MessageStatus::new(
                    messages[0].clone(),
                    VerificationStatus::SucceededOnSourceChain
                ),
                MessageStatus::new(messages[1].clone(), VerificationStatus::FailedOnSourceChain),
                MessageStatus::new(messages[2].clone(), VerificationStatus::InProgress),
                MessageStatus::new(messages[3].clone(), VerificationStatus::InProgress)
            ]
        );
    }

    #[test]
    fn should_query_status_none_when_not_verified() {
        let msg_id_format = MessageIdFormat::HexTxHashAndEventIndex;
        let verifiers = verifiers(2);
        let deps = setup(verifiers.clone(), &msg_id_format);

        let messages = messages(10, &msg_id_format);

        let statuses: Vec<MessageStatus> = from_json(
            query(
                deps.as_ref(),
                mock_env(),
<<<<<<< HEAD
                QueryMsg::MessagesStatus {
                    messages: messages.clone(),
                },
=======
                QueryMsg::GetMessagesStatus(messages.clone()),
>>>>>>> e4ef3073
            )
            .unwrap(),
        )
        .unwrap();
        assert_eq!(
            statuses,
            msgs_statuses(messages, VerificationStatus::Unknown)
        );
    }

    #[test]
    fn should_query_status_in_progress_when_no_consensus_and_poll_not_ended() {
        let msg_id_format = MessageIdFormat::HexTxHashAndEventIndex;
        let verifiers = verifiers(2);
        let mut deps = setup(verifiers.clone(), &msg_id_format);

        let messages = messages(10, &msg_id_format);

        // starts verification process
        execute(
            deps.as_mut(),
            mock_env(),
            mock_info(SENDER, &[]),
            ExecuteMsg::VerifyMessages(messages.clone()),
        )
        .unwrap();

        let statuses: Vec<MessageStatus> = from_json(
            query(
                deps.as_ref(),
                mock_env(),
<<<<<<< HEAD
                QueryMsg::MessagesStatus {
                    messages: messages.clone(),
                },
=======
                QueryMsg::GetMessagesStatus(messages.clone()),
>>>>>>> e4ef3073
            )
            .unwrap(),
        )
        .unwrap();
        assert_eq!(
            statuses,
            msgs_statuses(messages.clone(), VerificationStatus::InProgress)
        );
    }

    #[test]
    fn should_query_status_failed_to_verify_when_no_consensus_and_poll_expired() {
        let msg_id_format = MessageIdFormat::HexTxHashAndEventIndex;
        let verifiers = verifiers(2);
        let mut deps = setup(verifiers.clone(), &msg_id_format);

        let messages = messages(10, &msg_id_format);

        // starts verification process
        execute(
            deps.as_mut(),
            mock_env(),
            mock_info(SENDER, &[]),
            ExecuteMsg::VerifyMessages(messages.clone()),
        )
        .unwrap();

        let statuses: Vec<MessageStatus> = from_json(
            query(
                deps.as_ref(),
                mock_env_expired(),
<<<<<<< HEAD
                QueryMsg::MessagesStatus {
                    messages: messages.clone(),
                },
=======
                QueryMsg::GetMessagesStatus(messages.clone()),
>>>>>>> e4ef3073
            )
            .unwrap(),
        )
        .unwrap();
        assert_eq!(
            statuses,
            msgs_statuses(messages.clone(), VerificationStatus::FailedToVerify)
        );
    }

    #[test]
    fn should_query_status_according_to_vote() {
        let test_cases = [
            (
                Vote::SucceededOnChain,
                VerificationStatus::SucceededOnSourceChain,
            ),
            (Vote::FailedOnChain, VerificationStatus::FailedOnSourceChain),
            (Vote::NotFound, VerificationStatus::NotFoundOnSourceChain),
        ]
        .iter()
        .flat_map(|(v, s)| {
            [
                (v, s, MessageIdFormat::HexTxHashAndEventIndex),
                (v, s, MessageIdFormat::Base58TxDigestAndEventIndex),
            ]
        })
        .collect::<Vec<_>>();

        for (consensus_vote, expected_status, msg_id_format) in test_cases {
            let verifiers = verifiers(2);
            let mut deps = setup(verifiers.clone(), &msg_id_format);

            let messages = messages(10, &msg_id_format);

            // starts verification process
            execute(
                deps.as_mut(),
                mock_env(),
                mock_info(SENDER, &[]),
                ExecuteMsg::VerifyMessages(messages.clone()),
            )
            .unwrap();

            // all verifiers vote
            let vote_msg = ExecuteMsg::Vote {
                poll_id: Uint64::one().into(),
                votes: vec![consensus_vote.clone(); messages.len()],
            };
            verifiers.iter().for_each(|verifier| {
                execute(
                    deps.as_mut(),
                    mock_env(),
                    mock_info(verifier.address.as_str(), &[]),
                    vote_msg.clone(),
                )
                .unwrap();
            });

            // end poll
            execute(
                deps.as_mut(),
                mock_env_expired(),
                mock_info(SENDER, &[]),
                ExecuteMsg::EndPoll {
                    poll_id: Uint64::one().into(),
                },
            )
            .unwrap();

            // check status corresponds to votes
            let statuses: Vec<MessageStatus> = from_json(
                &query(
                    deps.as_ref(),
                    mock_env(),
<<<<<<< HEAD
                    QueryMsg::MessagesStatus {
                        messages: messages.clone(),
                    },
=======
                    QueryMsg::GetMessagesStatus(messages.clone()),
>>>>>>> e4ef3073
                )
                .unwrap(),
            )
            .unwrap();
            assert_eq!(statuses, msgs_statuses(messages.clone(), *expected_status));
        }
    }

    #[test]
    fn should_start_verifier_set_confirmation() {
        let msg_id_format = MessageIdFormat::HexTxHashAndEventIndex;
        let verifiers = verifiers(2);
        let mut deps = setup(verifiers.clone(), &msg_id_format);

        let verifier_set = build_verifier_set(KeyType::Ecdsa, &ecdsa_test_data::signers());
        let msg = ExecuteMsg::VerifyVerifierSet {
            message_id: message_id("id", 0, &msg_id_format),
            new_verifier_set: verifier_set.clone(),
        };
        let res = execute(deps.as_mut(), mock_env(), mock_info(SENDER, &[]), msg);
        assert!(res.is_ok());

        let res: VerificationStatus = from_json(
            query(
                deps.as_ref(),
                mock_env(),
<<<<<<< HEAD
                QueryMsg::VerifierSetStatus {
                    new_verifier_set: verifier_set.clone(),
                },
=======
                QueryMsg::GetVerifierSetStatus(verifier_set.clone()),
>>>>>>> e4ef3073
            )
            .unwrap(),
        )
        .unwrap();
        assert_eq!(res, VerificationStatus::InProgress);
    }

    #[test]
    fn should_confirm_verifier_set() {
        let msg_id_format = MessageIdFormat::HexTxHashAndEventIndex;
        let verifiers = verifiers(2);
        let mut deps = setup(verifiers.clone(), &msg_id_format);

        let verifier_set = build_verifier_set(KeyType::Ecdsa, &ecdsa_test_data::signers());
        let msg = ExecuteMsg::VerifyVerifierSet {
            message_id: message_id("id", 0, &msg_id_format),
            new_verifier_set: verifier_set.clone(),
        };
        let res = execute(deps.as_mut(), mock_env(), mock_info(SENDER, &[]), msg);
        assert!(res.is_ok());

        let msg = ExecuteMsg::Vote {
            poll_id: 1u64.into(),
            votes: vec![Vote::SucceededOnChain],
        };
        for verifier in verifiers {
            let res = execute(
                deps.as_mut(),
                mock_env(),
                mock_info(verifier.address.as_str(), &[]),
                msg.clone(),
            );
            assert!(res.is_ok());
        }

        let res = execute(
            deps.as_mut(),
            mock_env_expired(),
            mock_info(SENDER, &[]),
            ExecuteMsg::EndPoll {
                poll_id: 1u64.into(),
            },
        );
        assert!(res.is_ok());

        let res: VerificationStatus = from_json(
            query(
                deps.as_ref(),
                mock_env(),
<<<<<<< HEAD
                QueryMsg::VerifierSetStatus {
                    new_verifier_set: verifier_set.clone(),
                },
=======
                QueryMsg::GetVerifierSetStatus(verifier_set.clone()),
>>>>>>> e4ef3073
            )
            .unwrap(),
        )
        .unwrap();
        assert_eq!(res, VerificationStatus::SucceededOnSourceChain);
    }

    #[test]
    fn should_not_confirm_verifier_set() {
        let msg_id_format = MessageIdFormat::HexTxHashAndEventIndex;
        let verifiers = verifiers(2);
        let mut deps = setup(verifiers.clone(), &msg_id_format);

        let verifier_set = build_verifier_set(KeyType::Ecdsa, &ecdsa_test_data::signers());
        let res = execute(
            deps.as_mut(),
            mock_env(),
            mock_info(SENDER, &[]),
            ExecuteMsg::VerifyVerifierSet {
                message_id: message_id("id", 0, &msg_id_format),
                new_verifier_set: verifier_set.clone(),
            },
        );
        assert!(res.is_ok());

        for verifier in verifiers {
            let res = execute(
                deps.as_mut(),
                mock_env(),
                mock_info(verifier.address.as_str(), &[]),
                ExecuteMsg::Vote {
                    poll_id: 1u64.into(),
                    votes: vec![Vote::NotFound],
                },
            );
            assert!(res.is_ok());
        }

        let res = execute(
            deps.as_mut(),
            mock_env_expired(),
            mock_info(SENDER, &[]),
            ExecuteMsg::EndPoll {
                poll_id: 1u64.into(),
            },
        );
        assert!(res.is_ok());

        let res: VerificationStatus = from_json(
            query(
                deps.as_ref(),
                mock_env(),
<<<<<<< HEAD
                QueryMsg::VerifierSetStatus {
                    new_verifier_set: verifier_set.clone(),
                },
=======
                QueryMsg::GetVerifierSetStatus(verifier_set.clone()),
>>>>>>> e4ef3073
            )
            .unwrap(),
        )
        .unwrap();
        assert_eq!(res, VerificationStatus::NotFoundOnSourceChain);
    }

    #[test]
    fn should_confirm_verifier_set_after_failed() {
        let msg_id_format = MessageIdFormat::HexTxHashAndEventIndex;
        let verifiers = verifiers(2);
        let mut deps = setup(verifiers.clone(), &msg_id_format);

        let verifier_set = build_verifier_set(KeyType::Ecdsa, &ecdsa_test_data::signers());
        let res = execute(
            deps.as_mut(),
            mock_env(),
            mock_info(SENDER, &[]),
            ExecuteMsg::VerifyVerifierSet {
                message_id: message_id("id", 0, &msg_id_format),
                new_verifier_set: verifier_set.clone(),
            },
        );
        assert!(res.is_ok());

        for verifier in &verifiers {
            let res = execute(
                deps.as_mut(),
                mock_env(),
                mock_info(verifier.address.as_str(), &[]),
                ExecuteMsg::Vote {
                    poll_id: 1u64.into(),
                    votes: vec![Vote::NotFound],
                },
            );
            assert!(res.is_ok());
        }

        let res = execute(
            deps.as_mut(),
            mock_env_expired(),
            mock_info(SENDER, &[]),
            ExecuteMsg::EndPoll {
                poll_id: 1u64.into(),
            },
        );
        assert!(res.is_ok());

        let res: VerificationStatus = from_json(
            query(
                deps.as_ref(),
                mock_env(),
<<<<<<< HEAD
                QueryMsg::VerifierSetStatus {
                    new_verifier_set: verifier_set.clone(),
                },
=======
                QueryMsg::GetVerifierSetStatus(verifier_set.clone()),
>>>>>>> e4ef3073
            )
            .unwrap(),
        )
        .unwrap();
        assert_eq!(res, VerificationStatus::NotFoundOnSourceChain);

        let res = execute(
            deps.as_mut(),
            mock_env(),
            mock_info(SENDER, &[]),
            ExecuteMsg::VerifyVerifierSet {
                message_id: message_id("id", 0, &msg_id_format),
                new_verifier_set: verifier_set.clone(),
            },
        );
        assert!(res.is_ok());

        for verifier in verifiers {
            let res = execute(
                deps.as_mut(),
                mock_env(),
                mock_info(verifier.address.as_str(), &[]),
                ExecuteMsg::Vote {
                    poll_id: 2u64.into(),
                    votes: vec![Vote::SucceededOnChain],
                },
            );
            assert!(res.is_ok());
        }

        let res = execute(
            deps.as_mut(),
            mock_env_expired(),
            mock_info(SENDER, &[]),
            ExecuteMsg::EndPoll {
                poll_id: 2u64.into(),
            },
        );
        assert!(res.is_ok());

        let res: VerificationStatus = from_json(
            query(
                deps.as_ref(),
                mock_env(),
<<<<<<< HEAD
                QueryMsg::VerifierSetStatus {
                    new_verifier_set: verifier_set.clone(),
                },
=======
                QueryMsg::GetVerifierSetStatus(verifier_set.clone()),
>>>>>>> e4ef3073
            )
            .unwrap(),
        )
        .unwrap();
        assert_eq!(res, VerificationStatus::SucceededOnSourceChain);
    }

    #[test]
    fn should_not_confirm_twice() {
        let msg_id_format = MessageIdFormat::HexTxHashAndEventIndex;
        let verifiers = verifiers(2);
        let mut deps = setup(verifiers.clone(), &msg_id_format);

        let verifier_set = build_verifier_set(KeyType::Ecdsa, &ecdsa_test_data::signers());
        let res = execute(
            deps.as_mut(),
            mock_env(),
            mock_info(SENDER, &[]),
            ExecuteMsg::VerifyVerifierSet {
                message_id: message_id("id", 0, &msg_id_format),
                new_verifier_set: verifier_set.clone(),
            },
        );
        assert!(res.is_ok());
        for verifier in verifiers {
            let res = execute(
                deps.as_mut(),
                mock_env(),
                mock_info(verifier.address.as_str(), &[]),
                ExecuteMsg::Vote {
                    poll_id: 1u64.into(),
                    votes: vec![Vote::SucceededOnChain],
                },
            );
            assert!(res.is_ok());
        }

        let res = execute(
            deps.as_mut(),
            mock_env_expired(),
            mock_info(SENDER, &[]),
            ExecuteMsg::EndPoll {
                poll_id: 1u64.into(),
            },
        );
        assert!(res.is_ok());

        // try again, should return empty response
        let res = execute(
            deps.as_mut(),
            mock_env_expired(),
            mock_info(SENDER, &[]),
            ExecuteMsg::VerifyVerifierSet {
                message_id: message_id("id", 0, &msg_id_format),
                new_verifier_set: verifier_set.clone(),
            },
        )
        .unwrap();
        assert_eq!(res, Response::new());
    }

    #[test]
    fn should_be_able_to_update_threshold_and_then_query_new_threshold() {
        let msg_id_format = MessageIdFormat::HexTxHashAndEventIndex;
        let verifiers = verifiers(2);
        let mut deps = setup(verifiers.clone(), &msg_id_format);

        let new_voting_threshold: MajorityThreshold = Threshold::try_from((
            initial_voting_threshold().numerator().u64() + 1,
            initial_voting_threshold().denominator().u64() + 1,
        ))
        .unwrap()
        .try_into()
        .unwrap();

        execute(
            deps.as_mut(),
            mock_env(),
            mock_info(GOVERNANCE, &[]),
            ExecuteMsg::UpdateVotingThreshold {
                new_voting_threshold,
            },
        )
        .unwrap();

        let res = query(deps.as_ref(), mock_env(), QueryMsg::CurrentThreshold).unwrap();

        let threshold: MajorityThreshold = from_json(res).unwrap();
        assert_eq!(threshold, new_voting_threshold);
    }

    #[test]
    fn threshold_changes_should_not_affect_existing_polls() {
        let verifiers = verifiers(10);
        let initial_threshold = initial_voting_threshold();
        let majority = (verifiers.len() as u64 * initial_threshold.numerator().u64())
            .div_ceil(initial_threshold.denominator().u64());

        let msg_id_format = MessageIdFormat::HexTxHashAndEventIndex;
        let mut deps = setup(verifiers.clone(), &msg_id_format);

        let messages = messages(1, &msg_id_format);

        execute(
            deps.as_mut(),
            mock_env(),
            mock_info(SENDER, &[]),
            ExecuteMsg::VerifyMessages(messages.clone()),
        )
        .unwrap();

        // simulate a majority of verifiers voting for succeeded on chain
        verifiers.iter().enumerate().for_each(|(i, verifier)| {
            if i as u64 >= majority {
                return;
            }
            let msg = ExecuteMsg::Vote {
                poll_id: 1u64.into(),
                votes: vec![Vote::SucceededOnChain],
            };

            let res = execute(
                deps.as_mut(),
                mock_env(),
                mock_info(verifier.address.as_str(), &[]),
                msg,
            );
            assert!(res.is_ok());
        });

        // increase the threshold. Not enough verifiers voted to meet the new majority,
        // but threshold changes should not affect existing polls
        let new_voting_threshold: MajorityThreshold =
            Threshold::try_from((majority + 1, verifiers.len() as u64))
                .unwrap()
                .try_into()
                .unwrap();

        execute(
            deps.as_mut(),
            mock_env(),
            mock_info(GOVERNANCE, &[]),
            ExecuteMsg::UpdateVotingThreshold {
                new_voting_threshold,
            },
        )
        .unwrap();

        execute(
            deps.as_mut(),
            mock_env_expired(),
            mock_info(SENDER, &[]),
            ExecuteMsg::EndPoll {
                poll_id: 1u64.into(),
            },
        )
        .unwrap();

        let res: Vec<MessageStatus> = from_json(
            query(
                deps.as_ref(),
                mock_env(),
<<<<<<< HEAD
                QueryMsg::MessagesStatus {
                    messages: messages.clone(),
                },
=======
                QueryMsg::GetMessagesStatus(messages.clone()),
>>>>>>> e4ef3073
            )
            .unwrap(),
        )
        .unwrap();
        assert_eq!(
            res,
            vec![MessageStatus::new(
                messages[0].clone(),
                VerificationStatus::SucceededOnSourceChain
            )]
        );
    }

    #[test]
    fn threshold_changes_should_affect_new_polls() {
        let verifiers = verifiers(10);
        let initial_threshold = initial_voting_threshold();
        let old_majority = (verifiers.len() as u64 * initial_threshold.numerator().u64())
            .div_ceil(initial_threshold.denominator().u64());

        let msg_id_format = MessageIdFormat::HexTxHashAndEventIndex;
        let mut deps = setup(verifiers.clone(), &msg_id_format);

        // increase the threshold prior to starting a poll
        let new_voting_threshold: MajorityThreshold =
            Threshold::try_from((old_majority + 1, verifiers.len() as u64))
                .unwrap()
                .try_into()
                .unwrap();

        execute(
            deps.as_mut(),
            mock_env(),
            mock_info(GOVERNANCE, &[]),
            ExecuteMsg::UpdateVotingThreshold {
                new_voting_threshold,
            },
        )
        .unwrap();

        let messages = messages(1, &msg_id_format);

        // start the poll, should just the new threshold
        execute(
            deps.as_mut(),
            mock_env(),
            mock_info(SENDER, &[]),
            ExecuteMsg::VerifyMessages(messages.clone()),
        )
        .unwrap();

        // simulate old_majority of verifiers voting succeeded on chain,
        // which is one less than the updated majority. The messages
        // should not receive enough votes to be considered verified
        verifiers.iter().enumerate().for_each(|(i, verifier)| {
            if i as u64 >= old_majority {
                return;
            }
            let msg = ExecuteMsg::Vote {
                poll_id: 1u64.into(),
                votes: vec![Vote::SucceededOnChain],
            };

            let res = execute(
                deps.as_mut(),
                mock_env(),
                mock_info(verifier.address.as_str(), &[]),
                msg,
            );
            assert!(res.is_ok());
        });

        execute(
            deps.as_mut(),
            mock_env_expired(),
            mock_info(SENDER, &[]),
            ExecuteMsg::EndPoll {
                poll_id: 1u64.into(),
            },
        )
        .unwrap();

        let res: Vec<MessageStatus> = from_json(
            query(
                deps.as_ref(),
                mock_env_expired(),
<<<<<<< HEAD
                QueryMsg::MessagesStatus {
                    messages: messages.clone(),
                },
=======
                QueryMsg::GetMessagesStatus(messages.clone()),
>>>>>>> e4ef3073
            )
            .unwrap(),
        )
        .unwrap();
        assert_eq!(
            res,
            vec![MessageStatus::new(
                messages[0].clone(),
                VerificationStatus::FailedToVerify
            )]
        );
    }

    #[test]
    fn should_emit_event_when_verification_succeeds() {
        let msg_id_format = MessageIdFormat::HexTxHashAndEventIndex;
        let verifiers = verifiers(3);
        let mut deps = setup(verifiers.clone(), &msg_id_format);
        let threshold = initial_voting_threshold();
        // this test depends on the threshold being 2/3
        assert_eq!(
            threshold,
            Threshold::try_from((2, 3)).unwrap().try_into().unwrap()
        );

        let messages = messages(3, &msg_id_format);

        // 1. First verification

        let msg_verify = ExecuteMsg::VerifyMessages(messages.clone());

        let res = execute(
            deps.as_mut(),
            mock_env(),
            mock_info(SENDER, &[]),
            msg_verify.clone(),
        );
        assert!(res.is_ok());

        // 2. Verifiers cast votes
        // The first message reaches quorum after 2 votes,
        // The second message reaches quorum after 3 votes,
        // The third message never reaches quorum
        verifiers.iter().enumerate().for_each(|(i, verifier)| {
            let msg = ExecuteMsg::Vote {
                poll_id: 1u64.into(),
                votes: vec![
                    Vote::SucceededOnChain,
                    if i % 2 == 0 {
                        Vote::NotFound
                    } else {
                        Vote::SucceededOnChain
                    },
                    if i % 3 == 0 {
                        Vote::NotFound
                    } else if i % 3 == 1 {
                        Vote::SucceededOnChain
                    } else {
                        Vote::FailedOnChain
                    },
                ],
            };

            let res = execute(
                deps.as_mut(),
                mock_env(),
                mock_info(verifier.address.as_str(), &[]),
                msg,
            )
            .unwrap();

            let verify_event =
                |res: &Response, expected_message: Message, expected_status: VerificationStatus| {
                    let mut iter = res.events.iter();

                    let event = iter.find(|event| event.ty == "quorum_reached").unwrap();

                    let msg: Message = serde_json::from_str(
                        &event
                            .attributes
                            .iter()
                            .find(|attr| attr.key == "content")
                            .unwrap()
                            .value,
                    )
                    .unwrap();
                    assert_eq!(msg, expected_message);

                    let status: VerificationStatus = serde_json::from_str(
                        &event
                            .attributes
                            .iter()
                            .find(|attr| attr.key == "status")
                            .unwrap()
                            .value,
                    )
                    .unwrap();
                    assert_eq!(status, expected_status);

                    let additional_event = iter.find(|event| event.ty == "quorum_reached");
                    assert_eq!(additional_event, None);
                };

            if i == 0 {
                let event = res.events.iter().find(|event| event.ty == "quorum_reached");
                assert_eq!(event, None);
            }

            if i == 1 {
                verify_event(
                    &res,
                    messages[0].clone(),
                    VerificationStatus::SucceededOnSourceChain,
                );
            }

            if i == 2 {
                verify_event(
                    &res,
                    messages[1].clone(),
                    VerificationStatus::NotFoundOnSourceChain,
                );
            }
        });
    }
}<|MERGE_RESOLUTION|>--- conflicted
+++ resolved
@@ -75,17 +75,10 @@
             to_json_binary(&query::poll_response(deps, env.block.height, poll_id)?)
         }
 
-<<<<<<< HEAD
-        QueryMsg::MessagesStatus { messages } => {
+        QueryMsg::MessagesStatus(messages) => {
             to_json_binary(&query::messages_status(deps, &messages, env.block.height)?)
         }
-        QueryMsg::VerifierSetStatus { new_verifier_set } => to_json_binary(
-=======
-        QueryMsg::GetMessagesStatus(messages) => {
-            to_json_binary(&query::messages_status(deps, &messages, env.block.height)?)
-        }
-        QueryMsg::GetVerifierSetStatus(new_verifier_set) => to_json_binary(
->>>>>>> e4ef3073
+        QueryMsg::VerifierSetStatus(new_verifier_set) => to_json_binary(
             &query::verifier_set_status(deps, &new_verifier_set, env.block.height)?,
         ),
         QueryMsg::CurrentThreshold => to_json_binary(&query::voting_threshold(deps)?),
@@ -429,13 +422,7 @@
             query(
                 deps.as_ref(),
                 mock_env_expired(),
-<<<<<<< HEAD
-                QueryMsg::MessagesStatus {
-                    messages: messages.clone(),
-                },
-=======
-                QueryMsg::GetMessagesStatus(messages.clone()),
->>>>>>> e4ef3073
+                QueryMsg::MessagesStatus(messages.clone()),
             )
             .unwrap(),
         )
@@ -552,13 +539,7 @@
             query(
                 deps.as_ref(),
                 mock_env_expired(),
-<<<<<<< HEAD
-                QueryMsg::MessagesStatus {
-                    messages: messages.clone(),
-                },
-=======
-                QueryMsg::GetMessagesStatus(messages.clone()),
->>>>>>> e4ef3073
+                QueryMsg::MessagesStatus(messages.clone()),
             )
             .unwrap(),
         )
@@ -594,13 +575,7 @@
             query(
                 deps.as_ref(),
                 mock_env_expired(),
-<<<<<<< HEAD
-                QueryMsg::MessagesStatus {
-                    messages: messages.clone(),
-                },
-=======
-                QueryMsg::GetMessagesStatus(messages.clone()),
->>>>>>> e4ef3073
+                QueryMsg::MessagesStatus(messages.clone()),
             )
             .unwrap(),
         )
@@ -631,13 +606,7 @@
             query(
                 deps.as_ref(),
                 mock_env(),
-<<<<<<< HEAD
-                QueryMsg::MessagesStatus {
-                    messages: messages.clone(),
-                },
-=======
-                QueryMsg::GetMessagesStatus(messages.clone()),
->>>>>>> e4ef3073
+                QueryMsg::MessagesStatus(messages.clone()),
             )
             .unwrap(),
         )
@@ -669,13 +638,7 @@
             query(
                 deps.as_ref(),
                 mock_env(),
-<<<<<<< HEAD
-                QueryMsg::MessagesStatus {
-                    messages: messages.clone(),
-                },
-=======
-                QueryMsg::GetMessagesStatus(messages.clone()),
->>>>>>> e4ef3073
+                QueryMsg::MessagesStatus(messages.clone()),
             )
             .unwrap(),
         )
@@ -707,13 +670,7 @@
             query(
                 deps.as_ref(),
                 mock_env_expired(),
-<<<<<<< HEAD
-                QueryMsg::MessagesStatus {
-                    messages: messages.clone(),
-                },
-=======
-                QueryMsg::GetMessagesStatus(messages.clone()),
->>>>>>> e4ef3073
+                QueryMsg::MessagesStatus(messages.clone()),
             )
             .unwrap(),
         )
@@ -789,13 +746,7 @@
                 &query(
                     deps.as_ref(),
                     mock_env(),
-<<<<<<< HEAD
-                    QueryMsg::MessagesStatus {
-                        messages: messages.clone(),
-                    },
-=======
-                    QueryMsg::GetMessagesStatus(messages.clone()),
->>>>>>> e4ef3073
+                    QueryMsg::MessagesStatus(messages.clone()),
                 )
                 .unwrap(),
             )
@@ -822,13 +773,7 @@
             query(
                 deps.as_ref(),
                 mock_env(),
-<<<<<<< HEAD
-                QueryMsg::VerifierSetStatus {
-                    new_verifier_set: verifier_set.clone(),
-                },
-=======
-                QueryMsg::GetVerifierSetStatus(verifier_set.clone()),
->>>>>>> e4ef3073
+                QueryMsg::VerifierSetStatus(verifier_set.clone()),
             )
             .unwrap(),
         )
@@ -878,13 +823,7 @@
             query(
                 deps.as_ref(),
                 mock_env(),
-<<<<<<< HEAD
-                QueryMsg::VerifierSetStatus {
-                    new_verifier_set: verifier_set.clone(),
-                },
-=======
-                QueryMsg::GetVerifierSetStatus(verifier_set.clone()),
->>>>>>> e4ef3073
+                QueryMsg::VerifierSetStatus(verifier_set.clone()),
             )
             .unwrap(),
         )
@@ -937,13 +876,7 @@
             query(
                 deps.as_ref(),
                 mock_env(),
-<<<<<<< HEAD
-                QueryMsg::VerifierSetStatus {
-                    new_verifier_set: verifier_set.clone(),
-                },
-=======
-                QueryMsg::GetVerifierSetStatus(verifier_set.clone()),
->>>>>>> e4ef3073
+                QueryMsg::VerifierSetStatus(verifier_set.clone()),
             )
             .unwrap(),
         )
@@ -996,13 +929,7 @@
             query(
                 deps.as_ref(),
                 mock_env(),
-<<<<<<< HEAD
-                QueryMsg::VerifierSetStatus {
-                    new_verifier_set: verifier_set.clone(),
-                },
-=======
-                QueryMsg::GetVerifierSetStatus(verifier_set.clone()),
->>>>>>> e4ef3073
+                QueryMsg::VerifierSetStatus(verifier_set.clone()),
             )
             .unwrap(),
         )
@@ -1047,13 +974,7 @@
             query(
                 deps.as_ref(),
                 mock_env(),
-<<<<<<< HEAD
-                QueryMsg::VerifierSetStatus {
-                    new_verifier_set: verifier_set.clone(),
-                },
-=======
-                QueryMsg::GetVerifierSetStatus(verifier_set.clone()),
->>>>>>> e4ef3073
+                QueryMsg::VerifierSetStatus(verifier_set.clone()),
             )
             .unwrap(),
         )
@@ -1216,13 +1137,7 @@
             query(
                 deps.as_ref(),
                 mock_env(),
-<<<<<<< HEAD
-                QueryMsg::MessagesStatus {
-                    messages: messages.clone(),
-                },
-=======
-                QueryMsg::GetMessagesStatus(messages.clone()),
->>>>>>> e4ef3073
+                QueryMsg::MessagesStatus(messages.clone()),
             )
             .unwrap(),
         )
@@ -1309,13 +1224,7 @@
             query(
                 deps.as_ref(),
                 mock_env_expired(),
-<<<<<<< HEAD
-                QueryMsg::MessagesStatus {
-                    messages: messages.clone(),
-                },
-=======
-                QueryMsg::GetMessagesStatus(messages.clone()),
->>>>>>> e4ef3073
+                QueryMsg::MessagesStatus(messages.clone()),
             )
             .unwrap(),
         )
