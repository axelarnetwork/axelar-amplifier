#[cfg(not(feature = "library"))]
use cosmwasm_std::entry_point;
use cosmwasm_std::{
    to_binary, Attribute, Binary, Deps, DepsMut, Env, Event, MessageInfo, Response, StdResult,
};

use crate::msg::{ExecuteMsg, InstantiateMsg, QueryMsg};
use crate::state::{Config, CONFIG};
use crate::{execute, query};

#[cfg_attr(not(feature = "library"), entry_point)]
pub fn instantiate(
    deps: DepsMut,
    _env: Env,
    _info: MessageInfo,
    msg: InstantiateMsg,
) -> Result<Response, axelar_wasm_std::ContractError> {
    let config = Config {
        governance: deps.api.addr_validate(&msg.governance_address)?,
        service_name: msg.service_name,
        service_registry_contract: deps.api.addr_validate(&msg.service_registry_address)?,
        source_gateway_address: msg.source_gateway_address,
        voting_threshold: msg.voting_threshold,
        block_expiry: msg.block_expiry,
        confirmation_height: msg.confirmation_height,
        source_chain: msg.source_chain,
        rewards_contract: deps.api.addr_validate(&msg.rewards_address)?,
    };
    CONFIG.save(deps.storage, &config)?;

    Ok(Response::new()
        .add_event(Event::new("instantiated").add_attributes(<Vec<Attribute>>::from(config))))
}

#[cfg_attr(not(feature = "library"), entry_point)]
pub fn execute(
    deps: DepsMut,
    env: Env,
    info: MessageInfo,
    msg: ExecuteMsg,
) -> Result<Response, axelar_wasm_std::ContractError> {
    match msg {
        ExecuteMsg::VerifyMessages { messages } => execute::verify_messages(deps, env, messages),
        ExecuteMsg::Vote { poll_id, votes } => execute::vote(deps, env, info, poll_id, votes),
        ExecuteMsg::EndPoll { poll_id } => execute::end_poll(deps, env, poll_id),
        ExecuteMsg::VerifyWorkerSet {
            message_id,
            new_operators,
        } => execute::verify_worker_set(deps, env, message_id, new_operators),
        ExecuteMsg::UpdateVotingThreshold {
            new_voting_threshold,
        } => {
            execute::require_governance(&deps, info.sender)?;
            execute::update_voting_threshold(deps, new_voting_threshold)
        }
    }
    .map_err(axelar_wasm_std::ContractError::from)
}

#[cfg_attr(not(feature = "library"), entry_point)]
pub fn query(deps: Deps, _env: Env, msg: QueryMsg) -> StdResult<Binary> {
    match msg {
        QueryMsg::GetPoll { poll_id: _ } => {
            todo!()
        }

        QueryMsg::GetMessagesStatus { messages } => {
            to_binary(&query::messages_status(deps, &messages)?)
        }
        QueryMsg::GetWorkerSetStatus { new_operators } => {
            to_binary(&query::worker_set_status(deps, &new_operators)?)
        }
        QueryMsg::GetCurrentThreshold => to_binary(&query::voting_threshold(deps)?),
    }
}

#[cfg(test)]
mod test {

    use cosmwasm_std::{
        from_binary,
        testing::{mock_dependencies, mock_env, mock_info, MockApi, MockQuerier, MockStorage},
        Addr, Empty, Fraction, OwnedDeps, Uint128, Uint64, WasmQuery,
    };

    use axelar_wasm_std::{
        nonempty, operators::Operators, voting::Vote, MajorityThreshold, Threshold,
        VerificationStatus,
    };
    use connection_router_api::{ChainName, CrossChainId, Message};
    use service_registry::state::{
        AuthorizationState, BondingState, WeightedWorker, Worker, WORKER_WEIGHT,
    };

    use crate::{
        error::ContractError,
        events::{TxEventConfirmation, TX_HASH_EVENT_INDEX_SEPARATOR},
        msg::VerifyMessagesResponse,
    };

    use super::*;

    const SENDER: &str = "sender";
    const SERVICE_REGISTRY_ADDRESS: &str = "service_registry_address";
    const REWARDS_ADDRESS: &str = "rewards_address";
    const SERVICE_NAME: &str = "service_name";
    const POLL_BLOCK_EXPIRY: u64 = 100;
    const GOVERNANCE: &str = "governance";

    fn source_chain() -> ChainName {
        "source-chain".parse().unwrap()
    }

    fn governance() -> Addr {
        Addr::unchecked(GOVERNANCE)
    }

    fn initial_voting_threshold() -> MajorityThreshold {
        Threshold::try_from((2, 3)).unwrap().try_into().unwrap()
    }

    fn assert_contract_err_strings_equal(
        actual: impl Into<axelar_wasm_std::ContractError>,
        expected: impl Into<axelar_wasm_std::ContractError>,
    ) {
        assert_eq!(actual.into().to_string(), expected.into().to_string());
    }

    fn workers(num_workers: usize) -> Vec<Worker> {
        let mut workers = vec![];
        for i in 0..num_workers {
            workers.push(Worker {
                address: Addr::unchecked(format!("addr{}", i)),
                bonding_state: BondingState::Bonded {
                    amount: Uint128::from(100u128),
                },
                authorization_state: AuthorizationState::Authorized,
                service_name: SERVICE_NAME.parse().unwrap(),
            })
        }
        workers
    }

    fn setup(workers: Vec<Worker>) -> OwnedDeps<MockStorage, MockApi, MockQuerier, Empty> {
        let mut deps = mock_dependencies();

        let config = Config {
            governance: governance(),
            service_name: SERVICE_NAME.parse().unwrap(),
            service_registry_contract: Addr::unchecked(SERVICE_REGISTRY_ADDRESS),
            source_gateway_address: "source_gateway_address".parse().unwrap(),
            voting_threshold: initial_voting_threshold(),
            block_expiry: POLL_BLOCK_EXPIRY,
            confirmation_height: 100,
            source_chain: source_chain(),
            rewards_contract: Addr::unchecked(REWARDS_ADDRESS),
        };
        CONFIG.save(deps.as_mut().storage, &config).unwrap();

        deps.querier.update_wasm(move |wq| match wq {
            WasmQuery::Smart { contract_addr, .. } if contract_addr == SERVICE_REGISTRY_ADDRESS => {
                Ok(to_binary(
                    &workers
                        .clone()
                        .into_iter()
                        .map(|w| WeightedWorker {
                            worker_info: w,
                            weight: WORKER_WEIGHT,
                        })
                        .collect::<Vec<WeightedWorker>>(),
                )
                .into())
                .into()
            }
            _ => panic!("no mock for this query"),
        });

        deps
    }

    fn message_id(id: &str, index: u64) -> nonempty::String {
        format!("{}{}{}", id, TX_HASH_EVENT_INDEX_SEPARATOR, index)
            .try_into()
            .unwrap()
    }

    fn messages(len: u64) -> Vec<Message> {
        (0..len)
            .map(|i| Message {
                cc_id: CrossChainId {
                    chain: source_chain(),
                    id: message_id("id", i),
                },
                source_address: format!("source_address{i}").parse().unwrap(),
                destination_chain: format!("destination-chain{i}").parse().unwrap(),
                destination_address: format!("destination_address{i}").parse().unwrap(),
                payload_hash: [0; 32],
            })
            .collect()
    }

    #[allow(clippy::arithmetic_side_effects)]
    fn mock_env_expired() -> Env {
        let mut env = mock_env();
        env.block.height += POLL_BLOCK_EXPIRY;
        env
    }

    fn map_to_statuses(
        messages: Vec<Message>,
        status: VerificationStatus,
    ) -> Vec<(CrossChainId, VerificationStatus)> {
        messages
            .iter()
            .map(|message| (message.cc_id.clone(), status))
            .collect::<Vec<(_, _)>>()
    }

    #[test]
    fn should_fail_if_messages_are_not_from_same_source() {
        let workers = workers(2);
        let mut deps = setup(workers.clone());

        let msg = ExecuteMsg::VerifyMessages {
            messages: vec![
                Message {
                    cc_id: CrossChainId {
                        chain: source_chain(),
                        id: message_id("id", 1),
                    },
                    source_address: "source_address1".parse().unwrap(),
                    destination_chain: "destination-chain1".parse().unwrap(),
                    destination_address: "destination_address1".parse().unwrap(),
                    payload_hash: [0; 32],
                },
                Message {
                    cc_id: CrossChainId {
                        chain: "other-chain".parse().unwrap(),
                        id: message_id("id", 2),
                    },
                    source_address: "source_address2".parse().unwrap(),
                    destination_chain: "destination-chain2".parse().unwrap(),
                    destination_address: "destination_address2".parse().unwrap(),
                    payload_hash: [0; 32],
                },
            ],
        };
        let err = execute(deps.as_mut(), mock_env(), mock_info(SENDER, &[]), msg).unwrap_err();
        assert_contract_err_strings_equal(err, ContractError::SourceChainMismatch(source_chain()));
    }

    #[test]
    fn should_verify_messages_if_not_verified() {
        let workers = workers(2);
        let mut deps = setup(workers.clone());

        let msg = ExecuteMsg::VerifyMessages {
            messages: messages(2),
        };

        let res = execute(deps.as_mut(), mock_env(), mock_info(SENDER, &[]), msg).unwrap();
        let reply: VerifyMessagesResponse = from_binary(&res.data.unwrap()).unwrap();
        assert_eq!(reply.verification_statuses.len(), 2);
        assert_eq!(
            reply.verification_statuses,
            vec![
                (
                    CrossChainId {
                        id: message_id("id", 0),
                        chain: source_chain()
                    },
                    VerificationStatus::None
                ),
                (
                    CrossChainId {
                        id: message_id("id", 1),
                        chain: source_chain()
                    },
                    VerificationStatus::None
                ),
            ]
        );
    }

    #[test]
    fn should_not_verify_messages_if_in_progress() {
        let workers = workers(2);
        let mut deps = setup(workers.clone());
        let messages_count = 5;
        let messages_in_progress = 3;
        let messages = messages(messages_count as u64);

        execute(
            deps.as_mut(),
            mock_env(),
            mock_info(SENDER, &[]),
            ExecuteMsg::VerifyMessages {
                messages: messages[0..messages_in_progress].to_vec(), // verify a subset of the messages
            },
        )
        .unwrap();

        let res = execute(
            deps.as_mut(),
            mock_env(),
            mock_info(SENDER, &[]),
            ExecuteMsg::VerifyMessages {
                messages: messages.clone(), // verify all messages including the ones from previous execution
            },
        )
        .unwrap();

        let actual: Vec<TxEventConfirmation> = serde_json::from_str(
            &res.events
                .into_iter()
                .find(|event| event.ty == "messages_poll_started")
                .unwrap()
                .attributes
                .into_iter()
                .find_map(|attribute| {
                    if attribute.key == "messages" {
                        Some(attribute.value)
                    } else {
                        None
                    }
                })
                .unwrap(),
        )
        .unwrap();

        // messages starting after the ones already in progress
        let expected = messages[messages_in_progress..]
            .to_vec()
            .into_iter()
            .map(|e| e.try_into().unwrap())
            .collect::<Vec<_>>();

        assert_eq!(actual, expected);
    }

    #[test]
    fn should_retry_if_message_not_verified() {
        let workers = workers(2);
        let mut deps = setup(workers.clone());
        let messages = messages(5);

        let msg = ExecuteMsg::VerifyMessages {
            messages: messages.clone(),
        };
        execute(
            deps.as_mut(),
            mock_env(),
            mock_info(SENDER, &[]),
            msg.clone(),
        )
        .unwrap();

        execute(
            deps.as_mut(),
            mock_env_expired(),
            mock_info(SENDER, &[]),
            ExecuteMsg::EndPoll {
                poll_id: Uint64::one().into(),
            },
        )
        .unwrap();

        // confirm it was not verified
        let status: Vec<(CrossChainId, VerificationStatus)> = from_json(
            query(
                deps.as_ref(),
                mock_env(),
                QueryMsg::GetMessagesStatus {
                    messages: messages.clone(),
                },
            )
            .unwrap(),
        )
        .unwrap();
        assert_eq!(
            status,
            map_to_statuses(messages.clone(), VerificationStatus::FailedToVerify)
        );

        // retries same message
        let res = execute(deps.as_mut(), mock_env(), mock_info(SENDER, &[]), msg).unwrap();

        let actual: Vec<TxEventConfirmation> = serde_json::from_str(
            &res.events
                .into_iter()
                .find(|event| event.ty == "messages_poll_started")
                .unwrap()
                .attributes
                .into_iter()
                .find_map(|attribute| {
                    if attribute.key == "messages" {
                        Some(attribute.value)
                    } else {
                        None
                    }
                })
                .unwrap(),
        )
        .unwrap();

        let expected = messages
            .into_iter()
            .map(|e| e.try_into().unwrap())
            .collect::<Vec<_>>();

        assert_eq!(actual, expected);
    }

    #[test]
    fn should_retry_if_status_not_final() {
        let workers = workers(2);
        let mut deps = setup(workers.clone());

        let messages = messages(4);

        // 1. First verification

        let msg_verify = ExecuteMsg::VerifyMessages {
            messages: messages.clone(),
        };

        let res = execute(
            deps.as_mut(),
            mock_env(),
            mock_info(SENDER, &[]),
            msg_verify.clone(),
        );
        assert!(res.is_ok());

        // 2. Workers cast votes, but only reach consensus on the first three messages

        workers.iter().enumerate().for_each(|(i, worker)| {
            let msg = ExecuteMsg::Vote {
                poll_id: 1u64.into(),
                votes: vec![
                    Vote::SucceededOnChain,
                    Vote::FailedOnChain,
                    Vote::NotFound,
                    if i % 2 == 0 {
                        // workers vote is divided so no consensus is reached
                        Vote::SucceededOnChain
                    } else {
                        Vote::FailedOnChain
                    },
                ],
            };

            let res = execute(
                deps.as_mut(),
                mock_env(),
                mock_info(worker.address.as_str(), &[]),
                msg,
            );
            assert!(res.is_ok());
        });

        // 3. Poll is ended. First three messages reach consensus, last one does not

        let msg = ExecuteMsg::EndPoll {
            poll_id: 1u64.into(),
        };

        let res = execute(
            deps.as_mut(),
            mock_env_expired(),
            mock_info(SENDER, &[]),
            msg,
        );
        assert!(res.is_ok());

        let res: Vec<(CrossChainId, VerificationStatus)> = from_binary(
            &query(
                deps.as_ref(),
                mock_env(),
                QueryMsg::GetMessagesStatus {
                    messages: messages.clone(),
                },
            )
            .unwrap(),
        )
        .unwrap();
        assert_eq!(
            res,
            vec![
                (
                    messages[0].cc_id.clone(),
                    VerificationStatus::SucceededOnChain
                ),
                (messages[1].cc_id.clone(), VerificationStatus::FailedOnChain),
                (messages[2].cc_id.clone(), VerificationStatus::NotFound),
                (
                    messages[3].cc_id.clone(),
                    VerificationStatus::FailedToVerify
                )
            ]
        );

        // 3. Retry verification. From the three messages that reached consensus, only the first two have a
        // status considered final (SucceededOnChan or FailedOnChain), so the last two are retried

        let res = execute(
            deps.as_mut(),
            mock_env(),
            mock_info(SENDER, &[]),
            msg_verify,
        );
        assert!(res.is_ok());

        let res: Vec<(CrossChainId, VerificationStatus)> = from_binary(
            &query(
                deps.as_ref(),
                mock_env(),
                QueryMsg::GetMessagesStatus {
                    messages: messages.clone(),
                },
            )
            .unwrap(),
        )
        .unwrap();
        assert_eq!(
            res,
            vec![
                (
                    messages[0].cc_id.clone(),
                    VerificationStatus::SucceededOnChain
                ),
                (messages[1].cc_id.clone(), VerificationStatus::FailedOnChain),
                (messages[2].cc_id.clone(), VerificationStatus::InProgress),
                (messages[3].cc_id.clone(), VerificationStatus::InProgress)
            ]
        );
    }

    #[test]
    fn should_query_status_none_when_not_verified() {
        let workers = workers(2);
        let deps = setup(workers.clone());

        let messages = messages(10);

<<<<<<< HEAD
        let statuses: Vec<(CrossChainId, VerificationStatus)> = from_json(
            query(
                deps.as_ref(),
                mock_env(),
                QueryMsg::GetMessagesStatus {
                    messages: messages.clone(),
                },
            )
            .unwrap(),
        )
        .unwrap();
=======
        let reply: VerifyMessagesResponse = from_binary(&res.data.unwrap()).unwrap();

        assert_eq!(reply.verification_statuses.len(), messages.len());
>>>>>>> 3a795885
        assert_eq!(
            statuses,
            map_to_statuses(messages, VerificationStatus::None)
        );
    }

    #[test]
    fn should_query_status_in_progress_when_no_consensus_and_poll_not_ended() {
        let workers = workers(2);
        let mut deps = setup(workers.clone());

        let messages = messages(10);

        // starts verification process
        execute(
            deps.as_mut(),
            mock_env(),
            mock_info(SENDER, &[]),
            ExecuteMsg::VerifyMessages {
                messages: messages.clone(),
            },
        )
        .unwrap();

        let statuses: Vec<(CrossChainId, VerificationStatus)> = from_binary(
            &query(
                deps.as_ref(),
                mock_env(),
                QueryMsg::GetMessagesStatus {
                    messages: messages.clone(),
                },
            )
            .unwrap(),
        )
        .unwrap();
        assert_eq!(
            statuses,
            map_to_statuses(messages.clone(), VerificationStatus::InProgress)
        );
    }

    #[test]
    fn should_query_status_failed_to_verify_when_no_consensus_and_poll_ended() {
        let workers = workers(2);
        let mut deps = setup(workers.clone());

        let messages = messages(10);

        // starts verification process
        execute(
            deps.as_mut(),
            mock_env(),
            mock_info(SENDER, &[]),
            ExecuteMsg::VerifyMessages {
                messages: messages.clone(),
            },
        )
        .unwrap();

        // end poll
        execute(
            deps.as_mut(),
            mock_env_expired(),
            mock_info(SENDER, &[]),
            ExecuteMsg::EndPoll {
                poll_id: Uint64::one().into(),
            },
        )
        .unwrap();

        let statuses: Vec<(CrossChainId, VerificationStatus)> = from_binary(
            &query(
                deps.as_ref(),
                mock_env(),
                QueryMsg::GetMessagesStatus {
                    messages: messages.clone(),
                },
            )
            .unwrap(),
        )
        .unwrap();
        assert_eq!(
            statuses,
            map_to_statuses(messages.clone(), VerificationStatus::FailedToVerify)
        );
    }

    #[test]
    fn should_query_status_according_to_vote() {
        for (consensus_vote, expected_status) in [
            (Vote::SucceededOnChain, VerificationStatus::SucceededOnChain),
            (Vote::FailedOnChain, VerificationStatus::FailedOnChain),
            (Vote::NotFound, VerificationStatus::NotFound),
        ] {
            let workers = workers(2);
            let mut deps = setup(workers.clone());

            let messages = messages(10);

            // starts verification process
            execute(
                deps.as_mut(),
                mock_env(),
                mock_info(SENDER, &[]),
                ExecuteMsg::VerifyMessages {
                    messages: messages.clone(),
                },
            )
            .unwrap();

            // all workers vote
            let vote_msg = ExecuteMsg::Vote {
                poll_id: Uint64::one().into(),
                votes: vec![consensus_vote; messages.len()],
            };
            workers.iter().for_each(|worker| {
                execute(
                    deps.as_mut(),
                    mock_env(),
                    mock_info(worker.address.as_str(), &[]),
                    vote_msg.clone(),
                )
                .unwrap();
            });

            // end poll
            execute(
                deps.as_mut(),
                mock_env_expired(),
                mock_info(SENDER, &[]),
                ExecuteMsg::EndPoll {
                    poll_id: Uint64::one().into(),
                },
            )
            .unwrap();

            // check status corresponds to votes
            let statuses: Vec<(CrossChainId, VerificationStatus)> = from_json(
                query(
                    deps.as_ref(),
                    mock_env(),
                    QueryMsg::GetMessagesStatus {
                        messages: messages.clone(),
                    },
                )
                .unwrap(),
            )
            .unwrap();
            assert_eq!(statuses, map_to_statuses(messages.clone(), expected_status));
        }
    }

    #[test]
    fn should_start_worker_set_confirmation() {
        let workers = workers(2);
        let mut deps = setup(workers.clone());

        let operators = Operators::new(vec![(vec![0, 1, 0, 1].into(), 1u64.into())], 1u64.into());
        let msg = ExecuteMsg::VerifyWorkerSet {
            message_id: message_id("id", 0),
            new_operators: operators.clone(),
        };
        let res = execute(deps.as_mut(), mock_env(), mock_info(SENDER, &[]), msg);
        assert!(res.is_ok());

        let res: VerificationStatus = from_binary(
            &query(
                deps.as_ref(),
                mock_env(),
                QueryMsg::GetWorkerSetStatus {
                    new_operators: operators.clone(),
                },
            )
            .unwrap(),
        )
        .unwrap();
        assert_eq!(res, VerificationStatus::InProgress);
    }

    #[test]
    fn should_confirm_worker_set() {
        let workers = workers(2);
        let mut deps = setup(workers.clone());

        let operators = Operators::new(vec![(vec![0, 1, 0, 1].into(), 1u64.into())], 1u64.into());
        let msg = ExecuteMsg::VerifyWorkerSet {
            message_id: message_id("id", 0),
            new_operators: operators.clone(),
        };
        let res = execute(deps.as_mut(), mock_env(), mock_info(SENDER, &[]), msg);
        assert!(res.is_ok());

        let msg = ExecuteMsg::Vote {
            poll_id: 1u64.into(),
            votes: vec![Vote::SucceededOnChain],
        };
        for worker in workers {
            let res = execute(
                deps.as_mut(),
                mock_env(),
                mock_info(worker.address.as_str(), &[]),
                msg.clone(),
            );
            assert!(res.is_ok());
        }

        let res = execute(
            deps.as_mut(),
            mock_env_expired(),
            mock_info(SENDER, &[]),
            ExecuteMsg::EndPoll {
                poll_id: 1u64.into(),
            },
        );
        assert!(res.is_ok());

        let res: VerificationStatus = from_binary(
            &query(
                deps.as_ref(),
                mock_env(),
                QueryMsg::GetWorkerSetStatus {
                    new_operators: operators.clone(),
                },
            )
            .unwrap(),
        )
        .unwrap();
        assert_eq!(res, VerificationStatus::SucceededOnChain);
    }

    #[test]
    fn should_not_confirm_worker_set() {
        let workers = workers(2);
        let mut deps = setup(workers.clone());

        let operators = Operators::new(vec![(vec![0, 1, 0, 1].into(), 1u64.into())], 1u64.into());
        let res = execute(
            deps.as_mut(),
            mock_env(),
            mock_info(SENDER, &[]),
            ExecuteMsg::VerifyWorkerSet {
                message_id: message_id("id", 0),
                new_operators: operators.clone(),
            },
        );
        assert!(res.is_ok());

        for worker in workers {
            let res = execute(
                deps.as_mut(),
                mock_env(),
                mock_info(worker.address.as_str(), &[]),
                ExecuteMsg::Vote {
                    poll_id: 1u64.into(),
                    votes: vec![Vote::NotFound],
                },
            );
            assert!(res.is_ok());
        }

        let res = execute(
            deps.as_mut(),
            mock_env_expired(),
            mock_info(SENDER, &[]),
            ExecuteMsg::EndPoll {
                poll_id: 1u64.into(),
            },
        );
        assert!(res.is_ok());

        let res: VerificationStatus = from_binary(
            &query(
                deps.as_ref(),
                mock_env(),
                QueryMsg::GetWorkerSetStatus {
                    new_operators: operators.clone(),
                },
            )
            .unwrap(),
        )
        .unwrap();
        assert_eq!(res, VerificationStatus::NotFound);
    }

    #[test]
    fn should_confirm_worker_set_after_failed() {
        let workers = workers(2);
        let mut deps = setup(workers.clone());

        let operators = Operators::new(vec![(vec![0, 1, 0, 1].into(), 1u64.into())], 1u64.into());
        let res = execute(
            deps.as_mut(),
            mock_env(),
            mock_info(SENDER, &[]),
            ExecuteMsg::VerifyWorkerSet {
                message_id: message_id("id", 0),
                new_operators: operators.clone(),
            },
        );
        assert!(res.is_ok());

        for worker in &workers {
            let res = execute(
                deps.as_mut(),
                mock_env(),
                mock_info(worker.address.as_str(), &[]),
                ExecuteMsg::Vote {
                    poll_id: 1u64.into(),
                    votes: vec![Vote::NotFound],
                },
            );
            assert!(res.is_ok());
        }

        let res = execute(
            deps.as_mut(),
            mock_env_expired(),
            mock_info(SENDER, &[]),
            ExecuteMsg::EndPoll {
                poll_id: 1u64.into(),
            },
        );
        assert!(res.is_ok());

        let res: VerificationStatus = from_binary(
            &query(
                deps.as_ref(),
                mock_env(),
                QueryMsg::GetWorkerSetStatus {
                    new_operators: operators.clone(),
                },
            )
            .unwrap(),
        )
        .unwrap();
        assert_eq!(res, VerificationStatus::NotFound);

        let res = execute(
            deps.as_mut(),
            mock_env(),
            mock_info(SENDER, &[]),
            ExecuteMsg::VerifyWorkerSet {
                message_id: message_id("id", 0),
                new_operators: operators.clone(),
            },
        );
        assert!(res.is_ok());

        for worker in workers {
            let res = execute(
                deps.as_mut(),
                mock_env(),
                mock_info(worker.address.as_str(), &[]),
                ExecuteMsg::Vote {
                    poll_id: 2u64.into(),
                    votes: vec![Vote::SucceededOnChain],
                },
            );
            assert!(res.is_ok());
        }

        let res = execute(
            deps.as_mut(),
            mock_env_expired(),
            mock_info(SENDER, &[]),
            ExecuteMsg::EndPoll {
                poll_id: 2u64.into(),
            },
        );
        assert!(res.is_ok());

        let res: VerificationStatus = from_binary(
            &query(
                deps.as_ref(),
                mock_env(),
                QueryMsg::GetWorkerSetStatus {
                    new_operators: operators.clone(),
                },
            )
            .unwrap(),
        )
        .unwrap();
        assert_eq!(res, VerificationStatus::SucceededOnChain);
    }

    #[test]
    fn should_not_confirm_twice() {
        let workers = workers(2);
        let mut deps = setup(workers.clone());

        let operators = Operators::new(vec![(vec![0, 1, 0, 1].into(), 1u64.into())], 1u64.into());
        let res = execute(
            deps.as_mut(),
            mock_env(),
            mock_info(SENDER, &[]),
            ExecuteMsg::VerifyWorkerSet {
                message_id: message_id("id", 0),
                new_operators: operators.clone(),
            },
        );
        assert!(res.is_ok());
        for worker in workers {
            let res = execute(
                deps.as_mut(),
                mock_env(),
                mock_info(worker.address.as_str(), &[]),
                ExecuteMsg::Vote {
                    poll_id: 1u64.into(),
                    votes: vec![Vote::SucceededOnChain],
                },
            );
            assert!(res.is_ok());
        }

        let res = execute(
            deps.as_mut(),
            mock_env_expired(),
            mock_info(SENDER, &[]),
            ExecuteMsg::EndPoll {
                poll_id: 1u64.into(),
            },
        );
        assert!(res.is_ok());

        // try again, should fail
        let err = execute(
            deps.as_mut(),
            mock_env_expired(),
            mock_info(SENDER, &[]),
            ExecuteMsg::VerifyWorkerSet {
                message_id: message_id("id", 0),
                new_operators: operators.clone(),
            },
        )
        .unwrap_err();
        assert_contract_err_strings_equal(err, ContractError::WorkerSetAlreadyConfirmed);
    }

    #[test]
    fn should_be_able_to_update_threshold_and_then_query_new_threshold() {
        let workers = workers(2);
        let mut deps = setup(workers.clone());

        let new_voting_threshold: MajorityThreshold = Threshold::try_from((
            initial_voting_threshold().numerator().u64() + 1,
            initial_voting_threshold().denominator().u64() + 1,
        ))
        .unwrap()
        .try_into()
        .unwrap();

        execute(
            deps.as_mut(),
            mock_env(),
            mock_info(GOVERNANCE, &[]),
            ExecuteMsg::UpdateVotingThreshold {
                new_voting_threshold,
            },
        )
        .unwrap();

        let res = query(deps.as_ref(), mock_env(), QueryMsg::GetCurrentThreshold).unwrap();

        let threshold: MajorityThreshold = from_binary(&res).unwrap();
        assert_eq!(threshold, new_voting_threshold);
    }

    #[test]
    fn threshold_changes_should_not_affect_existing_polls() {
        let workers = workers(10);
        let initial_threshold = initial_voting_threshold();
        let majority = (workers.len() as u64 * initial_threshold.numerator().u64())
            .div_ceil(initial_threshold.denominator().u64());

        let mut deps = setup(workers.clone());

        let messages = messages(1);

        execute(
            deps.as_mut(),
            mock_env(),
            mock_info(SENDER, &[]),
            ExecuteMsg::VerifyMessages {
                messages: messages.clone(),
            },
        )
        .unwrap();

        // simulate a majority of workers voting for succeeded on chain
        workers.iter().enumerate().for_each(|(i, worker)| {
            if i >= majority as usize {
                return;
            }
            let msg = ExecuteMsg::Vote {
                poll_id: 1u64.into(),
                votes: vec![Vote::SucceededOnChain],
            };

            let res = execute(
                deps.as_mut(),
                mock_env(),
                mock_info(worker.address.as_str(), &[]),
                msg,
            );
            assert!(res.is_ok());
        });

        // increase the threshold. Not enough workers voted to meet the new majority,
        // but threshold changes should not affect existing polls
        let new_voting_threshold: MajorityThreshold =
            Threshold::try_from((majority + 1, workers.len() as u64))
                .unwrap()
                .try_into()
                .unwrap();

        execute(
            deps.as_mut(),
            mock_env(),
            mock_info(GOVERNANCE, &[]),
            ExecuteMsg::UpdateVotingThreshold {
                new_voting_threshold,
            },
        )
        .unwrap();

        execute(
            deps.as_mut(),
            mock_env_expired(),
            mock_info(SENDER, &[]),
            ExecuteMsg::EndPoll {
                poll_id: 1u64.into(),
            },
        )
        .unwrap();

        let res: Vec<(CrossChainId, VerificationStatus)> = from_binary(
            &query(
                deps.as_ref(),
                mock_env(),
                QueryMsg::GetMessagesStatus {
                    messages: messages.clone(),
                },
            )
            .unwrap(),
        )
        .unwrap();
        assert_eq!(
            res,
            vec![(
                messages[0].cc_id.clone(),
                VerificationStatus::SucceededOnChain
            )]
        );
    }

    #[test]
    fn threshold_changes_should_affect_new_polls() {
        let workers = workers(10);
        let initial_threshold = initial_voting_threshold();
        let old_majority = (workers.len() as u64 * initial_threshold.numerator().u64())
            .div_ceil(initial_threshold.denominator().u64());

        let mut deps = setup(workers.clone());

        // increase the threshold prior to starting a poll
        let new_voting_threshold: MajorityThreshold =
            Threshold::try_from((old_majority + 1, workers.len() as u64))
                .unwrap()
                .try_into()
                .unwrap();

        execute(
            deps.as_mut(),
            mock_env(),
            mock_info(GOVERNANCE, &[]),
            ExecuteMsg::UpdateVotingThreshold {
                new_voting_threshold,
            },
        )
        .unwrap();

        let messages = messages(1);

        // start the poll, should just the new threshold
        execute(
            deps.as_mut(),
            mock_env(),
            mock_info(SENDER, &[]),
            ExecuteMsg::VerifyMessages {
                messages: messages.clone(),
            },
        )
        .unwrap();

        // simulate old_majority of workers voting succeeded on chain,
        // which is one less than the updated majority. The messages
        // should not receive enough votes to be considered verified
        workers.iter().enumerate().for_each(|(i, worker)| {
            if i >= old_majority as usize {
                return;
            }
            let msg = ExecuteMsg::Vote {
                poll_id: 1u64.into(),
                votes: vec![Vote::SucceededOnChain],
            };

            let res = execute(
                deps.as_mut(),
                mock_env(),
                mock_info(worker.address.as_str(), &[]),
                msg,
            );
            assert!(res.is_ok());
        });

        execute(
            deps.as_mut(),
            mock_env_expired(),
            mock_info(SENDER, &[]),
            ExecuteMsg::EndPoll {
                poll_id: 1u64.into(),
            },
        )
        .unwrap();

        let res: Vec<(CrossChainId, VerificationStatus)> = from_binary(
            &query(
                deps.as_ref(),
                mock_env(),
                QueryMsg::GetMessagesStatus {
                    messages: messages.clone(),
                },
            )
            .unwrap(),
        )
        .unwrap();
        assert_eq!(
            res,
            vec![(
                messages[0].cc_id.clone(),
                VerificationStatus::FailedToVerify
            )]
        );
    }
}<|MERGE_RESOLUTION|>--- conflicted
+++ resolved
@@ -330,8 +330,8 @@
 
         // messages starting after the ones already in progress
         let expected = messages[messages_in_progress..]
-            .to_vec()
-            .into_iter()
+            .iter()
+            .cloned()
             .map(|e| e.try_into().unwrap())
             .collect::<Vec<_>>();
 
@@ -366,8 +366,8 @@
         .unwrap();
 
         // confirm it was not verified
-        let status: Vec<(CrossChainId, VerificationStatus)> = from_json(
-            query(
+        let status: Vec<(CrossChainId, VerificationStatus)> = from_binary(
+            &query(
                 deps.as_ref(),
                 mock_env(),
                 QueryMsg::GetMessagesStatus {
@@ -543,9 +543,8 @@
 
         let messages = messages(10);
 
-<<<<<<< HEAD
-        let statuses: Vec<(CrossChainId, VerificationStatus)> = from_json(
-            query(
+        let statuses: Vec<(CrossChainId, VerificationStatus)> = from_binary(
+            &query(
                 deps.as_ref(),
                 mock_env(),
                 QueryMsg::GetMessagesStatus {
@@ -555,11 +554,6 @@
             .unwrap(),
         )
         .unwrap();
-=======
-        let reply: VerifyMessagesResponse = from_binary(&res.data.unwrap()).unwrap();
-
-        assert_eq!(reply.verification_statuses.len(), messages.len());
->>>>>>> 3a795885
         assert_eq!(
             statuses,
             map_to_statuses(messages, VerificationStatus::None)
@@ -697,8 +691,8 @@
             .unwrap();
 
             // check status corresponds to votes
-            let statuses: Vec<(CrossChainId, VerificationStatus)> = from_json(
-                query(
+            let statuses: Vec<(CrossChainId, VerificationStatus)> = from_binary(
+                &query(
                     deps.as_ref(),
                     mock_env(),
                     QueryMsg::GetMessagesStatus {
