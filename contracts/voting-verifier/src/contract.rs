#[cfg(not(feature = "library"))]
use cosmwasm_std::entry_point;
use cosmwasm_std::{
    to_binary, Attribute, Binary, Deps, DepsMut, Env, Event, MessageInfo, Response, StdResult,
};

use crate::msg::{ExecuteMsg, InstantiateMsg, QueryMsg};
use crate::state::{Config, CONFIG};
use crate::{execute, query};

#[cfg_attr(not(feature = "library"), entry_point)]
pub fn instantiate(
    deps: DepsMut,
    _env: Env,
    _info: MessageInfo,
    msg: InstantiateMsg,
) -> Result<Response, axelar_wasm_std::ContractError> {
    let config = Config {
        governance: deps.api.addr_validate(&msg.governance_address)?,
        service_name: msg.service_name,
        service_registry_contract: deps.api.addr_validate(&msg.service_registry_address)?,
        source_gateway_address: msg.source_gateway_address,
        voting_threshold: msg.voting_threshold,
        block_expiry: msg.block_expiry,
        confirmation_height: msg.confirmation_height,
        source_chain: msg.source_chain,
        rewards_contract: deps.api.addr_validate(&msg.rewards_address)?,
        msg_id_format: msg.msg_id_format,
    };
    CONFIG.save(deps.storage, &config)?;

    Ok(Response::new()
        .add_event(Event::new("instantiated").add_attributes(<Vec<Attribute>>::from(config))))
}

#[cfg_attr(not(feature = "library"), entry_point)]
pub fn execute(
    deps: DepsMut,
    env: Env,
    info: MessageInfo,
    msg: ExecuteMsg,
) -> Result<Response, axelar_wasm_std::ContractError> {
    match msg {
        ExecuteMsg::VerifyMessages { messages } => execute::verify_messages(deps, env, messages),
        ExecuteMsg::Vote { poll_id, votes } => execute::vote(deps, env, info, poll_id, votes),
        ExecuteMsg::EndPoll { poll_id } => execute::end_poll(deps, env, poll_id),
        ExecuteMsg::VerifyWorkerSet {
            message_id,
            new_operators,
        } => execute::verify_worker_set(deps, env, message_id, new_operators),
        ExecuteMsg::UpdateVotingThreshold {
            new_voting_threshold,
        } => {
            execute::require_governance(&deps, info.sender)?;
            execute::update_voting_threshold(deps, new_voting_threshold)
        }
    }
    .map_err(axelar_wasm_std::ContractError::from)
}

#[cfg_attr(not(feature = "library"), entry_point)]
pub fn query(deps: Deps, _env: Env, msg: QueryMsg) -> StdResult<Binary> {
    match msg {
        QueryMsg::GetPoll { poll_id: _ } => {
            todo!()
        }

        QueryMsg::GetMessagesStatus { messages } => {
            to_binary(&query::messages_status(deps, &messages)?)
        }
        QueryMsg::GetWorkerSetStatus { new_operators } => {
            to_binary(&query::worker_set_status(deps, &new_operators)?)
        }
        QueryMsg::GetCurrentThreshold => to_binary(&query::voting_threshold(deps)?),
    }
}

#[cfg(test)]
mod test {

    use cosmwasm_std::{
        from_binary,
        testing::{mock_dependencies, mock_env, mock_info, MockApi, MockQuerier, MockStorage},
        Addr, Empty, Fraction, OwnedDeps, Uint128, Uint64, WasmQuery,
    };

    use axelar_wasm_std::{
        msg_id::{
            base_58_event_index::Base58TxDigestAndEventIndex,
            tx_hash_event_index::HexTxHashAndEventIndex, MessageIdFormat,
        },
        nonempty,
        operators::Operators,
        voting::Vote,
        MajorityThreshold, Threshold, VerificationStatus,
    };
    use router_api::{ChainName, CrossChainId, Message};
    use service_registry::state::{
        AuthorizationState, BondingState, WeightedWorker, Worker, WORKER_WEIGHT,
    };
    use sha3::{Digest, Keccak256};

    use crate::{error::ContractError, events::TxEventConfirmation};

    use super::*;

    const SENDER: &str = "sender";
    const SERVICE_REGISTRY_ADDRESS: &str = "service_registry_address";
    const REWARDS_ADDRESS: &str = "rewards_address";
    const SERVICE_NAME: &str = "service_name";
    const POLL_BLOCK_EXPIRY: u64 = 100;
    const GOVERNANCE: &str = "governance";

    fn source_chain() -> ChainName {
        "source-chain".parse().unwrap()
    }

    fn governance() -> Addr {
        Addr::unchecked(GOVERNANCE)
    }

    fn initial_voting_threshold() -> MajorityThreshold {
        Threshold::try_from((2, 3)).unwrap().try_into().unwrap()
    }

    fn assert_contract_err_strings_equal(
        actual: impl Into<axelar_wasm_std::ContractError>,
        expected: impl Into<axelar_wasm_std::ContractError>,
    ) {
        assert_eq!(actual.into().to_string(), expected.into().to_string());
    }

    fn workers(num_workers: usize) -> Vec<Worker> {
        let mut workers = vec![];
        for i in 0..num_workers {
            workers.push(Worker {
                address: Addr::unchecked(format!("addr{}", i)),
                bonding_state: BondingState::Bonded {
                    amount: Uint128::from(100u128),
                },
                authorization_state: AuthorizationState::Authorized,
                service_name: SERVICE_NAME.parse().unwrap(),
            })
        }
        workers
    }

    fn setup(
        workers: Vec<Worker>,
        msg_id_format: &MessageIdFormat,
    ) -> OwnedDeps<MockStorage, MockApi, MockQuerier, Empty> {
        let mut deps = mock_dependencies();

        let config = Config {
            governance: governance(),
            service_name: SERVICE_NAME.parse().unwrap(),
            service_registry_contract: Addr::unchecked(SERVICE_REGISTRY_ADDRESS),
            source_gateway_address: "source_gateway_address".parse().unwrap(),
            voting_threshold: initial_voting_threshold(),
            block_expiry: POLL_BLOCK_EXPIRY,
            confirmation_height: 100,
            source_chain: source_chain(),
            rewards_contract: Addr::unchecked(REWARDS_ADDRESS),
            msg_id_format: msg_id_format.clone(),
        };
        CONFIG.save(deps.as_mut().storage, &config).unwrap();

        deps.querier.update_wasm(move |wq| match wq {
            WasmQuery::Smart { contract_addr, .. } if contract_addr == SERVICE_REGISTRY_ADDRESS => {
                Ok(to_binary(
                    &workers
                        .clone()
                        .into_iter()
                        .map(|w| WeightedWorker {
                            worker_info: w,
                            weight: WORKER_WEIGHT,
                        })
                        .collect::<Vec<WeightedWorker>>(),
                )
                .into())
                .into()
            }
            _ => panic!("no mock for this query"),
        });

        deps
    }

    fn message_id(id: &str, index: u64, msg_id_format: &MessageIdFormat) -> nonempty::String {
        let tx_hash = Keccak256::digest(id.as_bytes()).into();
        match msg_id_format {
            MessageIdFormat::HexTxHashAndEventIndex => HexTxHashAndEventIndex {
                tx_hash,
                event_index: index as u32,
            }
            .to_string()
            .parse()
            .unwrap(),
            MessageIdFormat::Base58TxDigestAndEventIndex => Base58TxDigestAndEventIndex {
                tx_digest: tx_hash,
                event_index: index as u32,
            }
            .to_string()
            .parse()
            .unwrap(),
        }
    }

    fn messages(len: u64, msg_id_format: &MessageIdFormat) -> Vec<Message> {
        (0..len)
            .map(|i| Message {
                cc_id: CrossChainId {
                    chain: source_chain(),
                    id: message_id("id", i, msg_id_format),
                },
                source_address: format!("source_address{i}").parse().unwrap(),
                destination_chain: format!("destination-chain{i}").parse().unwrap(),
                destination_address: format!("destination_address{i}").parse().unwrap(),
                payload_hash: [0; 32],
            })
            .collect()
    }

    #[allow(clippy::arithmetic_side_effects)]
    fn mock_env_expired() -> Env {
        let mut env = mock_env();
        env.block.height += POLL_BLOCK_EXPIRY;
        env
    }

    fn msgs_and_statuses(
        messages: Vec<Message>,
        status: VerificationStatus,
    ) -> Vec<(Message, VerificationStatus)> {
        messages
            .iter()
            .map(|message| (message.clone(), status))
            .collect::<Vec<(_, _)>>()
    }

    #[test]
    fn should_fail_if_messages_are_not_from_same_source() {
        let msg_id_format = MessageIdFormat::HexTxHashAndEventIndex;
        let workers = workers(2);
        let mut deps = setup(workers.clone(), &msg_id_format);

        let msg = ExecuteMsg::VerifyMessages {
            messages: vec![
                Message {
                    cc_id: CrossChainId {
                        chain: source_chain(),
                        id: message_id("id", 1, &msg_id_format),
                    },
                    source_address: "source_address1".parse().unwrap(),
                    destination_chain: "destination-chain1".parse().unwrap(),
                    destination_address: "destination_address1".parse().unwrap(),
                    payload_hash: [0; 32],
                },
                Message {
                    cc_id: CrossChainId {
                        chain: "other-chain".parse().unwrap(),
                        id: message_id("id", 2, &msg_id_format),
                    },
                    source_address: "source_address2".parse().unwrap(),
                    destination_chain: "destination-chain2".parse().unwrap(),
                    destination_address: "destination_address2".parse().unwrap(),
                    payload_hash: [0; 32],
                },
            ],
        };
        let err = execute(deps.as_mut(), mock_env(), mock_info(SENDER, &[]), msg).unwrap_err();
        assert_contract_err_strings_equal(err, ContractError::SourceChainMismatch(source_chain()));
    }

    #[test]
    fn should_fail_if_messages_have_invalid_msg_id() {
        let msg_id_format = MessageIdFormat::HexTxHashAndEventIndex;
        let workers = workers(2);
        let mut deps = setup(workers.clone(), &msg_id_format);

        let mut messages = messages(1, &MessageIdFormat::HexTxHashAndEventIndex);
        let msg_id = "foobar";
        messages[0].cc_id.id = msg_id.parse().unwrap();

        let msg = ExecuteMsg::VerifyMessages { messages };

        let err = execute(deps.as_mut(), mock_env(), mock_info(SENDER, &[]), msg).unwrap_err();
        assert_contract_err_strings_equal(err, ContractError::InvalidMessageID(msg_id.to_string()));
    }

    #[test]
    fn should_fail_if_messages_have_base58_msg_id_but_contract_expects_hex() {
        let msg_id_format = MessageIdFormat::HexTxHashAndEventIndex;
        let workers = workers(2);
        let mut deps = setup(workers.clone(), &msg_id_format);

        let messages = messages(1, &MessageIdFormat::Base58TxDigestAndEventIndex);
        let msg = ExecuteMsg::VerifyMessages {
            messages: messages.clone(),
        };

        let err = execute(deps.as_mut(), mock_env(), mock_info(SENDER, &[]), msg).unwrap_err();
        assert_contract_err_strings_equal(
            err,
            ContractError::InvalidMessageID(messages[0].cc_id.id.to_string()),
        );
    }

    #[test]
    fn should_fail_if_messages_have_hex_msg_id_but_contract_expects_base58() {
        let msg_id_format = MessageIdFormat::Base58TxDigestAndEventIndex;
        let workers = workers(2);
        let mut deps = setup(workers.clone(), &msg_id_format);

        let messages = messages(1, &MessageIdFormat::HexTxHashAndEventIndex);
        let msg = ExecuteMsg::VerifyMessages {
            messages: messages.clone(),
        };

        let err = execute(deps.as_mut(), mock_env(), mock_info(SENDER, &[]), msg).unwrap_err();
        assert_contract_err_strings_equal(
            err,
            ContractError::InvalidMessageID(messages[0].cc_id.id.to_string()),
        );
    }

    #[test]
    fn should_not_verify_messages_if_in_progress() {
        let msg_id_format = MessageIdFormat::HexTxHashAndEventIndex;
        let workers = workers(2);
        let mut deps = setup(workers.clone(), &msg_id_format);
        let messages_count = 5;
        let messages_in_progress = 3;
        let messages = messages(messages_count as u64, &msg_id_format);

        execute(
            deps.as_mut(),
            mock_env(),
            mock_info(SENDER, &[]),
            ExecuteMsg::VerifyMessages {
                messages: messages[0..messages_in_progress].to_vec(), // verify a subset of the messages
            },
        )
        .unwrap();

        let res = execute(
            deps.as_mut(),
            mock_env(),
            mock_info(SENDER, &[]),
            ExecuteMsg::VerifyMessages {
                messages: messages.clone(), // verify all messages including the ones from previous execution
            },
        )
        .unwrap();

        let actual: Vec<TxEventConfirmation> = serde_json::from_str(
            &res.events
                .into_iter()
                .find(|event| event.ty == "messages_poll_started")
                .unwrap()
                .attributes
                .into_iter()
                .find_map(|attribute| {
                    if attribute.key == "messages" {
                        Some(attribute.value)
                    } else {
                        None
                    }
                })
                .unwrap(),
        )
        .unwrap();

        // messages starting after the ones already in progress
        let expected = messages[messages_in_progress..]
            .iter()
            .cloned()
            .map(|e| {
                (
                    e,
                    &axelar_wasm_std::msg_id::MessageIdFormat::HexTxHashAndEventIndex,
                )
                    .try_into()
                    .unwrap()
            })
            .collect::<Vec<_>>();

        assert_eq!(actual, expected);
    }

    #[test]
    fn should_retry_if_message_not_verified() {
        let msg_id_format = MessageIdFormat::HexTxHashAndEventIndex;
        let workers = workers(2);
        let mut deps = setup(workers.clone(), &msg_id_format);
        let messages = messages(5, &msg_id_format);

        let msg = ExecuteMsg::VerifyMessages {
            messages: messages.clone(),
        };
        execute(
            deps.as_mut(),
            mock_env(),
            mock_info(SENDER, &[]),
            msg.clone(),
        )
        .unwrap();

        execute(
            deps.as_mut(),
            mock_env_expired(),
            mock_info(SENDER, &[]),
            ExecuteMsg::EndPoll {
                poll_id: Uint64::one().into(),
            },
        )
        .unwrap();

        // confirm it was not verified
        let status: Vec<(Message, VerificationStatus)> = from_binary(
            &query(
                deps.as_ref(),
                mock_env(),
                QueryMsg::GetMessagesStatus {
                    messages: messages.clone(),
                },
            )
            .unwrap(),
        )
        .unwrap();
        assert_eq!(
            status,
            msgs_and_statuses(messages.clone(), VerificationStatus::FailedToVerify)
        );

        // retries same message
        let res = execute(deps.as_mut(), mock_env(), mock_info(SENDER, &[]), msg).unwrap();

        let actual: Vec<TxEventConfirmation> = serde_json::from_str(
            &res.events
                .into_iter()
                .find(|event| event.ty == "messages_poll_started")
                .unwrap()
                .attributes
                .into_iter()
                .find_map(|attribute| {
                    if attribute.key == "messages" {
                        Some(attribute.value)
                    } else {
                        None
                    }
                })
                .unwrap(),
        )
        .unwrap();

        let expected = messages
            .into_iter()
            .map(|e| {
                (
                    e,
                    &axelar_wasm_std::msg_id::MessageIdFormat::HexTxHashAndEventIndex,
                )
                    .try_into()
                    .unwrap()
            })
            .collect::<Vec<_>>();

        assert_eq!(actual, expected);
    }

    #[test]
    fn should_retry_if_status_not_final() {
        let msg_id_format = MessageIdFormat::HexTxHashAndEventIndex;
        let workers = workers(2);
        let mut deps = setup(workers.clone(), &msg_id_format);

        let messages = messages(4, &msg_id_format);

        // 1. First verification

        let msg_verify = ExecuteMsg::VerifyMessages {
            messages: messages.clone(),
        };

        let res = execute(
            deps.as_mut(),
            mock_env(),
            mock_info(SENDER, &[]),
            msg_verify.clone(),
        );
        assert!(res.is_ok());

        // 2. Workers cast votes, but only reach consensus on the first three messages

        workers.iter().enumerate().for_each(|(i, worker)| {
            let msg = ExecuteMsg::Vote {
                poll_id: 1u64.into(),
                votes: vec![
                    Vote::SucceededOnChain,
                    Vote::FailedOnChain,
                    Vote::NotFound,
                    if i % 2 == 0 {
                        // workers vote is divided so no consensus is reached
                        Vote::SucceededOnChain
                    } else {
                        Vote::FailedOnChain
                    },
                ],
            };

            let res = execute(
                deps.as_mut(),
                mock_env(),
                mock_info(worker.address.as_str(), &[]),
                msg,
            );
            assert!(res.is_ok());
        });

        // 3. Poll is ended. First three messages reach consensus, last one does not

        let msg = ExecuteMsg::EndPoll {
            poll_id: 1u64.into(),
        };

        let res = execute(
            deps.as_mut(),
            mock_env_expired(),
            mock_info(SENDER, &[]),
            msg,
        );
        assert!(res.is_ok());

        let res: Vec<(Message, VerificationStatus)> = from_binary(
            &query(
                deps.as_ref(),
                mock_env(),
                QueryMsg::GetMessagesStatus {
                    messages: messages.clone(),
                },
            )
            .unwrap(),
        )
        .unwrap();
        assert_eq!(
            res,
            vec![
                (messages[0].clone(), VerificationStatus::SucceededOnChain),
                (messages[1].clone(), VerificationStatus::FailedOnChain),
                (messages[2].clone(), VerificationStatus::NotFound),
                (messages[3].clone(), VerificationStatus::FailedToVerify)
            ]
        );

        // 3. Retry verification. From the three messages that reached consensus, only the first two have a
        // status considered final (SucceededOnChan or FailedOnChain), so the last two are retried

        let res = execute(
            deps.as_mut(),
            mock_env(),
            mock_info(SENDER, &[]),
            msg_verify,
        );
        assert!(res.is_ok());

        let res: Vec<(Message, VerificationStatus)> = from_binary(
            &query(
                deps.as_ref(),
                mock_env(),
                QueryMsg::GetMessagesStatus {
                    messages: messages.clone(),
                },
            )
            .unwrap(),
        )
        .unwrap();
        assert_eq!(
            res,
            vec![
                (messages[0].clone(), VerificationStatus::SucceededOnChain),
                (messages[1].clone(), VerificationStatus::FailedOnChain),
                (messages[2].clone(), VerificationStatus::InProgress),
                (messages[3].clone(), VerificationStatus::InProgress)
            ]
        );
    }

    #[test]
    fn should_query_status_none_when_not_verified() {
        let msg_id_format = MessageIdFormat::HexTxHashAndEventIndex;
        let workers = workers(2);
        let deps = setup(workers.clone(), &msg_id_format);

        let messages = messages(10, &msg_id_format);

        let statuses: Vec<(Message, VerificationStatus)> = from_binary(
            &query(
                deps.as_ref(),
                mock_env(),
                QueryMsg::GetMessagesStatus {
                    messages: messages.clone(),
                },
            )
            .unwrap(),
        )
        .unwrap();
        assert_eq!(
            statuses,
            msgs_and_statuses(messages, VerificationStatus::None)
        );
    }

    #[test]
    fn should_query_status_in_progress_when_no_consensus_and_poll_not_ended() {
        let msg_id_format = MessageIdFormat::HexTxHashAndEventIndex;
        let workers = workers(2);
        let mut deps = setup(workers.clone(), &msg_id_format);

        let messages = messages(10, &msg_id_format);

        // starts verification process
        execute(
            deps.as_mut(),
            mock_env(),
            mock_info(SENDER, &[]),
            ExecuteMsg::VerifyMessages {
                messages: messages.clone(),
            },
        )
        .unwrap();

        let statuses: Vec<(Message, VerificationStatus)> = from_binary(
            &query(
                deps.as_ref(),
                mock_env(),
                QueryMsg::GetMessagesStatus {
                    messages: messages.clone(),
                },
            )
            .unwrap(),
        )
        .unwrap();
        assert_eq!(
            statuses,
            msgs_and_statuses(messages.clone(), VerificationStatus::InProgress)
        );
    }

    #[test]
    fn should_query_status_failed_to_verify_when_no_consensus_and_poll_ended() {
        let msg_id_format = MessageIdFormat::HexTxHashAndEventIndex;
        let workers = workers(2);
        let mut deps = setup(workers.clone(), &msg_id_format);

        let messages = messages(10, &msg_id_format);

        // starts verification process
        execute(
            deps.as_mut(),
            mock_env(),
            mock_info(SENDER, &[]),
            ExecuteMsg::VerifyMessages {
                messages: messages.clone(),
            },
        )
        .unwrap();

        // end poll
        execute(
            deps.as_mut(),
            mock_env_expired(),
            mock_info(SENDER, &[]),
            ExecuteMsg::EndPoll {
                poll_id: Uint64::one().into(),
            },
        )
        .unwrap();

        let statuses: Vec<(Message, VerificationStatus)> = from_binary(
            &query(
                deps.as_ref(),
                mock_env(),
                QueryMsg::GetMessagesStatus {
                    messages: messages.clone(),
                },
            )
            .unwrap(),
        )
        .unwrap();
        assert_eq!(
            statuses,
            msgs_and_statuses(messages.clone(), VerificationStatus::FailedToVerify)
        );
    }

    #[test]
    fn should_query_status_according_to_vote() {
        let test_cases = [
            (Vote::SucceededOnChain, VerificationStatus::SucceededOnChain),
            (Vote::FailedOnChain, VerificationStatus::FailedOnChain),
            (Vote::NotFound, VerificationStatus::NotFound),
        ]
        .iter()
        .flat_map(|(v, s)| {
            [
                (v, s, MessageIdFormat::HexTxHashAndEventIndex),
                (v, s, MessageIdFormat::Base58TxDigestAndEventIndex),
            ]
        })
        .collect::<Vec<_>>();

        for (consensus_vote, expected_status, msg_id_format) in test_cases {
            let workers = workers(2);
            let mut deps = setup(workers.clone(), &msg_id_format);

            let messages = messages(10, &msg_id_format);

            // starts verification process
            execute(
                deps.as_mut(),
                mock_env(),
                mock_info(SENDER, &[]),
                ExecuteMsg::VerifyMessages {
                    messages: messages.clone(),
                },
            )
            .unwrap();

            // all workers vote
            let vote_msg = ExecuteMsg::Vote {
                poll_id: Uint64::one().into(),
                votes: vec![consensus_vote.clone(); messages.len()],
            };
            workers.iter().for_each(|worker| {
                execute(
                    deps.as_mut(),
                    mock_env(),
                    mock_info(worker.address.as_str(), &[]),
                    vote_msg.clone(),
                )
                .unwrap();
            });

            // end poll
            execute(
                deps.as_mut(),
                mock_env_expired(),
                mock_info(SENDER, &[]),
                ExecuteMsg::EndPoll {
                    poll_id: Uint64::one().into(),
                },
            )
            .unwrap();

            // check status corresponds to votes
            let statuses: Vec<(Message, VerificationStatus)> = from_binary(
                &query(
                    deps.as_ref(),
                    mock_env(),
                    QueryMsg::GetMessagesStatus {
                        messages: messages.clone(),
                    },
                )
                .unwrap(),
            )
            .unwrap();
            assert_eq!(
                statuses,
<<<<<<< HEAD
                msgs_and_statuses(messages.clone(), expected_status)
=======
                msg_ids_and_statuses(messages.clone(), *expected_status)
>>>>>>> 131054f0
            );
        }
    }

    #[test]
    fn should_start_worker_set_confirmation() {
        let msg_id_format = MessageIdFormat::HexTxHashAndEventIndex;
        let workers = workers(2);
        let mut deps = setup(workers.clone(), &msg_id_format);

        let operators = Operators::new(vec![(vec![0, 1, 0, 1].into(), 1u64.into())], 1u64.into());
        let msg = ExecuteMsg::VerifyWorkerSet {
            message_id: message_id("id", 0, &msg_id_format),
            new_operators: operators.clone(),
        };
        let res = execute(deps.as_mut(), mock_env(), mock_info(SENDER, &[]), msg);
        assert!(res.is_ok());

        let res: VerificationStatus = from_binary(
            &query(
                deps.as_ref(),
                mock_env(),
                QueryMsg::GetWorkerSetStatus {
                    new_operators: operators.clone(),
                },
            )
            .unwrap(),
        )
        .unwrap();
        assert_eq!(res, VerificationStatus::InProgress);
    }

    #[test]
    fn should_confirm_worker_set() {
        let msg_id_format = MessageIdFormat::HexTxHashAndEventIndex;
        let workers = workers(2);
        let mut deps = setup(workers.clone(), &msg_id_format);

        let operators = Operators::new(vec![(vec![0, 1, 0, 1].into(), 1u64.into())], 1u64.into());
        let msg = ExecuteMsg::VerifyWorkerSet {
            message_id: message_id("id", 0, &msg_id_format),
            new_operators: operators.clone(),
        };
        let res = execute(deps.as_mut(), mock_env(), mock_info(SENDER, &[]), msg);
        assert!(res.is_ok());

        let msg = ExecuteMsg::Vote {
            poll_id: 1u64.into(),
            votes: vec![Vote::SucceededOnChain],
        };
        for worker in workers {
            let res = execute(
                deps.as_mut(),
                mock_env(),
                mock_info(worker.address.as_str(), &[]),
                msg.clone(),
            );
            assert!(res.is_ok());
        }

        let res = execute(
            deps.as_mut(),
            mock_env_expired(),
            mock_info(SENDER, &[]),
            ExecuteMsg::EndPoll {
                poll_id: 1u64.into(),
            },
        );
        assert!(res.is_ok());

        let res: VerificationStatus = from_binary(
            &query(
                deps.as_ref(),
                mock_env(),
                QueryMsg::GetWorkerSetStatus {
                    new_operators: operators.clone(),
                },
            )
            .unwrap(),
        )
        .unwrap();
        assert_eq!(res, VerificationStatus::SucceededOnChain);
    }

    #[test]
    fn should_not_confirm_worker_set() {
        let msg_id_format = MessageIdFormat::HexTxHashAndEventIndex;
        let workers = workers(2);
        let mut deps = setup(workers.clone(), &msg_id_format);

        let operators = Operators::new(vec![(vec![0, 1, 0, 1].into(), 1u64.into())], 1u64.into());
        let res = execute(
            deps.as_mut(),
            mock_env(),
            mock_info(SENDER, &[]),
            ExecuteMsg::VerifyWorkerSet {
                message_id: message_id("id", 0, &msg_id_format),
                new_operators: operators.clone(),
            },
        );
        assert!(res.is_ok());

        for worker in workers {
            let res = execute(
                deps.as_mut(),
                mock_env(),
                mock_info(worker.address.as_str(), &[]),
                ExecuteMsg::Vote {
                    poll_id: 1u64.into(),
                    votes: vec![Vote::NotFound],
                },
            );
            assert!(res.is_ok());
        }

        let res = execute(
            deps.as_mut(),
            mock_env_expired(),
            mock_info(SENDER, &[]),
            ExecuteMsg::EndPoll {
                poll_id: 1u64.into(),
            },
        );
        assert!(res.is_ok());

        let res: VerificationStatus = from_binary(
            &query(
                deps.as_ref(),
                mock_env(),
                QueryMsg::GetWorkerSetStatus {
                    new_operators: operators.clone(),
                },
            )
            .unwrap(),
        )
        .unwrap();
        assert_eq!(res, VerificationStatus::NotFound);
    }

    #[test]
    fn should_confirm_worker_set_after_failed() {
        let msg_id_format = MessageIdFormat::HexTxHashAndEventIndex;
        let workers = workers(2);
        let mut deps = setup(workers.clone(), &msg_id_format);

        let operators = Operators::new(vec![(vec![0, 1, 0, 1].into(), 1u64.into())], 1u64.into());
        let res = execute(
            deps.as_mut(),
            mock_env(),
            mock_info(SENDER, &[]),
            ExecuteMsg::VerifyWorkerSet {
                message_id: message_id("id", 0, &msg_id_format),
                new_operators: operators.clone(),
            },
        );
        assert!(res.is_ok());

        for worker in &workers {
            let res = execute(
                deps.as_mut(),
                mock_env(),
                mock_info(worker.address.as_str(), &[]),
                ExecuteMsg::Vote {
                    poll_id: 1u64.into(),
                    votes: vec![Vote::NotFound],
                },
            );
            assert!(res.is_ok());
        }

        let res = execute(
            deps.as_mut(),
            mock_env_expired(),
            mock_info(SENDER, &[]),
            ExecuteMsg::EndPoll {
                poll_id: 1u64.into(),
            },
        );
        assert!(res.is_ok());

        let res: VerificationStatus = from_binary(
            &query(
                deps.as_ref(),
                mock_env(),
                QueryMsg::GetWorkerSetStatus {
                    new_operators: operators.clone(),
                },
            )
            .unwrap(),
        )
        .unwrap();
        assert_eq!(res, VerificationStatus::NotFound);

        let res = execute(
            deps.as_mut(),
            mock_env(),
            mock_info(SENDER, &[]),
            ExecuteMsg::VerifyWorkerSet {
                message_id: message_id("id", 0, &msg_id_format),
                new_operators: operators.clone(),
            },
        );
        assert!(res.is_ok());

        for worker in workers {
            let res = execute(
                deps.as_mut(),
                mock_env(),
                mock_info(worker.address.as_str(), &[]),
                ExecuteMsg::Vote {
                    poll_id: 2u64.into(),
                    votes: vec![Vote::SucceededOnChain],
                },
            );
            assert!(res.is_ok());
        }

        let res = execute(
            deps.as_mut(),
            mock_env_expired(),
            mock_info(SENDER, &[]),
            ExecuteMsg::EndPoll {
                poll_id: 2u64.into(),
            },
        );
        assert!(res.is_ok());

        let res: VerificationStatus = from_binary(
            &query(
                deps.as_ref(),
                mock_env(),
                QueryMsg::GetWorkerSetStatus {
                    new_operators: operators.clone(),
                },
            )
            .unwrap(),
        )
        .unwrap();
        assert_eq!(res, VerificationStatus::SucceededOnChain);
    }

    #[test]
    fn should_not_confirm_twice() {
        let msg_id_format = MessageIdFormat::HexTxHashAndEventIndex;
        let workers = workers(2);
        let mut deps = setup(workers.clone(), &msg_id_format);

        let operators = Operators::new(vec![(vec![0, 1, 0, 1].into(), 1u64.into())], 1u64.into());
        let res = execute(
            deps.as_mut(),
            mock_env(),
            mock_info(SENDER, &[]),
            ExecuteMsg::VerifyWorkerSet {
                message_id: message_id("id", 0, &msg_id_format),
                new_operators: operators.clone(),
            },
        );
        assert!(res.is_ok());
        for worker in workers {
            let res = execute(
                deps.as_mut(),
                mock_env(),
                mock_info(worker.address.as_str(), &[]),
                ExecuteMsg::Vote {
                    poll_id: 1u64.into(),
                    votes: vec![Vote::SucceededOnChain],
                },
            );
            assert!(res.is_ok());
        }

        let res = execute(
            deps.as_mut(),
            mock_env_expired(),
            mock_info(SENDER, &[]),
            ExecuteMsg::EndPoll {
                poll_id: 1u64.into(),
            },
        );
        assert!(res.is_ok());

        // try again, should return empty response
        let res = execute(
            deps.as_mut(),
            mock_env_expired(),
            mock_info(SENDER, &[]),
            ExecuteMsg::VerifyWorkerSet {
                message_id: message_id("id", 0, &msg_id_format),
                new_operators: operators.clone(),
            },
        )
        .unwrap();
        assert_eq!(res, Response::new());
    }

    #[test]
    fn should_be_able_to_update_threshold_and_then_query_new_threshold() {
        let msg_id_format = MessageIdFormat::HexTxHashAndEventIndex;
        let workers = workers(2);
        let mut deps = setup(workers.clone(), &msg_id_format);

        let new_voting_threshold: MajorityThreshold = Threshold::try_from((
            initial_voting_threshold().numerator().u64() + 1,
            initial_voting_threshold().denominator().u64() + 1,
        ))
        .unwrap()
        .try_into()
        .unwrap();

        execute(
            deps.as_mut(),
            mock_env(),
            mock_info(GOVERNANCE, &[]),
            ExecuteMsg::UpdateVotingThreshold {
                new_voting_threshold,
            },
        )
        .unwrap();

        let res = query(deps.as_ref(), mock_env(), QueryMsg::GetCurrentThreshold).unwrap();

        let threshold: MajorityThreshold = from_binary(&res).unwrap();
        assert_eq!(threshold, new_voting_threshold);
    }

    #[test]
    fn threshold_changes_should_not_affect_existing_polls() {
        let workers = workers(10);
        let initial_threshold = initial_voting_threshold();
        let majority = (workers.len() as u64 * initial_threshold.numerator().u64())
            .div_ceil(initial_threshold.denominator().u64());

        let msg_id_format = MessageIdFormat::HexTxHashAndEventIndex;
        let mut deps = setup(workers.clone(), &msg_id_format);

        let messages = messages(1, &msg_id_format);

        execute(
            deps.as_mut(),
            mock_env(),
            mock_info(SENDER, &[]),
            ExecuteMsg::VerifyMessages {
                messages: messages.clone(),
            },
        )
        .unwrap();

        // simulate a majority of workers voting for succeeded on chain
        workers.iter().enumerate().for_each(|(i, worker)| {
            if i >= majority as usize {
                return;
            }
            let msg = ExecuteMsg::Vote {
                poll_id: 1u64.into(),
                votes: vec![Vote::SucceededOnChain],
            };

            let res = execute(
                deps.as_mut(),
                mock_env(),
                mock_info(worker.address.as_str(), &[]),
                msg,
            );
            assert!(res.is_ok());
        });

        // increase the threshold. Not enough workers voted to meet the new majority,
        // but threshold changes should not affect existing polls
        let new_voting_threshold: MajorityThreshold =
            Threshold::try_from((majority + 1, workers.len() as u64))
                .unwrap()
                .try_into()
                .unwrap();

        execute(
            deps.as_mut(),
            mock_env(),
            mock_info(GOVERNANCE, &[]),
            ExecuteMsg::UpdateVotingThreshold {
                new_voting_threshold,
            },
        )
        .unwrap();

        execute(
            deps.as_mut(),
            mock_env_expired(),
            mock_info(SENDER, &[]),
            ExecuteMsg::EndPoll {
                poll_id: 1u64.into(),
            },
        )
        .unwrap();

        let res: Vec<(Message, VerificationStatus)> = from_binary(
            &query(
                deps.as_ref(),
                mock_env(),
                QueryMsg::GetMessagesStatus {
                    messages: messages.clone(),
                },
            )
            .unwrap(),
        )
        .unwrap();
        assert_eq!(
            res,
            vec![(messages[0].clone(), VerificationStatus::SucceededOnChain)]
        );
    }

    #[test]
    fn threshold_changes_should_affect_new_polls() {
        let workers = workers(10);
        let initial_threshold = initial_voting_threshold();
        let old_majority = (workers.len() as u64 * initial_threshold.numerator().u64())
            .div_ceil(initial_threshold.denominator().u64());

        let msg_id_format = MessageIdFormat::HexTxHashAndEventIndex;
        let mut deps = setup(workers.clone(), &msg_id_format);

        // increase the threshold prior to starting a poll
        let new_voting_threshold: MajorityThreshold =
            Threshold::try_from((old_majority + 1, workers.len() as u64))
                .unwrap()
                .try_into()
                .unwrap();

        execute(
            deps.as_mut(),
            mock_env(),
            mock_info(GOVERNANCE, &[]),
            ExecuteMsg::UpdateVotingThreshold {
                new_voting_threshold,
            },
        )
        .unwrap();

        let messages = messages(1, &msg_id_format);

        // start the poll, should just the new threshold
        execute(
            deps.as_mut(),
            mock_env(),
            mock_info(SENDER, &[]),
            ExecuteMsg::VerifyMessages {
                messages: messages.clone(),
            },
        )
        .unwrap();

        // simulate old_majority of workers voting succeeded on chain,
        // which is one less than the updated majority. The messages
        // should not receive enough votes to be considered verified
        workers.iter().enumerate().for_each(|(i, worker)| {
            if i >= old_majority as usize {
                return;
            }
            let msg = ExecuteMsg::Vote {
                poll_id: 1u64.into(),
                votes: vec![Vote::SucceededOnChain],
            };

            let res = execute(
                deps.as_mut(),
                mock_env(),
                mock_info(worker.address.as_str(), &[]),
                msg,
            );
            assert!(res.is_ok());
        });

        execute(
            deps.as_mut(),
            mock_env_expired(),
            mock_info(SENDER, &[]),
            ExecuteMsg::EndPoll {
                poll_id: 1u64.into(),
            },
        )
        .unwrap();

        let res: Vec<(Message, VerificationStatus)> = from_binary(
            &query(
                deps.as_ref(),
                mock_env(),
                QueryMsg::GetMessagesStatus {
                    messages: messages.clone(),
                },
            )
            .unwrap(),
        )
        .unwrap();
        assert_eq!(
            res,
            vec![(messages[0].clone(), VerificationStatus::FailedToVerify)]
        );
    }
}<|MERGE_RESOLUTION|>--- conflicted
+++ resolved
@@ -767,11 +767,7 @@
             .unwrap();
             assert_eq!(
                 statuses,
-<<<<<<< HEAD
-                msgs_and_statuses(messages.clone(), expected_status)
-=======
-                msg_ids_and_statuses(messages.clone(), *expected_status)
->>>>>>> 131054f0
+                msgs_and_statuses(messages.clone(), *expected_status)
             );
         }
     }
