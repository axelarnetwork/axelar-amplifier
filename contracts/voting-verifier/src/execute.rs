use cosmwasm_std::{
    to_json_binary, Addr, Deps, DepsMut, Env, MessageInfo, OverflowError, OverflowOperation,
    QueryRequest, Response, Storage, WasmMsg, WasmQuery,
};

use axelar_wasm_std::{
    nonempty,
    operators::Operators,
    snapshot,
    voting::{PollId, Vote, WeightedPoll},
    MajorityThreshold, VerificationStatus,
};

use multisig::worker_set::WorkerSet;
use router_api::{ChainName, Message};
use service_registry::{msg::QueryMsg, state::WeightedVerifier};

use crate::events::{
    PollEnded, PollMetadata, PollStarted, TxEventConfirmation, VerifierSetConfirmation, Voted,
};
use crate::query::verifier_set_status;
use crate::state::{self, Poll, PollContent, POLL_MESSAGES, POLL_VERIFIER_SETS};
use crate::state::{CONFIG, POLLS, POLL_ID};
use crate::{error::ContractError, query::message_status};

// TODO: this type of function exists in many contracts. Would be better to implement this
// in one place, and then just include it
pub fn require_governance(deps: &DepsMut, sender: Addr) -> Result<(), ContractError> {
    let config = CONFIG.load(deps.storage)?;
    if config.governance != sender {
        return Err(ContractError::Unauthorized);
    }
    Ok(())
}

pub fn update_voting_threshold(
    deps: DepsMut,
    new_voting_threshold: MajorityThreshold,
) -> Result<Response, ContractError> {
    CONFIG.update(deps.storage, |mut config| -> Result<_, ContractError> {
        config.voting_threshold = new_voting_threshold;
        Ok(config)
    })?;
    Ok(Response::new())
}

pub fn verify_verifier_set(
    deps: DepsMut,
    env: Env,
    message_id: nonempty::String,
    new_workerset: WorkerSet
) -> Result<Response, ContractError> {
<<<<<<< HEAD
    let status = worker_set_status(deps.as_ref(), &new_workerset)?;
=======
    let status = verifier_set_status(deps.as_ref(), &new_operators)?;
>>>>>>> fc05b4d3
    if status.is_confirmed() {
        return Ok(Response::new());
    }

    let config = CONFIG.load(deps.storage)?;
    let snapshot = take_snapshot(deps.as_ref(), &config.source_chain)?;
    let participants = snapshot.get_participants();
    let expires_at = calculate_expiration(env.block.height, config.block_expiry)?;

    let poll_id = create_verifier_set_poll(deps.storage, expires_at, snapshot)?;

    POLL_VERIFIER_SETS.save(
        deps.storage,
        &new_workerset.hash().as_slice().try_into().unwrap(),
        &PollContent::<WorkerSet>::new(new_workerset.clone(), poll_id),
    )?;

    Ok(Response::new().add_event(
        PollStarted::VerifierSet {
            verifier_set: VerifierSetConfirmation::new(
                message_id,
                config.msg_id_format,
                new_workerset,
            )?,
            metadata: PollMetadata {
                poll_id,
                source_chain: config.source_chain,
                source_gateway_address: config.source_gateway_address,
                confirmation_height: config.confirmation_height,
                expires_at,
                participants,
            },
        }
        .into(),
    ))
}

pub fn verify_messages(
    deps: DepsMut,
    env: Env,
    messages: Vec<Message>,
) -> Result<Response, ContractError> {
    if messages.is_empty() {
        Err(ContractError::EmptyMessages)?;
    }

    let source_chain = CONFIG.load(deps.storage)?.source_chain;

    if messages
        .iter()
        .any(|message| message.cc_id.chain.ne(&source_chain))
    {
        Err(ContractError::SourceChainMismatch(source_chain))?;
    }

    let config = CONFIG.load(deps.storage)?;

    let messages = messages
        .into_iter()
        .map(|message| message_status(deps.as_ref(), &message).map(|status| (status, message)))
        .collect::<Result<Vec<_>, _>>()?;

    let msgs_to_verify: Vec<Message> = messages
        .into_iter()
        .filter_map(|(status, message)| match status {
            VerificationStatus::NotFoundOnSourceChain
            | VerificationStatus::FailedToVerify
            | VerificationStatus::Unknown => Some(message),
            VerificationStatus::InProgress
            | VerificationStatus::SucceededOnSourceChain
            | VerificationStatus::FailedOnSourceChain => None,
        })
        .collect();

    if msgs_to_verify.is_empty() {
        return Ok(Response::new());
    }

    let snapshot = take_snapshot(deps.as_ref(), &msgs_to_verify[0].cc_id.chain)?;
    let participants = snapshot.get_participants();
    let expires_at = calculate_expiration(env.block.height, config.block_expiry)?;

    let id = create_messages_poll(deps.storage, expires_at, snapshot, msgs_to_verify.len())?;

    for (idx, message) in msgs_to_verify.iter().enumerate() {
        POLL_MESSAGES.save(
            deps.storage,
            &message.hash(),
            &state::PollContent::<Message>::new(message.clone(), id, idx),
        )?;
    }

    let messages = msgs_to_verify
        .into_iter()
        .map(|msg| (msg, &config.msg_id_format).try_into())
        .collect::<Result<Vec<TxEventConfirmation>, _>>()?;

    Ok(Response::new().add_event(
        PollStarted::Messages {
            messages,
            metadata: PollMetadata {
                poll_id: id,
                source_chain: config.source_chain,
                source_gateway_address: config.source_gateway_address,
                confirmation_height: config.confirmation_height,
                expires_at,
                participants,
            },
        }
        .into(),
    ))
}

pub fn vote(
    deps: DepsMut,
    env: Env,
    info: MessageInfo,
    poll_id: PollId,
    votes: Vec<Vote>,
) -> Result<Response, ContractError> {
    let poll = POLLS
        .may_load(deps.storage, poll_id)?
        .ok_or(ContractError::PollNotFound)?
        .try_map(|poll| {
            poll.cast_vote(env.block.height, &info.sender, votes)
                .map_err(ContractError::from)
        })?;

    POLLS.save(deps.storage, poll_id, &poll)?;

    Ok(Response::new().add_event(
        Voted {
            poll_id,
            voter: info.sender,
        }
        .into(),
    ))
}

pub fn end_poll(deps: DepsMut, env: Env, poll_id: PollId) -> Result<Response, ContractError> {
    let config = CONFIG.load(deps.storage)?;

    let poll = POLLS
        .may_load(deps.storage, poll_id)?
        .ok_or(ContractError::PollNotFound)?
        .try_map(|poll| poll.finish(env.block.height).map_err(ContractError::from))?;

    POLLS.save(deps.storage, poll_id, &poll)?;

    let poll_result = match &poll {
        Poll::Messages(poll) | Poll::ConfirmVerifierSet(poll) => poll.state(),
    };

    // TODO: change rewards contract interface to accept a list of addresses to avoid creating multiple wasm messages
    let rewards_msgs = poll_result
        .consensus_participants
        .iter()
        .map(|address| WasmMsg::Execute {
            contract_addr: config.rewards_contract.to_string(),
            msg: to_json_binary(&rewards::msg::ExecuteMsg::RecordParticipation {
                chain_name: config.source_chain.clone(),
                event_id: poll_id
                    .to_string()
                    .try_into()
                    .expect("couldn't convert poll id to nonempty string"),
                verifier_address: address.to_string(),
            })
            .expect("failed to serialize message for rewards contract"),
            funds: vec![],
        });

    Ok(Response::new().add_messages(rewards_msgs).add_event(
        PollEnded {
            poll_id: poll_result.poll_id,
            results: poll_result.results.clone(),
        }
        .into(),
    ))
}

fn take_snapshot(deps: Deps, chain: &ChainName) -> Result<snapshot::Snapshot, ContractError> {
    let config = CONFIG.load(deps.storage)?;

    // todo: add chain param to query after service registry updated
    // query service registry for active verifiers
    let active_verifiers_query = QueryMsg::GetActiveVerifiers {
        service_name: config.service_name.to_string(),
        chain_name: chain.clone(),
    };

    let verifiers: Vec<WeightedVerifier> =
        deps.querier.query(&QueryRequest::Wasm(WasmQuery::Smart {
            contract_addr: config.service_registry_contract.to_string(),
            msg: to_json_binary(&active_verifiers_query)?,
        }))?;

    let participants = verifiers
        .into_iter()
        .map(WeightedVerifier::into)
        .collect::<Vec<snapshot::Participant>>();

    Ok(snapshot::Snapshot::new(
        config.voting_threshold,
        participants.try_into()?,
    ))
}

fn create_verifier_set_poll(
    store: &mut dyn Storage,
    expires_at: u64,
    snapshot: snapshot::Snapshot,
) -> Result<PollId, ContractError> {
    let id = POLL_ID.incr(store)?;

    let poll = WeightedPoll::new(id, snapshot, expires_at, 1);
    POLLS.save(store, id, &state::Poll::ConfirmVerifierSet(poll))?;

    Ok(id)
}

fn create_messages_poll(
    store: &mut dyn Storage,
    expires_at: u64,
    snapshot: snapshot::Snapshot,
    poll_size: usize,
) -> Result<PollId, ContractError> {
    let id = POLL_ID.incr(store)?;

    let poll = WeightedPoll::new(id, snapshot, expires_at, poll_size);
    POLLS.save(store, id, &state::Poll::Messages(poll))?;

    Ok(id)
}

fn calculate_expiration(block_height: u64, block_expiry: u64) -> Result<u64, ContractError> {
    block_height
        .checked_add(block_expiry)
        .ok_or_else(|| OverflowError::new(OverflowOperation::Add, block_height, block_expiry))
        .map_err(ContractError::from)
}

#[cfg(test)]
mod test {
    use axelar_wasm_std::{MajorityThreshold, Threshold};
    use cosmwasm_std::{testing::mock_dependencies, Addr};

    use crate::state::{Config, CONFIG};

    use super::require_governance;

    fn mock_config(governance: Addr, voting_threshold: MajorityThreshold) -> Config {
        Config {
            governance,
            service_registry_contract: Addr::unchecked("doesn't matter"),
            service_name: "validators".to_string().try_into().unwrap(),
            source_gateway_address: "0x89e51fA8CA5D66cd220bAed62ED01e8951aa7c40"
                .to_string()
                .try_into()
                .unwrap(),
            voting_threshold,
            source_chain: "ethereum".to_string().try_into().unwrap(),
            block_expiry: 10,
            confirmation_height: 2,
            rewards_contract: Addr::unchecked("rewards"),
            msg_id_format: axelar_wasm_std::msg_id::MessageIdFormat::HexTxHashAndEventIndex,
        }
    }

    #[test]
    fn require_governance_should_reject_non_governance() {
        let mut deps = mock_dependencies();
        let governance = Addr::unchecked("governance");
        CONFIG
            .save(
                deps.as_mut().storage,
                &mock_config(
                    governance.clone(),
                    Threshold::try_from((2, 3)).unwrap().try_into().unwrap(),
                ),
            )
            .unwrap();

        let res = require_governance(&deps.as_mut(), Addr::unchecked("random"));
        assert!(res.is_err());

        let res = require_governance(&deps.as_mut(), governance);
        assert!(res.is_ok());
    }
}<|MERGE_RESOLUTION|>--- conflicted
+++ resolved
@@ -11,7 +11,7 @@
     MajorityThreshold, VerificationStatus,
 };
 
-use multisig::worker_set::WorkerSet;
+use multisig::verifier_set::VerifierSet;
 use router_api::{ChainName, Message};
 use service_registry::{msg::QueryMsg, state::WeightedVerifier};
 
@@ -48,13 +48,9 @@
     deps: DepsMut,
     env: Env,
     message_id: nonempty::String,
-    new_workerset: WorkerSet
+    new_verifier_set: VerifierSet
 ) -> Result<Response, ContractError> {
-<<<<<<< HEAD
-    let status = worker_set_status(deps.as_ref(), &new_workerset)?;
-=======
-    let status = verifier_set_status(deps.as_ref(), &new_operators)?;
->>>>>>> fc05b4d3
+    let status = verifier_set_status(deps.as_ref(), &new_verifier_set)?;
     if status.is_confirmed() {
         return Ok(Response::new());
     }
@@ -68,8 +64,8 @@
 
     POLL_VERIFIER_SETS.save(
         deps.storage,
-        &new_workerset.hash().as_slice().try_into().unwrap(),
-        &PollContent::<WorkerSet>::new(new_workerset.clone(), poll_id),
+        &new_verifier_set.hash().as_slice().try_into().unwrap(),
+        &PollContent::<VerifierSet>::new(new_verifier_set.clone(), poll_id),
     )?;
 
     Ok(Response::new().add_event(
@@ -77,7 +73,7 @@
             verifier_set: VerifierSetConfirmation::new(
                 message_id,
                 config.msg_id_format,
-                new_workerset,
+                new_verifier_set,
             )?,
             metadata: PollMetadata {
                 poll_id,
