use axelar_wasm_std::msg_id::MessageIdFormat;
use axelar_wasm_std::voting::{PollId, PollStatus, Vote, WeightedPoll};
use axelar_wasm_std::{nonempty, MajorityThreshold, VerificationStatus};
use cosmwasm_schema::{cw_serde, QueryResponses};
use msgs_derive::EnsurePermissions;
use multisig::verifier_set::VerifierSet;
use router_api::{ChainName, Message};

#[cw_serde]
pub struct InstantiateMsg {
    /// Address that can call all messages of unrestricted governance permission level, like UpdateVotingThreshold.
    /// It can execute messages that bypasses verification checks to rescue the contract if it got into an otherwise unrecoverable state due to external forces.
    /// On mainnet it should match the address of the Cosmos governance module.
    pub governance_address: nonempty::String,
    /// Service registry contract address on axelar.
    pub service_registry_address: nonempty::String,
    /// Name of service in the service registry for which verifiers are registered.
    pub service_name: nonempty::String,
    /// Axelar's gateway contract address on the source chain
    pub source_gateway_address: nonempty::String,
    /// Threshold of weighted votes required for voting to be considered complete for a particular message
    pub voting_threshold: MajorityThreshold,
    /// The number of blocks after which a poll expires
    pub block_expiry: nonempty::Uint64,
    /// The number of blocks to wait for on the source chain before considering a transaction final
    pub confirmation_height: u64,
    /// Name of the source chain
    pub source_chain: ChainName,
    /// Rewards contract address on axelar.
    pub rewards_address: nonempty::String,
    /// Format that incoming messages should use for the id field of CrossChainId
    pub msg_id_format: MessageIdFormat,
}

#[cw_serde]
#[derive(EnsurePermissions)]
pub enum ExecuteMsg {
    // Computes the results of a poll
    // For all verified messages, calls MessagesVerified on the verifier
    #[permission(Any)]
    EndPoll { poll_id: PollId },

    // Casts votes for specified poll
    #[permission(Any)]
    Vote { poll_id: PollId, votes: Vec<Vote> },

    // returns a vector of true/false values, indicating current verification status for each message
    // starts a poll for any not yet verified messages
<<<<<<< HEAD
    VerifyMessages(Vec<Message>),
=======
    #[permission(Any)]
    VerifyMessages { messages: Vec<Message> },
>>>>>>> b4cf22ff

    // Starts a poll to confirm a verifier set update on the external gateway
    #[permission(Any)]
    VerifyVerifierSet {
        message_id: nonempty::String,
        new_verifier_set: VerifierSet,
    },

    // Update the threshold used for new polls. Callable only by governance
    #[permission(Governance)]
    UpdateVotingThreshold {
        new_voting_threshold: MajorityThreshold,
    },
}

#[cw_serde]
pub enum PollData {
    Messages(Vec<Message>),
    VerifierSet(VerifierSet),
}
#[cw_serde]
pub struct PollResponse {
    pub poll: WeightedPoll,
    pub data: PollData,
    pub status: PollStatus,
}

#[cw_serde]
#[derive(QueryResponses)]
pub enum QueryMsg {
    #[returns(PollResponse)]
    GetPoll { poll_id: PollId },

    #[returns(Vec<MessageStatus>)]
    GetMessagesStatus(Vec<Message>),

    #[returns(VerificationStatus)]
    GetVerifierSetStatus(VerifierSet),

    #[returns(MajorityThreshold)]
    GetCurrentThreshold,
}

#[cw_serde]
pub struct MessageStatus {
    pub message: Message,
    pub status: VerificationStatus,
}

impl MessageStatus {
    pub fn new(message: Message, status: VerificationStatus) -> Self {
        Self { message, status }
    }
}<|MERGE_RESOLUTION|>--- conflicted
+++ resolved
@@ -46,12 +46,8 @@
 
     // returns a vector of true/false values, indicating current verification status for each message
     // starts a poll for any not yet verified messages
-<<<<<<< HEAD
-    VerifyMessages(Vec<Message>),
-=======
     #[permission(Any)]
-    VerifyMessages { messages: Vec<Message> },
->>>>>>> b4cf22ff
+    VerifyMessages ( Vec<Message> ),
 
     // Starts a poll to confirm a verifier set update on the external gateway
     #[permission(Any)]
