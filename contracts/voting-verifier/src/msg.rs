use axelar_wasm_std::msg_id::MessageIdFormat;
use axelar_wasm_std::voting::{PollId, PollStatus, Vote, WeightedPoll};
use axelar_wasm_std::{nonempty, MajorityThreshold, VerificationStatus};
use cosmwasm_schema::{cw_serde, QueryResponses};
use msgs_derive::EnsurePermissions;
use multisig::verifier_set::VerifierSet;
use router_api::{ChainName, Message};

#[cw_serde]
pub struct InstantiateMsg {
    /// Address that can call all messages of unrestricted governance permission level, like UpdateVotingThreshold.
    /// It can execute messages that bypasses verification checks to rescue the contract if it got into an otherwise unrecoverable state due to external forces.
    /// On mainnet it should match the address of the Cosmos governance module.
    pub governance_address: nonempty::String,
    /// Service registry contract address on axelar.
    pub service_registry_address: nonempty::String,
    /// Name of service in the service registry for which verifiers are registered.
    pub service_name: nonempty::String,
    /// Axelar's gateway contract address on the source chain
    pub source_gateway_address: nonempty::String,
    /// Threshold of weighted votes required for voting to be considered complete for a particular message
    pub voting_threshold: MajorityThreshold,
    /// The number of blocks after which a poll expires
    pub block_expiry: nonempty::Uint64,
    /// The number of blocks to wait for on the source chain before considering a transaction final
    pub confirmation_height: u64,
    /// Name of the source chain
    pub source_chain: ChainName,
    /// Rewards contract address on axelar.
    pub rewards_address: nonempty::String,
    /// Format that incoming messages should use for the id field of CrossChainId
    pub msg_id_format: MessageIdFormat,
}

#[cw_serde]
#[derive(EnsurePermissions)]
pub enum ExecuteMsg {
    // Computes the results of a poll
    // For all verified messages, calls MessagesVerified on the verifier
    #[permission(Any)]
    EndPoll { poll_id: PollId },

    // Casts votes for specified poll
    #[permission(Any)]
    Vote { poll_id: PollId, votes: Vec<Vote> },

    // returns a vector of true/false values, indicating current verification status for each message
    // starts a poll for any not yet verified messages
    #[permission(Any)]
    VerifyMessages(Vec<Message>),

    // Starts a poll to confirm a verifier set update on the external gateway
    #[permission(Any)]
    VerifyVerifierSet {
        message_id: nonempty::String,
        new_verifier_set: VerifierSet,
    },

    // Update the threshold used for new polls. Callable only by governance
    #[permission(Governance)]
    UpdateVotingThreshold {
        new_voting_threshold: MajorityThreshold,
    },
}

#[cw_serde]
pub enum PollData {
    Messages(Vec<Message>),
    VerifierSet(VerifierSet),
}
#[cw_serde]
pub struct PollResponse {
    pub poll: WeightedPoll,
    pub data: PollData,
    pub status: PollStatus,
}

#[cw_serde]
#[derive(QueryResponses)]
pub enum QueryMsg {
    #[returns(PollResponse)]
    Poll { poll_id: PollId },

    #[returns(Vec<MessageStatus>)]
<<<<<<< HEAD
    MessagesStatus { messages: Vec<Message> },

    #[returns(VerificationStatus)]
    VerifierSetStatus { new_verifier_set: VerifierSet },
=======
    GetMessagesStatus(Vec<Message>),

    #[returns(VerificationStatus)]
    GetVerifierSetStatus(VerifierSet),
>>>>>>> e4ef3073

    #[returns(MajorityThreshold)]
    CurrentThreshold,
}

#[cw_serde]
pub struct MessageStatus {
    pub message: Message,
    pub status: VerificationStatus,
}

impl MessageStatus {
    pub fn new(message: Message, status: VerificationStatus) -> Self {
        Self { message, status }
    }
}<|MERGE_RESOLUTION|>--- conflicted
+++ resolved
@@ -82,17 +82,10 @@
     Poll { poll_id: PollId },
 
     #[returns(Vec<MessageStatus>)]
-<<<<<<< HEAD
-    MessagesStatus { messages: Vec<Message> },
+    MessagesStatus(Vec<Message>),
 
     #[returns(VerificationStatus)]
-    VerifierSetStatus { new_verifier_set: VerifierSet },
-=======
-    GetMessagesStatus(Vec<Message>),
-
-    #[returns(VerificationStatus)]
-    GetVerifierSetStatus(VerifierSet),
->>>>>>> e4ef3073
+    VerifierSetStatus(VerifierSet),
 
     #[returns(MajorityThreshold)]
     CurrentThreshold,
