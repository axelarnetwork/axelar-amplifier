--- conflicted
+++ resolved
@@ -29,14 +29,12 @@
     #[error("message {0} mismatch with verified message")]
     MessageMismatch(String),
 
-<<<<<<< HEAD
+    #[error("invalid message id {0}")]
+    InvalidMessageID(String),
+
     #[error("poll not found")]
     PollNotFound,
 
     #[error("{0}")]
     VoteError(#[from] voting::Error),
-=======
-    #[error("invalid message id {0}")]
-    InvalidMessageID(String),
->>>>>>> 35ddd7d2
 }