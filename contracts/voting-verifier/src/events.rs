--- conflicted
+++ resolved
@@ -205,21 +205,12 @@
     };
     use axelar_wasm_std::voting::Vote;
     use axelar_wasm_std::{nonempty, Threshold, VerificationStatus};
-<<<<<<< HEAD
     use cosmwasm_std::testing::MockApi;
     use cosmwasm_std::Uint128;
     use multisig::key::KeyType;
     use multisig::test::common::{build_verifier_set, ecdsa_test_data};
     use multisig::verifier_set::VerifierSet;
-    use router_api::{CrossChainId, Message};
-=======
-    use cosmwasm_std::{Attribute, Uint128};
-    use multisig::key::KeyType;
-    use multisig::test::common::{build_verifier_set, ecdsa_test_data};
-    use multisig::verifier_set::VerifierSet;
-    use router_api::{address, chain_name, cosmos_addr, CrossChainId, Message};
-    use serde_json::json;
->>>>>>> f968cc4c
+    use router_api::{CrossChainId, Message, chain_name};
 
     use super::{TxEventConfirmation, VerifierSetConfirmation};
     use crate::Event;
@@ -405,19 +396,12 @@
 
     #[test]
     #[allow(deprecated)]
-<<<<<<< HEAD
     fn event_instantiated_should_not_change() {
         let api = MockApi::default();
 
         let event_instantiated: cosmwasm_std::Event = Event::Instantiated {
             service_registry_contract: api.addr_make("serviceRegistry_contract"),
             service_name: "serviceName".try_into().unwrap(),
-=======
-    fn events_should_not_change() {
-        let config = Config {
-            service_name: "serviceName".try_into().unwrap(),
-            service_registry_contract: cosmos_addr!("serviceRegistry_contract"),
->>>>>>> f968cc4c
             source_gateway_address: "sourceGatewayAddress".try_into().unwrap(),
             voting_threshold: Threshold::try_from((2, 3)).unwrap().try_into().unwrap(),
             block_expiry: 10u64.try_into().unwrap(),
@@ -459,9 +443,8 @@
                     payload_hash: [1; 32],
                 },
             ],
-<<<<<<< HEAD
             poll_id: 1.into(),
-            source_chain: "sourceChain".try_into().unwrap(),
+            source_chain: chain_name!(SOURCE_CHAIN),
             source_gateway_address: "sourceGatewayAddress".try_into().unwrap(),
             confirmation_height: 1,
             expires_at: 1,
@@ -470,20 +453,6 @@
                 api.addr_make("participant2"),
                 api.addr_make("participant3"),
             ],
-=======
-            metadata: PollMetadata {
-                poll_id: 1.into(),
-                source_chain: chain_name!(SOURCE_CHAIN),
-                source_gateway_address: "sourceGatewayAddress".try_into().unwrap(),
-                confirmation_height: 1,
-                expires_at: 1,
-                participants: vec![
-                    cosmos_addr!("participant1"),
-                    cosmos_addr!("participant2"),
-                    cosmos_addr!("participant3"),
-                ],
-            },
->>>>>>> f968cc4c
         }
         .non_generic()
         .into();
@@ -503,9 +472,8 @@
                 message_id: "messageId".try_into().unwrap(),
                 verifier_set: build_verifier_set(KeyType::Ecdsa, &ecdsa_test_data::signers()),
             },
-<<<<<<< HEAD
             poll_id: 2.into(),
-            source_chain: "sourceChain".try_into().unwrap(),
+            source_chain: chain_name!(SOURCE_CHAIN),
             source_gateway_address: "sourceGatewayAddress".try_into().unwrap(),
             confirmation_height: 1,
             expires_at: 1,
@@ -514,20 +482,6 @@
                 api.addr_make("participant5"),
                 api.addr_make("participant6"),
             ],
-=======
-            metadata: PollMetadata {
-                poll_id: 2.into(),
-                source_chain: chain_name!(SOURCE_CHAIN),
-                source_gateway_address: "sourceGatewayAddress".try_into().unwrap(),
-                confirmation_height: 1,
-                expires_at: 1,
-                participants: vec![
-                    cosmos_addr!("participant4"),
-                    cosmos_addr!("participant5"),
-                    cosmos_addr!("participant6"),
-                ],
-            },
->>>>>>> f968cc4c
         }
         .non_generic()
         .into();
