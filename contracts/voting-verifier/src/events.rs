--- conflicted
+++ resolved
@@ -102,12 +102,8 @@
 }
 
 impl WorkerSetConfirmation {
-<<<<<<< HEAD
     pub fn new(message_id: MessageId, operators: Operators) -> Result<Self, ContractError> {
-=======
-    pub fn new(message_id: MessageID, operators: Operators) -> Result<Self, ContractError> {
->>>>>>> 5bacb937
-        let (tx_id, event_index) = parse_message_id(&message_id)?;
+       let (tx_id, event_index) = parse_message_id(&message_id)?;
         Ok(Self {
             tx_id,
             event_index,
