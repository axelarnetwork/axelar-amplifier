use std::str::FromStr;
use std::vec::Vec;

use axelar_wasm_std::voting::PollID;
use connection_router::state::Message;
use connection_router::types::{ChainName, ID_SEPARATOR};
use cosmwasm_schema::cw_serde;
use cosmwasm_std::{Addr, Event, HexBinary};

use crate::error::ContractError;
use crate::state::Config;

impl From<Config> for Event {
    fn from(other: Config) -> Self {
        Event::new("instantiated")
            .add_attribute("service_name", other.service_name)
            .add_attribute("service_registry_contract", other.service_registry)
            .add_attribute("source_gateway_address", other.source_gateway_address)
            .add_attribute("voting_threshold", other.voting_threshold.to_string())
            .add_attribute("block_expiry", other.block_expiry.to_string())
            .add_attribute("confirmation_height", other.confirmation_height.to_string())
    }
}

pub struct PollStarted {
    pub poll_id: PollID,
    pub source_chain: ChainName,
    pub source_gateway_address: String,
    pub confirmation_height: u64,
    pub expires_at: u64,
    pub messages: Vec<EvmMessage>,
    pub participants: Vec<Addr>,
}

impl From<PollStarted> for Event {
    fn from(other: PollStarted) -> Self {
        Event::new("poll_started")
            .add_attribute("poll_id", other.poll_id)
            .add_attribute("source_chain", other.source_chain)
            .add_attribute("source_gateway_address", other.source_gateway_address)
            .add_attribute("confirmation_height", other.confirmation_height.to_string())
            .add_attribute("expires_at", other.expires_at.to_string())
<<<<<<< HEAD
            .add_attribute("participants", display_vector(&other.participants))
            .add_attribute("messages", display_vector(&other.messages))
=======
            .add_attribute(
                "participants",
                serde_json::to_string(&other.participants)
                    .expect("failed to serialize participants"),
            )
            .add_attribute(
                "messages",
                serde_json::to_string(&other.messages).expect("failed to serialize messages"),
            )
>>>>>>> c4f9a882
    }
}

pub struct EvmMessages(pub ChainName, pub Vec<EvmMessage>);

impl TryFrom<Vec<Message>> for EvmMessages {
    type Error = ContractError;

    fn try_from(other: Vec<Message>) -> Result<Self, Self::Error> {
        let source_chain = other[0].source_chain.clone();

        if other
            .iter()
            .any(|message| !message.source_chain.eq(&source_chain))
        {
            return Err(ContractError::SourceChainMismatch(source_chain));
        }

        let messages = other
            .into_iter()
            .map(EvmMessage::try_from)
            .collect::<Result<Vec<_>, ContractError>>()?;

        Ok(EvmMessages(source_chain, messages))
    }
}

#[cw_serde]
pub struct EvmMessage {
    pub tx_id: String,
    pub log_index: u64,
    pub destination_address: String,
    pub destination_chain: ChainName,
    pub source_address: String,
    pub payload_hash: HexBinary,
}

impl TryFrom<Message> for EvmMessage {
    type Error = ContractError;

    fn try_from(other: Message) -> Result<Self, Self::Error> {
        let (tx_id, log_index) = parse_message_id(other.id.to_string())?;

        Ok(EvmMessage {
            tx_id,
            log_index,
            destination_address: other.destination_address,
            destination_chain: other.destination_chain,
            source_address: other.source_address,
            payload_hash: other.payload_hash,
        })
    }
}

impl FromStr for EvmMessage {
    type Err = serde_json::Error;

    fn from_str(s: &str) -> Result<Self, Self::Err> {
        serde_json::from_str(s)
    }
}

fn parse_message_id(message_id: String) -> Result<(String, u64), ContractError> {
    // expected format: <source_chain>:<tx_id>:<index>
    let components = message_id.split(ID_SEPARATOR).collect::<Vec<_>>();

    if components.len() != 3 {
        return Err(ContractError::InvalidMessageID(message_id));
    }

    Ok((
        components[1].to_string(),
        components[2]
            .parse::<u64>()
            .map_err(|_| ContractError::InvalidMessageID(message_id))?,
    ))
<<<<<<< HEAD
}

impl fmt::Display for EvmMessage {
    fn fmt(&self, f: &mut fmt::Formatter<'_>) -> fmt::Result {
        let serialized = serde_json::to_string(self).map_err(|_| fmt::Error)?;
        write!(f, "{}", serialized)
    }
}

pub struct Voted {
    pub poll_id: PollID,
    pub voter: Addr,
}

impl From<Voted> for Event {
    fn from(other: Voted) -> Self {
        Event::new("voted")
            .add_attribute("poll_id", other.poll_id)
            .add_attribute("voter", other.voter)
    }
}

pub struct PollEnded<'a> {
    pub poll_id: PollID,
    pub results: &'a Vec<bool>,
}

impl From<PollEnded<'_>> for Event {
    fn from(other: PollEnded) -> Self {
        Event::new("poll_ended")
            .add_attribute("poll_id", other.poll_id)
            .add_attribute("voter", display_vector(other.results))
    }
}

fn display_vector<T>(v: &[T]) -> String
where
    T: fmt::Display,
{
    format!(
        "[{}]",
        v.iter()
            .map(|p| p.to_string())
            .collect::<Vec<_>>()
            .join(",")
    )
=======
>>>>>>> c4f9a882
}<|MERGE_RESOLUTION|>--- conflicted
+++ resolved
@@ -1,11 +1,12 @@
 use std::str::FromStr;
 use std::vec::Vec;
+
+use cosmwasm_schema::cw_serde;
+use cosmwasm_std::{Addr, Event, HexBinary};
 
 use axelar_wasm_std::voting::PollID;
 use connection_router::state::Message;
 use connection_router::types::{ChainName, ID_SEPARATOR};
-use cosmwasm_schema::cw_serde;
-use cosmwasm_std::{Addr, Event, HexBinary};
 
 use crate::error::ContractError;
 use crate::state::Config;
@@ -40,10 +41,6 @@
             .add_attribute("source_gateway_address", other.source_gateway_address)
             .add_attribute("confirmation_height", other.confirmation_height.to_string())
             .add_attribute("expires_at", other.expires_at.to_string())
-<<<<<<< HEAD
-            .add_attribute("participants", display_vector(&other.participants))
-            .add_attribute("messages", display_vector(&other.messages))
-=======
             .add_attribute(
                 "participants",
                 serde_json::to_string(&other.participants)
@@ -53,7 +50,6 @@
                 "messages",
                 serde_json::to_string(&other.messages).expect("failed to serialize messages"),
             )
->>>>>>> c4f9a882
     }
 }
 
@@ -130,14 +126,6 @@
             .parse::<u64>()
             .map_err(|_| ContractError::InvalidMessageID(message_id))?,
     ))
-<<<<<<< HEAD
-}
-
-impl fmt::Display for EvmMessage {
-    fn fmt(&self, f: &mut fmt::Formatter<'_>) -> fmt::Result {
-        let serialized = serde_json::to_string(self).map_err(|_| fmt::Error)?;
-        write!(f, "{}", serialized)
-    }
 }
 
 pub struct Voted {
@@ -162,21 +150,9 @@
     fn from(other: PollEnded) -> Self {
         Event::new("poll_ended")
             .add_attribute("poll_id", other.poll_id)
-            .add_attribute("voter", display_vector(other.results))
+            .add_attribute(
+                "results",
+                serde_json::to_string(&other.results).expect("failed to serialize results"),
+            )
     }
-}
-
-fn display_vector<T>(v: &[T]) -> String
-where
-    T: fmt::Display,
-{
-    format!(
-        "[{}]",
-        v.iter()
-            .map(|p| p.to_string())
-            .collect::<Vec<_>>()
-            .join(",")
-    )
-=======
->>>>>>> c4f9a882
 }