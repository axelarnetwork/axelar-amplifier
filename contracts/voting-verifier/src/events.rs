use std::str::FromStr;
use std::vec::Vec;

use axelar_wasm_std::operators::Operators;
use cosmwasm_schema::cw_serde;
use cosmwasm_std::{Addr, Attribute, Event, HexBinary};
use serde_json::to_string;

use axelar_wasm_std::voting::PollID;
use connection_router::state::{ChainName, Message, MessageId, ID_SEPARATOR};

use crate::error::ContractError;
use crate::state::Config;

impl From<Config> for Event {
    fn from(other: Config) -> Self {
        Event::new("instantiated")
            .add_attribute("service_name", other.service_name)
            .add_attribute("service_registry_contract", other.service_registry)
            .add_attribute("source_gateway_address", other.source_gateway_address)
            .add_attribute("voting_threshold", other.voting_threshold.to_string())
            .add_attribute("block_expiry", other.block_expiry.to_string())
            .add_attribute("confirmation_height", other.confirmation_height.to_string())
    }
}

pub struct PollMetadata {
    pub poll_id: PollID,
    pub source_chain: ChainName,
    pub source_gateway_address: String,
    pub confirmation_height: u64,
    pub expires_at: u64,
    pub participants: Vec<Addr>,
}

pub enum PollStarted {
    Messages {
        messages: Vec<MessageByTxEvent>,
        metadata: PollMetadata,
    },
    WorkerSet {
        worker_set: WorkerSetConfirmation,
        metadata: PollMetadata,
    },
}

impl From<PollMetadata> for Vec<Attribute> {
    fn from(value: PollMetadata) -> Self {
        vec![
            (
                "poll_id",
                to_string(&value.poll_id).expect("failed to serialize poll_id"),
            ),
            (
                "source_chain",
                to_string(&value.source_chain).expect("failed to serialize source_chain"),
            ),
            ("source_gateway_address", value.source_gateway_address),
            ("confirmation_height", value.confirmation_height.to_string()),
            ("expires_at", value.expires_at.to_string()),
            (
                "participants",
                to_string(&value.participants).expect("failed to serialize participants"),
            ),
        ]
        .into_iter()
        .map(Into::into)
        .collect()
    }
}

impl From<PollStarted> for Event {
    fn from(other: PollStarted) -> Self {
        match other {
            PollStarted::Messages {
                messages: data,
                metadata,
            } => Event::new("messages_poll_started")
                .add_attribute(
                    "messages",
                    to_string(&data).expect("failed to serialize messages"),
                )
                .add_attributes(Vec::<_>::from(metadata)),
            PollStarted::WorkerSet {
                worker_set: data,
                metadata,
            } => Event::new("worker_set_poll_started")
                .add_attribute(
                    "worker_set",
                    to_string(&data).expect("failed to serialize worker set confirmation"),
                )
                .add_attributes(Vec::<_>::from(metadata)),
        }
    }
}

#[cw_serde]
pub struct WorkerSetConfirmation {
    pub tx_id: String,
    pub event_index: u64,
    pub operators: Operators,
}

impl WorkerSetConfirmation {
<<<<<<< HEAD
    pub fn new(message_id: MessageId, operators: Operators) -> Result<Self, ContractError> {
        let (tx_id, log_index) = parse_message_id(&message_id)?;
=======
    pub fn new(message_id: MessageID, operators: Operators) -> Result<Self, ContractError> {
        let (tx_id, event_index) = parse_message_id(&message_id)?;
>>>>>>> 88d43ec8
        Ok(Self {
            tx_id,
            event_index,
            operators,
        })
    }
}

#[cw_serde]
pub struct MessageByTxEvent {
    pub tx_id: String,
    pub event_index: u64,
    pub destination_address: String,
    pub destination_chain: ChainName,
    pub source_address: String,
    pub payload_hash: HexBinary,
}

impl TryFrom<Message> for MessageByTxEvent {
    type Error = ContractError;

    fn try_from(other: Message) -> Result<Self, Self::Error> {
        let (tx_id, event_index) = parse_message_id(&other.id)?;

        Ok(MessageByTxEvent {
            tx_id,
            event_index,
            destination_address: other.destination_address,
            destination_chain: other.destination_chain,
            source_address: other.source_address,
            payload_hash: other.payload_hash,
        })
    }
}

impl FromStr for MessageByTxEvent {
    type Err = serde_json::Error;

    fn from_str(s: &str) -> Result<Self, Self::Err> {
        serde_json::from_str(s)
    }
}

fn parse_message_id(message_id: &MessageId) -> Result<(String, u64), ContractError> {
    // expected format: <source_chain>:<tx_id>:<index>
    let components = message_id.as_str().split(ID_SEPARATOR).collect::<Vec<_>>();

    if components.len() != 3 {
        return Err(ContractError::InvalidMessageID(message_id.clone()));
    }

    Ok((
        components[1].to_string(),
        components[2]
            .parse::<u64>()
            .map_err(|_| ContractError::InvalidMessageID(message_id.clone()))?,
    ))
}

pub struct Voted {
    pub poll_id: PollID,
    pub voter: Addr,
}

impl From<Voted> for Event {
    fn from(other: Voted) -> Self {
        Event::new("voted")
            .add_attribute(
                "poll_id",
                to_string(&other.poll_id).expect("failed to serialize poll_id"),
            )
            .add_attribute("voter", other.voter)
    }
}

pub struct PollEnded {
    pub poll_id: PollID,
    pub results: Vec<bool>,
}

impl From<PollEnded> for Event {
    fn from(other: PollEnded) -> Self {
        Event::new("poll_ended")
            .add_attribute(
                "poll_id",
                to_string(&other.poll_id).expect("failed to serialize poll_id"),
            )
            .add_attribute(
                "results",
                to_string(&other.results).expect("failed to serialize results"),
            )
    }
}<|MERGE_RESOLUTION|>--- conflicted
+++ resolved
@@ -102,13 +102,8 @@
 }
 
 impl WorkerSetConfirmation {
-<<<<<<< HEAD
     pub fn new(message_id: MessageId, operators: Operators) -> Result<Self, ContractError> {
-        let (tx_id, log_index) = parse_message_id(&message_id)?;
-=======
-    pub fn new(message_id: MessageID, operators: Operators) -> Result<Self, ContractError> {
         let (tx_id, event_index) = parse_message_id(&message_id)?;
->>>>>>> 88d43ec8
         Ok(Self {
             tx_id,
             event_index,
