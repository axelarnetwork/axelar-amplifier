--- conflicted
+++ resolved
@@ -120,7 +120,7 @@
  "cosmwasm-storage",
  "cw-multi-test",
  "cw-storage-plus 1.0.1",
- "cw2",
+ "cw2 0.15.1",
  "either",
  "ethabi",
  "gateway",
@@ -526,7 +526,6 @@
 ]
 
 [[package]]
-<<<<<<< HEAD
 name = "fixed-hash"
 version = "0.8.0"
 source = "registry+https://github.com/rust-lang/crates.io-index"
@@ -535,14 +534,15 @@
  "byteorder",
  "rustc-hex",
  "static_assertions",
-=======
+]
+
+[[package]]
 name = "flagset"
 version = "0.4.3"
 source = "registry+https://github.com/rust-lang/crates.io-index"
 checksum = "cda653ca797810c02f7ca4b804b40b8b95ae046eb989d356bce17919a8c25499"
 dependencies = [
  "serde",
->>>>>>> 23928177
 ]
 
 [[package]]
